//Copyright (C) 2009,2010 Lutz Foucar

#include "ccd_converter.h"

#include <algorithm>
#include <iostream>

#include "pdsdata/camera/FrameV1.hh"
#include "pdsdata/xtc/Xtc.hh"
#include "pdsdata/xtc/DetInfo.hh"
#include "cass_event.h"
#include "ccd_device.h"
//#include "ccd_detector.h"
#include "pixel_detector.h"



void cass::CCD::Converter::operator()(const Pds::Xtc* xtc, cass::CASSEvent* cassevent)
{
  //Get the the detector's device id //
  const Pds::DetInfo& info = *(Pds::DetInfo*)(&xtc->src);
  const size_t detectorId = info.devId();
  //retrieve a reference to the frame contained int the xtc//
  const Pds::Camera::FrameV1 &frame =
    *reinterpret_cast<const Pds::Camera::FrameV1*>(xtc->payload());
  //retrieve a pointer to the ccd device we are working on//
  cass::CCD::CCDDevice* dev = dynamic_cast<cass::CCD::CCDDevice*>(cassevent->devices()[cass::CASSEvent::CCD]);
  //if necessary resize the detector container//
//  std::cout << "CCDConverter::XTCData: DetectorID:"<<detectorId<<std::endl;
  if (detectorId >= dev->detectors()->size())
    dev->detectors()->resize(detectorId+1);
  //retrieve a reference to the commercial ccd detector//
  cass::PixelDetector& det = (*dev->detectors())[detectorId];

  //copy the values status values from the frame to the detector//
  det.columns()          = frame.width();
  det.rows()             = frame.height();
  det.originalcolumns()  = frame.width();
  det.originalrows()     = frame.height();

  //copy the frame data to this detector and do a type convertion implicitly//
  const uint16_t* framedata = reinterpret_cast<const uint16_t*>(frame.data());
  det.frame().assign(framedata, framedata + (frame.width()*frame.height()));
<<<<<<< HEAD
//  std::cout<<"CCDConverter::XTCData: done."<<std::endl;
=======
  //mark out the first 8 pixels since they store status info, that might mess up the picture
  std::fill(det.frame().begin(),det.frame().begin()+8,*(det.frame().begin()+9));
>>>>>>> 312a2784
}<|MERGE_RESOLUTION|>--- conflicted
+++ resolved
@@ -10,7 +10,6 @@
 #include "pdsdata/xtc/DetInfo.hh"
 #include "cass_event.h"
 #include "ccd_device.h"
-//#include "ccd_detector.h"
 #include "pixel_detector.h"
 
 
@@ -41,10 +40,6 @@
   //copy the frame data to this detector and do a type convertion implicitly//
   const uint16_t* framedata = reinterpret_cast<const uint16_t*>(frame.data());
   det.frame().assign(framedata, framedata + (frame.width()*frame.height()));
-<<<<<<< HEAD
-//  std::cout<<"CCDConverter::XTCData: done."<<std::endl;
-=======
   //mark out the first 8 pixels since they store status info, that might mess up the picture
   std::fill(det.frame().begin(),det.frame().begin()+8,*(det.frame().begin()+9));
->>>>>>> 312a2784
 }