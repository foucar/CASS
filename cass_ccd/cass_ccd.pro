# Copyright (C) 2009, 2010 Jochen Küpper
# Copyright (C) 2009 N Coppola
# Copyright (C) 2009, 2010 Lutz Foucar

TEMPLATE       = lib
TARGET         = cass_ccd
<<<<<<< HEAD
CONFIG        += release
CONFIG        += thread warn_on exceptions rtti sse2 stl
CONFIG        += static staticlib
=======

CASS_ROOT = ../

include($${CASS_ROOT}/cass_config.pri )

>>>>>>> 101ea2a1
QT            -= core gui

DEFINES       += CASS_CCD_LIBRARY
INCLUDEPATH   += ../cass ../LCLS
DEPENDPATH    += ../cass

SOURCES       += ccd_analysis.cpp \
                 ccd_converter.cpp

HEADERS       += ../cass/analysis_backend.h \
                 ../cass/parameter_backend.h \
                 ../cass/conversion_backend.h \
                 ../cass/device_backend.h \
                 ../cass/ccd_detector.h \
                 ../cass/pixel_detector.h \
                 ../cass/serializer.h \
                 ccd_analysis.h \
                 ccd_converter.h \
                 cass_ccd.h \
                 ccd_device.h

headers.files   = $$HEADERS
libs.files     = libcass_ccd.a
INSTALLS      += headers libs




## Local Variables:
## coding: utf-8
## mode: makefile
## fill-column: 100
## End:<|MERGE_RESOLUTION|>--- conflicted
+++ resolved
@@ -4,17 +4,11 @@
 
 TEMPLATE       = lib
 TARGET         = cass_ccd
-<<<<<<< HEAD
-CONFIG        += release
-CONFIG        += thread warn_on exceptions rtti sse2 stl
-CONFIG        += static staticlib
-=======
 
 CASS_ROOT = ../
 
 include($${CASS_ROOT}/cass_config.pri )
 
->>>>>>> 101ea2a1
 QT            -= core gui
 
 DEFINES       += CASS_CCD_LIBRARY
