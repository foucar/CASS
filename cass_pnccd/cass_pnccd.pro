--- conflicted
+++ resolved
@@ -5,16 +5,10 @@
 
 TEMPLATE       = lib
 TARGET         = cass_pnccd
-<<<<<<< HEAD
-CONFIG        += release
-CONFIG        += thread warn_on exceptions rtti sse2 stl
-CONFIG        += static staticlib
-=======
 CASS_ROOT = ../
 
 include($${CASS_ROOT}/cass_config.pri )
 
->>>>>>> 101ea2a1
 QT            -= core gui
 
 DEFINES       += CASS_PNCCD_LIBRARY
