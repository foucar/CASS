--- conflicted
+++ resolved
@@ -16,10 +16,7 @@
   QString s;
   //retrieve reference to the detector parameter//
   sync();
-<<<<<<< HEAD
   std::cout<<"I am here 4"<<std::endl;
-=======
->>>>>>> cdd57ef5
   DetectorParameter &dp = _detectorparameters[idx];
   //retrieve the parameter settings//
   beginGroup(s.setNum(static_cast<int>(idx)));
@@ -65,14 +62,6 @@
               <<" yc " << dp._detROI._ROI[iROI].ycentre 
               <<" ori " << dp._detROI._ROI[iROI].orientation<<std::endl;
   }
-<<<<<<< HEAD
-=======
-  endGroup();
-  std::cout << "done ROI load "<< dp._detROI._ROI.size() << " of pnCCD" << std::endl;
-  
-  endGroup();
-
->>>>>>> cdd57ef5
   endGroup();
   std::cout << "done ROI load "<< dp._detROI._ROI.size() << " of pnCCD" << std::endl;
   endGroup();
@@ -95,11 +84,8 @@
   //sync before loading//
   sync();
   //resize the detector parameter container before adding new stuff//
-<<<<<<< HEAD
-  _detectorparameters.resize(value("size",1).toUInt(),DetectorParameter());
-=======
   _detectorparameters.resize(value("size",2).toUInt(),DetectorParameter());
->>>>>>> cdd57ef5
+  std::cout<<"I have to treat "<<_detectorparameters.size()<<" pnCCD detector(s)"<<std::endl;
   std::cout<<"I have to treat "<<_detectorparameters.size()<<" pnCCD detector(s)"<<std::endl;
   //go through all detectors and load the parameters for them//
   for (size_t iDet=0; iDet<_detectorparameters.size(); ++iDet)
@@ -140,7 +126,6 @@
     beginGroup("ROIs");
     for (size_t iROI=0; iROI< dp._detROI._ROI.size(); ++iROI)
     {
-<<<<<<< HEAD
       beginGroup(s.setNum(static_cast<int>(iROI)));
       setValue("ROIShapeName",dp._detROI._ROI[iROI].name.c_str());
       setValue("XSize",dp._detROI._ROI[iROI].xsize);
@@ -152,21 +137,6 @@
       endGroup();
     }
     endGroup();
-=======
-        beginGroup(s.setNum(static_cast<int>(iROI)));
-        setValue("ROIShapeName",dp._detROI._ROI[iROI].name.c_str());
-        setValue("XSize",dp._detROI._ROI[iROI].xsize);
-        setValue("YSize",dp._detROI._ROI[iROI].ysize);
-        setValue("XCentre",dp._detROI._ROI[iROI].xcentre);
-        setValue("YCentre",dp._detROI._ROI[iROI].ycentre);
-        // the orientation is used only in the case of a triangular shape
-        setValue("orientation",dp._detROI._ROI[iROI].orientation);
-        endGroup();
-    }
-    endGroup();
-
-
->>>>>>> cdd57ef5
     endGroup();
   }
 
@@ -215,11 +185,7 @@
     //This Code is completely unsafe vs human mistakes, if Xonline files
     // are used the sizes are completey wrong as the values that are read in!!!
     //read only if this is NOT a dark-frame run
-<<<<<<< HEAD
     if (in.is_open() && !_param._isDarkframe)
-=======
-    if (in.is_open() && !_param._isDarkframe/*!_This_is_a_dark_run*/ )
->>>>>>> cdd57ef5
     {
       //std::cout <<"reading pnccd "<<i<<" from file \""<<_param._darkcal_fnames[i].c_str()<<"\""<<std::endl;
       //find how big the vectors have to be//
@@ -283,11 +249,7 @@
         {
           int32_t  xlocal,ylocal;
           const uint32_t radius2 =  static_cast<uint32_t>(pow(dp._detROI._ROI[iROI].xsize,2)
-<<<<<<< HEAD
            );
-=======
-           /*+pow(dp._detROI._ROI[iROI].ysize,2) */);
->>>>>>> cdd57ef5
           std::cout << "circ seen with radius^2= " <<radius2 <<std::endl;
           for(size_t iFrame=indexROI_min;iFrame<indexROI_max; ++iFrame)
           {
@@ -533,19 +495,11 @@
   for (size_t iDet=0;iDet<_param._detectorparameters.size();++iDet)
   {
     //retrieve a reference to the detector parameter
-<<<<<<< HEAD
     //I need to "normalize the values
     DetectorParameter &dp = _param._detectorparameters[iDet];
     //save only if the vectors have some information inside//
     //save only if this is a dark-frame run
     if (!dp._offset.empty() && !dp._noise.empty() && _param._isDarkframe )
-=======
-    /*const*/ //I need to "normalize the values
-    DetectorParameter &dp = _param._detectorparameters[iDet];
-    //save only if the vectors have some information inside//
-    //save only if this is a dark-frame run
-    if (!dp._offset.empty() && !dp._noise.empty() && /*_This_is_a_dark_run*/_param._isDarkframe )
->>>>>>> cdd57ef5
     {
       //normalise the values
       if(dp._nbrDarkframes)
@@ -577,10 +531,7 @@
   cass::pnCCD::pnCCDDevice &dev =
       *dynamic_cast<pnCCDDevice*>(cassevent->devices()[cass::CASSEvent::pnCCD]);
 
-<<<<<<< HEAD
   std::cout<<"I have arrived here"<<std::endl;
-=======
->>>>>>> cdd57ef5
   //check if we have enough detector parameters for the amount of detectors//
   //increase it if necessary
   if(dev.detectors()->size() > _param._detectorparameters.size())
@@ -596,12 +547,9 @@
   if(_param._isDarkframe)
   {
     QMutexLocker locker(&_mutex);
-<<<<<<< HEAD
     //<>createOffsetAndNoiseMap(dev);
     createOffsetAndNoiseMap();
-=======
-    createOffsetAndNoiseMap(dev);
->>>>>>> cdd57ef5
+
 
     return;
   }
@@ -632,15 +580,10 @@
       //retrieve a reference to the frame of the detector//
       cass::PixelDetector::frame_t &f = det.frame();
       cass::PixelDetector::frame_t::iterator itFrame = f.begin();
-<<<<<<< HEAD
       cass::pnCCD::DetectorParameter::correctionmap_t::const_iterator itOffset = dp._offset.begin();
       //std::vector<double>::const_iterator itOffset = dp._offset.begin();
       //std::vector<double>::const_iterator itNoise  = dp._noise.begin();
       cass::pnCCD::DetectorParameter::correctionmap_t::const_iterator  itNoise  = dp._noise.begin();
-=======
-      std::vector<double>::const_iterator itOffset = dp._offset.begin();
-      std::vector<double>::const_iterator itNoise  = dp._noise.begin();
->>>>>>> cdd57ef5
       //const std::vector<double> &offset = dp._offset;
       const cass::ROI::ROImask_t &mask = dp._ROImask;
       const cass::ROI::ROIiterator_t &iter = dp._ROIiterator;
@@ -730,29 +673,4 @@
 
 }
 
-<<<<<<< HEAD
-*/
-=======
-void cass::pnCCD::Analysis::createOffsetAndNoiseMap(cass::pnCCD::pnCCDDevice &dev)
-{
-  for (size_t iDet=0; iDet<dev.detectors()->size();++iDet)
-  {
-    //retrieve a reference to the detector we are working on right now//
-    cass::PixelDetector &det = (*dev.detectors())[iDet];
-    //retrieve a reference to the frame of the detector//
-    cass::PixelDetector::frame_t &f = det.frame();
-    //retrieve a reference to the detector parameters we are working on right now//
-    DetectorParameter &dp = _param._detectorparameters[iDet];
-
-    cass::PixelDetector::frame_t::const_iterator itFrame = f.begin();
-    std::vector<double>::iterator itOffset = dp._offset.begin();
-    std::vector<double>::iterator itNoise  = dp._noise.begin();
-    for (; itOffset!=dp._offset.end() ;++itOffset,++itFrame,++itNoise)
-    {
-      *itOffset += static_cast<double>(*itFrame);
-      *itNoise  += static_cast<double>(*itFrame) * static_cast<double>(*itFrame);
-    }
-    ++dp._nbrDarkframes;
-  }
-}
->>>>>>> cdd57ef5
+*/