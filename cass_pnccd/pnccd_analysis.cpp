// Copyright (C) 2009 Jochen Küpper
// Copyright (C) 2009 Nils Kimmel
// Copyright (C) 2009, 2010 Lutz Foucar
// Copyright (C) 2009, 2010  Nicola Coppola

#include <QtCore/QMutexLocker>
#include <iostream>
#include <fstream>
#include <cmath>
#include "pnccd_analysis.h"
#include "pnccd_device.h"
#include "cass_event.h"

#include <vector>
#include <time.h>
#include <stdexcept>
<<<<<<< HEAD
=======
#include <stdlib.h>
#define debug_conf
>>>>>>> 041a69aa

bool not_saved_yet;

void cass::pnCCD::Parameter::loadDetectorParameter(size_t idx)
{
#ifdef debug_conf
  std::cout<<"I am 1"<<std::endl;
#endif
  sync();
#ifdef debug_conf
  std::cout<<"I am 1postsync"<<std::endl;
#endif
  //sting for the container index//
  QString s,c;
  time_t rawtime;
  struct tm * timeinfo;
  size_t dateSize=9+4+1;
  char date_and_time[dateSize];
  char printoutdef[40];
  sprintf(printoutdef,"pnCCD loadDetectorParameter %d ",static_cast<int>(idx));

  //retrieve reference to the detector parameter//
  DetectorParameter &dp = _detectorparameters[idx];
  //retrieve the parameter settings//
  beginGroup(s.setNum(static_cast<int>(idx)));
    dp._rebinfactor = value("RebinFactor",1).toUInt();
    std::cout<< printoutdef << "RebinFactor= "<<dp._rebinfactor<<std::endl;
    dp._max_noise = value("MaxNoise",4000).toDouble();
    std::cout<< printoutdef << "The max allowed noise level before mask is set to "<<dp._max_noise <<
      " ADC counts, identified through 3x std dev"<<std::endl;
    dp._sigmaMultiplier = value("SigmaMultiplier",4).toDouble();
    std::cout<< printoutdef << "SigmaMultiplier= "<<dp._sigmaMultiplier<<std::endl;
    dp._adu2eV = value("Adu2eV",1).toDouble();
    std::cout<< printoutdef << "Adu2ev= "<<dp._adu2eV<<std::endl;
    dp._createPixellist = value("CreatePixelList",false).toBool();
    std::cout<< printoutdef << "Create Pixel List is "<<dp._createPixellist<<std::endl;
    dp._doOffsetCorrection = value("DoOffsetCorrection",false).toBool();
    if(dp._doOffsetCorrection) std::cout<<"Offset Correction will be applied for detector "<<idx<<std::endl;
    else std::cout<< printoutdef << "Offset Correction will NOT be applied for detector "<<idx<<std::endl;
    dp._useCommonMode = value("useCommonMode",false).toBool();
    if(dp._useCommonMode) std::cout<< printoutdef 
                                   << "Common Mode Correction will be applied for detector "<<idx<<std::endl;
    else std::cout<< printoutdef << "Common Mode Correction will NOT be applied for detector "<<idx<<std::endl;
    dp._thres_for_integral = value("IntegralOverThres",0).toUInt();
    if(dp._thres_for_integral>0) 
      std::cout<< printoutdef << 
        "Also the integral of the pixel above thresold will be calculated for detector "<<idx<<std::endl;
    dp._darkcalfilename =
      value("DarkCalibrationFileName",QString("darkcal_%1.cal").arg(idx)).toString().toStdString();
    std::cout<< printoutdef << "Read-in filename is "<<dp._darkcalfilename << std::endl;
    if(_isDarkframe)
    {
      time ( &rawtime );
      timeinfo = localtime ( &rawtime );    
      strftime(date_and_time,dateSize,"%Y%m%d_%H%M",timeinfo);
      std::cout<< printoutdef << "now is "<<date_and_time<<std::endl;
      dp._savedarkcalfilename =
        value("DarkCalibrationSaveFileName", QString("darkcal_save_%1_%2.cal").arg(idx).arg(date_and_time) 
              ).toString().toStdString();
      std::cout<< printoutdef << "Save filename is something like "<<dp._savedarkcalfilename << std::endl;
    }
    //cass::PixelDetector::ROIsimple::load();
    dp._detROI._ROI.clear();

    beginGroup("ROIs");
    for (size_t iROI=0; iROI<value("ROIsize",0).toUInt(); ++iROI)
    {
      beginGroup(c.setNum(static_cast<uint32_t>(iROI)));
        dp._detROI._ROI.push_back(ROIsimple());
        //the shape of the ROI//
        dp._detROI._ROI[iROI].name = value("ROIShapeName","square").toString().toStdString();
        // the size(s) along the x axis
        dp._detROI._ROI[iROI].xsize = value("XSize",1).toUInt();
        // the size(s) along the y axis
        dp._detROI._ROI[iROI].ysize = value("YSize",1).toUInt();
        // the centre(s) along the x axis
        dp._detROI._ROI[iROI].xcentre = value("XCentre",1).toUInt();
        // the centre(s) along the y axis
        dp._detROI._ROI[iROI].ycentre = value("YCentre",1).toUInt();
        // the orientation is used only in the case of a triangular shape
        dp._detROI._ROI[iROI].orientation = value("orientation",1).toInt();
      endGroup();
      std::cout << printoutdef << "ROI loaded "<< iROI << " xsiz " << dp._detROI._ROI[iROI].xsize 
                <<" ysiz " << dp._detROI._ROI[iROI].ysize 
                <<" xc " << dp._detROI._ROI[iROI].xcentre
                <<" yc " << dp._detROI._ROI[iROI].ycentre 
                <<" ori " << dp._detROI._ROI[iROI].orientation<<std::endl;
    }
    endGroup();
    std::cout << printoutdef <<  "done ROI load "<< dp._detROI._ROI.size() << " of pnCCD" << std::endl;
  endGroup();

}

void cass::pnCCD::Parameter::load()
{
  char printoutdef[40];
  sprintf(printoutdef,"pnCCD load ");
#ifdef debug_conf
  std::cout<<"I am 2"<<std::endl;
#endif
  sync();
#ifdef debug_conf
  std::cout<<"I am 2postsync"<<std::endl;
#endif
  //the flag//
  _isDarkframe = value("IsDarkFrames",false).toBool();
  if(_isDarkframe)
  {
    //not_saved_yet=true;
    std::cout<< printoutdef << "This is a DarkFrame Run"<<std::endl;
  }
  else
  {
    std::cout<< printoutdef << "This is NOT a DarkFrame Run"<<std::endl;
  }
  //string for the container index//
  //QString s;
  //sync before loading//
  //sync();
  size_t size_from_ini = value("size",2).toUInt();
  std::cout<< printoutdef <<"test-size "<<_detectorparameters.size() << " "<<size_from_ini<<std::endl;
  //resize the detector parameter container before adding new stuff//
  if(size_from_ini>_detectorparameters.size())
    _detectorparameters.resize(size_from_ini,DetectorParameter());

  std::cout<< printoutdef <<"I have to treat "<<_detectorparameters.size()<<" pnCCD detector(s)"<<std::endl;
  //go through all detectors and load the parameters for them//
  for (size_t iDet=0; iDet<_detectorparameters.size(); ++iDet)
  {
    //load the detector parameters for this detector//
    std::cout<< printoutdef <<"Going to load parameters for detector #"<< iDet<<std::endl;
    loadDetectorParameter(iDet);
  }

}

//------------------------------------------------------------------------------
void cass::pnCCD::Parameter::save()
{

  //the flag//
  setValue("IsDarkFrames",_isDarkframe);

  //string for the container index//
  QString s,c;
  setValue("size",static_cast<uint32_t>(_detectorparameters.size()));
  for (size_t iDet=0; iDet<_detectorparameters.size(); ++iDet)
  {
    //retrieve reference to the detector parameter//
    DetectorParameter &dp = _detectorparameters[iDet];
    //set the values of the detector parameter//
    beginGroup(s.setNum(static_cast<int>(iDet)));
    setValue("RebinFactor",dp._rebinfactor);
    setValue("SigmaMultiplier",dp._sigmaMultiplier);
    setValue("Adu2eV",dp._adu2eV);
    setValue("CreatePixelList",dp._createPixellist);
    setValue("DoOffsetCorrection",dp._doOffsetCorrection);
    setValue("useCommonMode",dp._useCommonMode);
    setValue("IntegralOverThres",dp._thres_for_integral);
    setValue("DarkCalibrationFileName",dp._darkcalfilename.c_str());
    setValue("DarkCalibrationSaveFileName",dp._savedarkcalfilename.c_str());
    //cass::PixelDetector::ROIsimple::save();
    beginGroup("ROIs");
    for (size_t iROI=0; iROI< dp._detROI._ROI.size(); ++iROI)
    {
      beginGroup(c.setNum(static_cast<int>(iROI)));
      setValue("ROIShapeName",dp._detROI._ROI[iROI].name.c_str());
      setValue("XSize",dp._detROI._ROI[iROI].xsize);
      setValue("YSize",dp._detROI._ROI[iROI].ysize);
      setValue("XCentre",dp._detROI._ROI[iROI].xcentre);
      setValue("YCentre",dp._detROI._ROI[iROI].ycentre);
      // the orientation is used only in the case of a triangular shape
      setValue("orientation",dp._detROI._ROI[iROI].orientation);
      endGroup();
    }
    endGroup();
    endGroup();
  }

}



//______________________________________________________________________________






//------------------------------------------------------------------------------
cass::pnCCD::Analysis::Analysis()
{
  //load the settings//
  loadSettings();
}

//------------------------------------------------------------------------------
/*cass::pnCCD::Analysis::~Analysis()
{
}*/


//------------------------------------------------------------------------------
void cass::pnCCD::Analysis::loadSettings()
{
  char printoutdef[40];
  sprintf(printoutdef,"pnCCD loadSettings ");
#ifdef debug_conf
  std::cout<<"I am 3"<<std::endl;
#endif
  QMutexLocker locker(&_mutex);
#ifdef debug_conf
  std::cout<<"I am 3postlocker"<<std::endl; 
#endif
  //load the settings
  _param.load();
  size_t number_of_pixelsettozero=0;
  //now load the offset and noise map from the dark cal file//
  for(size_t iDet=0;iDet<_param._detectorparameters.size();++iDet)
  {
    //retrieve a reference to the detector parameter
    DetectorParameter &dp = _param._detectorparameters[iDet];
    //open the file that should contain the darkframes//
    std::ifstream in(dp._darkcalfilename.c_str(), std::ios::binary|std::ios::ate);
    //This Code is completely unsafe vs human mistakes, if Xonline files
    // are used the sizes are completey wrong as the values that are read in!!!

    //read only if this is NOT a dark-frame run
    std::cout<< printoutdef << "Trying to open file: "<<dp._darkcalfilename.c_str()<<std::endl;
    if (in.is_open() && !_param._isDarkframe)
    {
      //std::cout <<"reading pnccd "<<i<<" from file \""<<_param._darkcal_fnames[i].c_str()<<"\""<<std::endl;
      //find how big the vectors have to be//
      const size_t size = in.tellg() / 2 / sizeof(double);
      if(size%(1024*1024)==0) //or 512*1024??
      {
        //go to the beginning of the file
        in.seekg(0,std::ios::beg);
        //resize the vectors to the right size//
        dp._offset.resize(size);
        dp._noise.resize(size);
        dp._ROImask.resize(size);
        dp._ROIiterator.resize(size);
        dp._ROImask_converter.resize(size);
        dp._ROIiterator_converter.resize(size);
        //read the parameters stored in the file//
        in.read(reinterpret_cast<char*>(&(dp._offset[0])), dp._offset.size()*sizeof(double));
        in.read(reinterpret_cast<char*>(&(dp._noise[0])), dp._noise.size()*sizeof(double));
        std::cout<< printoutdef << "offset and noise maps loaded for det# "<<iDet <<std::endl;
      }
      else
      {
        //safe net in case there is no file yet
        dp._offset.resize(pnCCD_default_size_sq);
        dp._noise.resize(pnCCD_default_size_sq);
        dp._ROImask.resize(pnCCD_default_size_sq);
        dp._ROIiterator.resize(pnCCD_default_size_sq);
        dp._ROImask_converter.resize(pnCCD_default_size_sq);
        dp._ROIiterator_converter.resize(pnCCD_default_size_sq);
        std::cout << printoutdef << 
          "I have been asked to use Offset-noise darkframe file not created with CASS:\n\t "
                  <<dp._darkcalfilename.c_str() << "\n\t\t I am refusing to use it"<< std::endl;
      }
    }
    else
    {
      std::cout<< printoutdef << "Not able to open file "<<dp._darkcalfilename.c_str()<<std::endl;
      if(_param._isDarkframe) std::cout<< printoutdef << "and this is a Darkframe run"<<std::endl;
      else
      {
        std::cout<< printoutdef << "and this is NOT a Darkframe run"<<std::endl;

        //Is this safe or I should just not do it for certain cases?
        // in principle I do not need it if _param._isDarkframe==1
        // and I should never come here if _param._isDarkframe==0 as I should always have a darkcalib file
        // to load
        dp._ROImask.resize(pnCCD_default_size_sq);
        dp._ROImask_converter.resize(pnCCD_default_size_sq);
      }
      if(!dp._doOffsetCorrection)
      {
        std::cout<< printoutdef << "I am not going to apply offset corrections anyway"<<std::endl;
        //safe net in case there is no file yet and I do not want to make offset-corrections
        dp._offset.resize(pnCCD_default_size_sq);
        dp._noise.resize(pnCCD_default_size_sq);
        //resetting the offset/noise maps
        dp._offset.assign(dp._offset.size(),0);
        dp._noise.assign(dp._noise.size(),0);
      }
      else
      {
        //I should not get here
        throw std::runtime_error(
          QString("I have been asked to Offset correct the frames, but there is no darkframe file named:\n\t "
                  ).arg(dp._darkcalfilename.c_str()).toStdString());
      }
    }
    //in case this is a Dark-Run
    if(_param._isDarkframe)
    {
      dp._offset.resize(pnCCD_default_size_sq);
      dp._noise.resize(pnCCD_default_size_sq);
      //reset the number of dark frames taken so far
      dp._nbrDarkframes=0;
      //resetting the offset/noise maps
      dp._offset.assign(dp._offset.size(),0);
      dp._noise.assign(dp._noise.size(),0);
    }
    // I need the ROI only if I am really running with the FEL
    if(_param._isDarkframe==0)
    {
      // "enable" all  pixel as default
      dp._ROImask.assign(dp._ROImask.size(),1);
      dp._ROImask.assign(dp._ROImask_converter.size(),1);
      //I need to reset the number of masked pixel per frame
      number_of_pixelsettozero=0;
      for(size_t iROI=0;iROI<dp._detROI._ROI.size(); ++iROI)
      {
        size_t index_of_center=dp._detROI._ROI[iROI].xcentre
            + 1024 * dp._detROI._ROI[iROI].ycentre;
        size_t index_min=dp._detROI._ROI[iROI].xcentre - dp._detROI._ROI[iROI].xsize
            + 1024 * (dp._detROI._ROI[iROI].ycentre - dp._detROI._ROI[iROI].ysize);
        size_t index_max=dp._detROI._ROI[iROI].xcentre + dp._detROI._ROI[iROI].xsize
            + 1024 * (dp._detROI._ROI[iROI].ycentre + dp._detROI._ROI[iROI].ysize);
        std::cout << printoutdef << "indexes "<< index_of_center<<" "<<index_min<<" "<<index_max<<std::endl;
        size_t indexROI_min=0;
        size_t indexROI_max=(2 * dp._detROI._ROI[iROI].xsize + 1)
            * (2 * dp._detROI._ROI[iROI].ysize + 1);
        //remember how many pixels I have masked
        //number_of_pixelsettozero+=indexROI_max;
        std::cout << printoutdef <<  "indexes "<< index_of_center<<" "<<indexROI_min<<" "<<indexROI_max<<std::endl;
        if(dp._detROI._ROI[iROI].name=="circ" || dp._detROI._ROI[iROI].name=="circle"  )
        {
          int32_t  xlocal,ylocal;
          const uint32_t radius2 =  static_cast<uint32_t>(pow(dp._detROI._ROI[iROI].xsize,2)
           );
          std::cout << printoutdef << "circ seen with radius^2= " <<radius2 <<std::endl;
          for(size_t iFrame=indexROI_min;iFrame<indexROI_max; ++iFrame)
          {
            xlocal=iFrame%(2* dp._detROI._ROI[iROI].xsize + 1);
            ylocal=iFrame/(2* dp._detROI._ROI[iROI].xsize + 1);
#ifdef debug
            std::cout<<"local "<<xlocal<<" "<<ylocal<<" "<<dp._detROI._ROI[iROI].xsize<< " " 
                     <<pow(xlocal-static_cast<int32_t>(dp._detROI._ROI[iROI].xsize),2)
                     <<std::endl;
#endif
            if( ( pow(xlocal-static_cast<int32_t>(dp._detROI._ROI[iROI].xsize),2) +
                  pow(ylocal-static_cast<int32_t>(dp._detROI._ROI[iROI].ysize),2) ) <= radius2 )
            {
              //I do not need to set again to zero a pixel that was already masked!
              if (dp._ROImask[index_min+xlocal+ 1024 * (ylocal ) ]!=0)
              {
                dp._ROImask[index_min+xlocal+ 1024 * (ylocal ) ]=0;
                //remember how many pixels I have masked
                number_of_pixelsettozero++;
              }
#ifdef debug
              std::cout<<"in local "<<xlocal<<" "<<ylocal <<std::endl;
#endif
            }
          }
        }
        if(dp._detROI._ROI[iROI].name=="square")
        {
          uint32_t  xlocal,ylocal;
          std::cout << printoutdef <<  "square seen" <<std::endl;
          for(size_t iFrame=indexROI_min;iFrame<indexROI_max; ++iFrame)
          {
            xlocal=iFrame%(2* dp._detROI._ROI[iROI].xsize +1);
            ylocal=iFrame/(2* dp._detROI._ROI[iROI].xsize +1);
            //I do not need to set again to zero a pixel that was already masked!
            if (dp._ROImask[index_min+xlocal+ 1024 * (ylocal ) ]!=0)
            {
              dp._ROImask[index_min+xlocal+ 1024 * (ylocal ) ]=0;
              //remember how many pixels I have masked
              number_of_pixelsettozero++;
            }
#ifdef debug
            std::cout<<"local "<<xlocal<<" "<<ylocal<<" "<<dp._detROI._ROI[iROI].ycentre
                     << " "<<dp._detROI._ROI[iROI].ycentre - dp._detROI._ROI[iROI].ysize
                     <<std::endl;
#endif
          }
        }
        if(dp._detROI._ROI[iROI].name=="triangle")
        {
          int32_t  xlocal,ylocal;
          float xlocal_f,ylocal_f;
          float xsize,ysize;
          xsize=static_cast<float>(dp._detROI._ROI[iROI].xsize);
          ysize=static_cast<float>(dp._detROI._ROI[iROI].ysize);

          std::cout << printoutdef <<  "triangle seen" <<std::endl;
          if(dp._detROI._ROI[iROI].orientation==+1)
          {
            std::cout << printoutdef <<  "triangle seen vertex upwards" <<std::endl;
            //the triangle is at least isosceles
            for(size_t iFrame=indexROI_min;iFrame<indexROI_max; ++iFrame)
            {
              xlocal=iFrame%(2* dp._detROI._ROI[iROI].xsize + 1);
              ylocal=iFrame/(2* dp._detROI._ROI[iROI].xsize + 1);
              xlocal_f=static_cast<float>(xlocal);
              ylocal_f=static_cast<float>(ylocal);

#ifdef debug
              std::cout<<"local "<<xlocal<<" "<<ylocal
                       << " " <<2 * ysize/xsize*xlocal_f << " " <<4*ysize - 2* ysize/xsize*xlocal_f
                       <<std::endl;
#endif
              if(ylocal-1<(2 * ysize/xsize*xlocal_f)
                 && xlocal<static_cast<int32_t>(dp._detROI._ROI[iROI].xsize + 1))
              {
#ifdef debug
                std::cout<<"local1 "<<xlocal<<" "<<ylocal <<std::endl;
#endif
                if (dp._ROImask[index_min+xlocal+ 1024 * (ylocal ) ]!=0)
                {
                  dp._ROImask[index_min+xlocal+ 1024 * (ylocal ) ]=0;
                  //remember how many pixels I have masked
                  number_of_pixelsettozero++;
                }
              }
              else if(ylocal-1<(4*ysize - 2* ysize/xsize*xlocal_f)
                      && xlocal>static_cast<int32_t>(dp._detROI._ROI[iROI].xsize))
              {
#ifdef debug
                std::cout<<"local2 "<<xlocal<<" "<<ylocal <<std::endl;
#endif
                if (dp._ROImask[index_min+xlocal+ 1024 * (ylocal ) ]!=0)
                {
                  dp._ROImask[index_min+xlocal+ 1024 * (ylocal ) ]=0;
                  //remember how many pixels I have masked
                  number_of_pixelsettozero++;
                }
              }
            }
          }
          if(dp._detROI._ROI[iROI].orientation==-1)
          {
            std::cout << printoutdef <<  "triangle seen vertex downwards" <<std::endl;
            for(size_t iFrame=indexROI_min;iFrame<indexROI_max; ++iFrame)
            {
              xlocal=iFrame%(2* dp._detROI._ROI[iROI].xsize + 1);
              ylocal=iFrame/(2* dp._detROI._ROI[iROI].xsize + 1);
              xlocal_f=static_cast<float>(xlocal);
              ylocal_f=static_cast<float>(ylocal);
#ifdef debug
              std::cout<<"local "<<xlocal<<" "<<ylocal
                       << " " <<(-2 * ysize/xsize*xlocal_f) + 2 * ysize
                       << " "<<-2*ysize + 2 *  ysize/xsize*xlocal <<std::endl;
#endif

              if(ylocal+1>((-2 * ysize/xsize*xlocal_f)
                         + 2 * ysize)
                 && xlocal<static_cast<int32_t>(dp._detROI._ROI[iROI].xsize + 1))
              {
#ifdef debug
                std::cout<<"local1 "<<xlocal<<" "<<ylocal <<std::endl;
#endif
                if (dp._ROImask[index_min+xlocal+ 1024 * (ylocal ) ]!=0)
                {
                  dp._ROImask[index_min+xlocal+ 1024 * (ylocal ) ]=0;
                  //remember how many pixels I have masked
                  number_of_pixelsettozero++;
                }
              }
              else if(ylocal+1>(-2*ysize +
                              2 * ysize/xsize*xlocal_f)
                      && xlocal>static_cast<int32_t>(dp._detROI._ROI[iROI].xsize))
              {
#ifdef debug
                std::cout<<"local2 "<<xlocal<<" "<<ylocal <<std::endl;
#endif
                if (dp._ROImask[index_min+xlocal+ 1024 * (ylocal ) ]!=0)
                {
                  dp._ROImask[index_min+xlocal+ 1024 * (ylocal ) ]=0;
                  //remember how many pixels I have masked
                  number_of_pixelsettozero++;
                }
              }
            }
          }
          if(dp._detROI._ROI[iROI].orientation==+2)
          {
            std::cout << printoutdef <<  "triangle seen vertex towards right" <<std::endl;
            for(size_t iFrame=indexROI_min;iFrame<indexROI_max; ++iFrame)
            {
              // not debugged
              xlocal=iFrame%(2* dp._detROI._ROI[iROI].xsize + 1);
              ylocal=iFrame/(2* dp._detROI._ROI[iROI].xsize + 1);
              xlocal_f=static_cast<float>(xlocal);
              ylocal_f=static_cast<float>(ylocal);
#ifdef debug
              std::cout<<"local "<<xlocal<<" "<<ylocal
                       << " " <<(ysize/xsize*xlocal_f) << " "<<- ysize/xsize*xlocal_f + 4 * ylocal_f
                       <<std::endl;
#endif
              if(ylocal_f>(ysize/(2*xsize) * xlocal_f) && ylocal_f< (-ysize/(2*xsize)*xlocal_f + 2 * ysize) )
              {
                if (dp._ROImask[index_min+xlocal+ 1024 * (ylocal ) ]!=0)
                {
                  dp._ROImask[index_min+xlocal+ 1024 * (ylocal ) ]=0;
                  //remember how many pixels I have masked
                  number_of_pixelsettozero++;
                }
              }
            }
          }
          if(dp._detROI._ROI[iROI].orientation==-2)
          {
            std::cout << printoutdef <<  "triangle seen vertex towards left" <<std::endl;
            for(size_t iFrame=indexROI_min;iFrame<indexROI_max; ++iFrame)
            {
              xlocal=iFrame%(2* dp._detROI._ROI[iROI].xsize);
              ylocal=iFrame/(2* dp._detROI._ROI[iROI].xsize);
              xlocal_f=static_cast<float>(xlocal);
              ylocal_f=static_cast<float>(ylocal);
#ifdef debug
              std::cout<<"local "<<xlocal<<" "<<ylocal<<" " <<std::endl;
#endif
              if(ylocal>(- ysize/(2*xsize) * xlocal_f + ysize) && ylocal<( ysize/(2*xsize) * xlocal_f + ysize) )
              {
                if (dp._ROImask[index_min+xlocal+ 1024 * (ylocal ) ]!=0)
                {
                  dp._ROImask[index_min+xlocal+ 1024 * (ylocal ) ]=0;
                  //remember how many pixels I have masked
                  number_of_pixelsettozero++;
                }
              }
            }
          }
        }
      } // end iROI loop

#ifdef debug
      std::cout << printoutdef << "ROI "<< iDet<<" "<<dp._ROImask.size()<<" ";
      for(size_t i=0;i<dp._ROImask.size();i++)
          std::cout << printoutdef << dp._ROImask[i]<< " ";
      std::cout<<std::endl;
#endif
      // now I know which pixel should be masked!
      size_t nextPixel=0;
      dp._ROIiterator.resize(dp._ROImask.size()-number_of_pixelsettozero-1);
      size_t extra_masked_pixel=0;
      for(size_t iPixel=0;iPixel<dp._ROImask.size(); ++iPixel)
      {
        // the "pointer" is the location/index of the next pixel to be used
        if(dp._ROImask[iPixel]!=0)
        {
          if(dp._noise[iPixel]<3*dp._max_noise)
          {
            dp._ROIiterator[nextPixel]=iPixel+1;
            nextPixel++;
          }
          else
          {
            extra_masked_pixel++;
            dp._ROImask[iPixel]=2; //I'll put it to 2 in this case instead
                                   // so that I know that it was maked BAD...
          }
        }
      }
      dp._ROIiterator.resize(dp._ROImask.size()-number_of_pixelsettozero-1-extra_masked_pixel);
      std::cout << printoutdef <<  "Extra masked pixel(s) for detector "<< iDet<< 
        " are "<<extra_masked_pixel<<std::endl;
      std::cout << printoutdef << "Roiit sizes "<< iDet<<" "<<dp._ROImask.size()<<" " 
                <<dp._ROIiterator.size()<< " "
                <<number_of_pixelsettozero <<std::endl;
#ifdef debug
      for(size_t i=0;i<dp._ROIiterator.size();i++)
      {
        if(i%16==0) std::cout << printoutdef <<"Roiit"<<iDet<<" ";
        std::cout << dp._ROIiterator[i]<< " ";
        if(i%16==15) std::cout<<std::endl;
      }
      std::cout<<std::endl;
#endif

    }
  }

}

//------------------------------------------------------------------------------
void cass::pnCCD::Analysis::saveSettings()
{
  time_t rawtime;
  struct tm * timeinfo;
  size_t dateSize=9+4+1;
  char date_and_time[dateSize];
  char printoutdef[40];
  sprintf(printoutdef,"pnCCD saveSettings ");

  //QMutexLocker locker(&_mutex);
  //save settings//
  //I actually don't want to write in the CASS.ini file!!
  //_param.save();
  //now save the noise and the offset maps to the designated files//
  if(_param._isDarkframe)
  {
    std::cout<< printoutdef << "I have been asked to save the files"<<std::endl;
    for (size_t iDet=0;iDet<_param._detectorparameters.size();++iDet)
    {
      //retrieve a reference to the detector parameter
      //I need to "normalize the values
      DetectorParameter &dp = _param._detectorparameters[iDet];
      //save only if the vectors have some information inside//
      //save only if this is a dark-frame run
      if (!dp._offset.empty() && !dp._noise.empty() && _param._isDarkframe )
      {
        //normalise the values
        if(dp._nbrDarkframes)
          for(size_t j=0;j<dp._offset.size();j++)
          {
            dp._offset[j]=dp._offset[j]/dp._nbrDarkframes;
            dp._noise[j]=sqrt(dp._noise[j] / dp._nbrDarkframes - dp._offset[j] * dp._offset[j]);
          }
        //adjust the filenames
        time ( &rawtime );
        timeinfo = localtime ( &rawtime );    
        strftime(date_and_time,dateSize,"%Y%m%d_%H%M",timeinfo);
        std::cout<<"now is "<<date_and_time<<std::endl;
        dp._savedarkcalfilename =
          QString("darkcal_save_%1_%2.cal").arg(iDet).arg(date_and_time).toStdString();
        std::cout<< printoutdef <<"saved filename is "<<dp._savedarkcalfilename << std::endl;

        //create a output file//
        std::ofstream out(dp._savedarkcalfilename.c_str(), std::ios::binary);
        if (out.is_open())
        {
          //std::cout <<"writing pnccd "<<iDet<<" to file \""<<dp._save_darkcalfilename.c_str()<<"\""<<std::endl;
          //write the parameters to the file//
          out.write(reinterpret_cast<const char*>(&(dp._offset[0])), dp._offset.size()*sizeof(double));
          out.write(reinterpret_cast<const char*>(&(dp._noise[0])), dp._noise.size()*sizeof(double));
          //create software link pointing to last created file//
          char command[200];
          printf(command,"ln -sf %s darkcal_%d.cal",dp._savedarkcalfilename.c_str(),iDet);
          std::cout<<command<<std::endl;
          int status=system(command);
          if(status) std::cout<< printoutdef <<"error creating software link for chip "<<iDet<<std::endl;
        }
        else std::cout<< printoutdef <<"Not able to save into file "<<dp._savedarkcalfilename.c_str()<<std::endl;
      }
    }
  }
  else std::cout
         << printoutdef 
         <<"I have been asked to save the files, but this is not a darkcal-run, I will do nothing of that sort!"
                <<std::endl;
}

//------------------------------------------------------------------------------
void cass::pnCCD::Analysis::operator()(cass::CASSEvent* cassevent)
{
#ifdef debug_conf
  //std::cout<<"I am 4"<<std::endl;
#endif

  //extract a reference to the pnccddevice//
  cass::pnCCD::pnCCDDevice &dev =
      *dynamic_cast<pnCCDDevice*>(cassevent->devices()[cass::CASSEvent::pnCCD]);

  //check if we have enough detector parameters for the amount of detectors//
  //increase it if necessary
  if(dev.detectors()->size() > _param._detectorparameters.size())
  {
    //resize detectorparameters and initialize with the new settings//
    _param._detectorparameters.resize(dev.detectors()->size());
    /*for (size_t iDet=0; iDet<_param._detectorparameters.size();++iDet)
      _param.loadDetectorParameter(iDet);*/
    // the problem is that the prev line is not the whole truth...
    loadSettings();
  }

  //if we are collecting darkframes right now then add frames to the off&noisemap//
  //and do no further analysis//
  if(_param._isDarkframe)
  {
    //QWriteLocker locker(&_RWlock);
    // the following was uncommented. who did insert it??
    //QMutexLocker locker(&_mutex);
    createOffsetAndNoiseMap(dev);
    return;
  }

  //clear the pixellist of all detectors in the device//
  for (size_t i=0; i<dev.detectors()->size();++i)
    (*dev.detectors())[i].pixellist().clear();

  //go through all detectors//
  for (size_t iDet=0; iDet<dev.detectors()->size();++iDet)
  {
    //retrieve a reference to the detector parameter for det we are working on//
    DetectorParameter &dp = _param._detectorparameters[iDet];
    //retrieve a reference to the detector we are working on right now//
    cass::PixelDetector &det = (*dev.detectors())[iDet];
    //retrieve a reference to the frame of the detector//
    cass::PixelDetector::frame_t &f = det.frame();

    //if the size of the rawframe is 0, this detector with this id is not in the datastream//
    //so we are not going to anlyse this detector further//
    if (f.empty())
      continue;

    //substract offsetmap//
    if(dp._doOffsetCorrection)
    {
      //do something
      //retrieve a reference to the frame of the detector//
      cass::PixelDetector::frame_t &f = det.frame();
      cass::PixelDetector::frame_t::iterator itFrame = f.begin();
      cass::pnCCD::DetectorParameter::correctionmap_t::const_iterator itOffset = dp._offset.begin();
      cass::pnCCD::DetectorParameter::correctionmap_t::const_iterator itNoise  = dp._noise.begin();
      const cass::ROI::ROIiterator_t &iter = dp._ROIiterator;
      cass::ROI::ROIiterator_t::const_iterator itROI = iter.begin();
      //const bool ShouldIuseCommonMode= dp._useCommonMode;
      size_t pixelidx=0;
      //let's initialize a bit
      det.integral()=0;
      det.integral_overthres()=0;
      det.maxPixelValue()=0;
      if(!dp._useCommonMode/*I don't use CommonMode*/)
      {
        for ( ; itROI != iter.end(); ++itROI,++pixelidx)
        {
          advance(itFrame,iter[pixelidx+1]-iter[pixelidx]);
          advance(itOffset,iter[pixelidx+1]-iter[pixelidx]);
          advance(itNoise,iter[pixelidx+1]-iter[pixelidx]);
          //I could execute the follwing line only if dp._useCommonMode==false
          // and get rid of the if-statement if(!dp._useCommonMode...)
          //actually my method was introduced to make such lines as the following one not needed.....
          for(size_t jj=iter[pixelidx]+1; jj<iter[pixelidx+1]-1; jj++) f[jj] = 0;

          // the following work only if I am copying, not if I modify!!
          // If I am modifying the pixel values.. This method leave the masked-pixels unchanged!!
          *itFrame =  *itFrame - *itOffset;
          det.integral() += static_cast<uint64_t>(*itFrame);
          if(dp._thres_for_integral && *itFrame > dp._thres_for_integral)
            det.integral_overthres() += static_cast<uint64_t>(*itFrame);

          //Should I do it also if _doOffsetCorrection==false?
          //if user wants to extract the pixels that are above threshold, do it//
          if (dp._createPixellist)
          {      
            Pixel this_pixel;
            //itFrame is already offset-subtructed
            if( *itFrame> dp._sigmaMultiplier * *itNoise )
            {
              this_pixel.x()=iter[pixelidx]%det.columns();
              this_pixel.y()=iter[pixelidx]/det.columns();
              this_pixel.z()=*itFrame;
              det.pixellist().push_back(this_pixel);
              //I could "tag" the pixel
              // something like "mask[iFrame]=3"
            }
          }
        }//end loop over frame
      }
      else
      {
        //const cass::ROI::ROImask_t &mask = dp._ROImask;
        //merd
        //std::cout<<"I need to do something"<<std::endl;
        const size_t Num_pixel_per_line = 128;
        const size_t num_lines = det.originalrows()* det.originalcolumns() /Num_pixel_per_line;
        size_t i_pixel;
        for (size_t i_line=0;i_line<num_lines;i_line++)
        {
          double common_level=0;
          double Pixel_wo_offset;
          size_t used_pixel=0;
          for(i_pixel=0;i_pixel<Num_pixel_per_line;++i_pixel,++itFrame,++itNoise,++itOffset)
          {
            //I consider only the "good" pixels that are not to be masked
            if(dp._ROImask[i_line*Num_pixel_per_line+i_pixel]==1) //I could only remove the BAD-pixel
            {
              Pixel_wo_offset= static_cast<double>(*itFrame) - *itOffset;
              //I add only the pixel w/o a signal-photon
              if( Pixel_wo_offset>0 && Pixel_wo_offset< dp._sigmaMultiplier * *itNoise )
              {
                common_level+= Pixel_wo_offset;
                used_pixel++;
              }
            }
          }
          if(used_pixel>8)
          {
            common_level/=(used_pixel-1);
#ifdef debug_a_lot
            std::cout<<"Common mode subtraction value is "<< static_cast<pixel_t>(common_level)
                     <<" based on "<<used_pixel <<" pixels" <<std::endl;
#endif
          }
          else common_level=0;
          //come back to the beginning of the line
          advance(itFrame,-Num_pixel_per_line);
          advance(itOffset,-Num_pixel_per_line);
          advance(itNoise,-Num_pixel_per_line);
          for(i_pixel=0;i_pixel<Num_pixel_per_line;++i_pixel,++itFrame,++itNoise,++itOffset)
          {
            *itFrame =  *itFrame - *itOffset - common_level ;
          }
        }//end loop over frame
      }// endif CommonMode Subtraction
#ifdef debug
      if(dp._createPixellist) std::cout<<"number of found photons on pnCCD " << iDet
                                       << " is "<< det.pixellist().size()<<std::endl;
#endif
    }//end if OffsetCorrection
    //if the user requested rebinning then rebin//
    if(dp._rebinfactor > 1)
      rebin(dev,iDet);
  }//end loop iDet

}


void cass::pnCCD::Analysis::createOffsetAndNoiseMap(cass::pnCCD::pnCCDDevice &dev)
{
  char printoutdef[40];
  sprintf(printoutdef,"pnCCD createOffsetAndNoiseMap ");
  QMutexLocker  locker(&_mutex);
  //Insert read/write lock? But I get a Segfault...
  //QWriteLocker  locker(&_RWlock);
  for (size_t iDet=0; iDet<dev.detectors()->size();++iDet)
  {
    //retrieve a reference to the detector we are working on right now//
    cass::PixelDetector &det = (*dev.detectors())[iDet];
    //retrieve a reference to the frame of the detector//
    cass::PixelDetector::frame_t &f = det.frame();
    //retrieve a reference to the detector parameters we are working on right now//
    DetectorParameter &dp = _param._detectorparameters[iDet];

    cass::PixelDetector::frame_t::const_iterator itFrame = f.begin();
    cass::pnCCD::DetectorParameter::correctionmap_t::iterator itOffset = dp._offset.begin();
    cass::pnCCD::DetectorParameter::correctionmap_t::iterator  itNoise  = dp._noise.begin();
    for (; itOffset!=dp._offset.end() ;++itOffset,++itFrame,++itNoise)
    {
      *itOffset += static_cast<double>(*itFrame);
      *itNoise  += static_cast<double>(*itFrame) * static_cast<double>(*itFrame);
    }
    ++dp._nbrDarkframes;
    if(dp._nbrDarkframes>=200 && (dp._nbrDarkframes%20)==0) 
      std::cout<<"reached "<< dp._nbrDarkframes<< " darkframes for pnCCD "<<iDet<<std::endl;
    /*
    if(dp._nbrDarkframes>201 && not_saved_yet)
      std::cout<< printoutdef << "reached "<< dp._nbrDarkframes<< " darkframes for pnCCD "<<iDet<<std::endl;
    if(dp._nbrDarkframes>101 && not_saved_yet)
    {
      //Only one of the Threads should save.... So I don't see why I should do it....
      //This would be only a dirty trick!!!!
      //cass::pnCCD::Analysis::saveSettings();
      saveSettings();
      //std::cout<<"here "<<std::endl;
      not_saved_yet=false;
    }
    */
  }
}

void cass::pnCCD::Analysis::rebin(cass::pnCCD::pnCCDDevice &dev,size_t iDet)
{
  QMutexLocker  locker(&_mutex);
  //retrieve a reference to the detector and "chip" we are working on right now//
  cass::PixelDetector &det = (*dev.detectors())[iDet];
  //retrieve a reference to the detector parameters we are working on right now//
  DetectorParameter &dp = _param._detectorparameters[iDet];
  //I should not be here
  if(dp._rebinfactor <=1) return;
  //retrieve a reference to the frame of the detector//
  cass::PixelDetector::frame_t &f = det.frame();

  //else to the rebinnning;
  //get the dimesions of the detector before the rebinning//
  const uint16_t nRows = det.originalrows();
  const uint16_t nCols = det.originalcolumns();
  if(nRows % dp._rebinfactor != 0)
  {
    //the rebin factor is not a safe one
    dp._rebinfactor = static_cast<uint32_t>(pow(2,int(log2(dp._rebinfactor))));
  }
  //get the new dimensions//
  const size_t newRows = nRows / dp._rebinfactor;
  const size_t newCols = nCols / dp._rebinfactor;
  //set the new dimensions in the detector//
  det.rows()    = newRows;
  det.columns() = newCols;
  _tmp.clear();
  //resize the temporary container to fit the rebinned image
  _tmp.resize(f.size()/dp._rebinfactor/dp._rebinfactor);
  //initialize it with 0
  _tmp.assign(newRows * newCols,0);
  //go through the whole corrected frame//
  for (size_t iIdx=0; iIdx<f.size() ;++iIdx)
  {
    //calculate the row and column of the current Index//
    const size_t row = iIdx / nCols;
    const size_t col = iIdx % nCols;
    //calculate the index of the rebinned frame//
    const size_t newRow = row / dp._rebinfactor;
    const size_t newCol = col / dp._rebinfactor;
    //calculate the index in the rebinned frame//
    //that newRow and newCol belongs to//
    const size_t newIndex = newRow*newCols + newCol;
    //add this index value to the newIndex value//
    _tmp[newIndex] += f[iIdx]/dp._rebinfactor/dp._rebinfactor;
  }
  //now I should copy the frame back...
  f.resize(newRows*newCols);
  std::copy(_tmp.begin(), _tmp.end(), f.begin());

}<|MERGE_RESOLUTION|>--- conflicted
+++ resolved
@@ -14,11 +14,7 @@
 #include <vector>
 #include <time.h>
 #include <stdexcept>
-<<<<<<< HEAD
-=======
-#include <stdlib.h>
 #define debug_conf
->>>>>>> 041a69aa
 
 bool not_saved_yet;
 
