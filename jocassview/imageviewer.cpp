--- conflicted
+++ resolved
@@ -42,7 +42,6 @@
 
 
 ImageViewer::ImageViewer(QWidget *parent, Qt::WFlags flags)
-<<<<<<< HEAD
   : QMainWindow(parent, flags), _updater(new QTimer(this)), _ready(true),
   _updaterate(0)
 {
@@ -162,8 +161,8 @@
   _imageMapping->addItem(tr("Lin"));
   _imageMapping->addItem(tr("Log"));
   _imageMapping->addItem(tr("Sqrt"));
-  _imageMinLabel->setText(tr("min:"));
-  _imageMaxLabel->setText(tr("max:"));
+  _imageMinLabel->setText(tr("Min:"));
+  _imageMaxLabel->setText(tr("Max:"));
   _imageValuesLayout->addWidget(_imageMaxLabel);
   _imageValuesLayout->addWidget(_imageMaxValue);
   _imageLayout->addWidget(_imageScroller);
@@ -187,149 +186,6 @@
   statusBar()->setToolTip("Actual frequency to get and display "
                           "images averaged over (n) times.");
   updateActions();
-=======
-    : QMainWindow(parent, flags), _updater(new QTimer(this)), _ready(true),
-      _updaterate(0)
-{
-    QSettings settings;
-    _lastImage = NULL;
-    _lastHist = NULL;
-    _ui.setupUi(this);
-    qRegisterMetaType<QImage>("QImage");
-    connect(&_gdthread, SIGNAL(newNone()), this, SLOT(updateNone()));
-    connect(&_gdthread, SIGNAL(newImage(const QImage*)), this, SLOT(updatePixmap(const QImage*)));
-    connect(&_gdthread, SIGNAL(newHistogram(cass::Histogram2DFloat*)), this, SLOT(updateHistogram(cass::Histogram2DFloat*)));
-    connect(&_gdthread, SIGNAL(newHistogram(cass::Histogram1DFloat*)), this, SLOT(updateHistogram(cass::Histogram1DFloat*)));
-    connect(&_gdthread, SIGNAL(newHistogram(cass::Histogram0DFloat*)), this, SLOT(updateHistogram(cass::Histogram0DFloat*)));
-    connect(_ui.aboutQt, SIGNAL(triggered()), qApp, SLOT(aboutQt()));
-    connect(_updater, SIGNAL(timeout()), this, SLOT(on_getData_triggered()));
-    // Add servername and port to toolbar.
-    _servername = new QLineEdit(settings.value("servername", "server?").toString());
-    _servername->setSizePolicy(QSizePolicy::Minimum, QSizePolicy::Preferred);
-    _servername->setToolTip("Name of the server to connect to.");
-    _cass = new CASSsoapProxy;
-    connect(_servername, SIGNAL(editingFinished()), this, SLOT(updateServer()));
-    _ui.toolBar->addWidget(_servername);
-    _serverport = new QSpinBox();
-    _serverport->setKeyboardTracking(false);
-    _serverport->setRange(1000, 50000);
-    _serverport->setValue(settings.value("serverport", 12321).toInt());
-    _serverport->setToolTip("Port of the server to connect to.");
-    connect(_serverport, SIGNAL(valueChanged(int)), this, SLOT(updateServer()));
-    updateServer();
-    _ui.toolBar->addWidget(_serverport);
-    // Add spacer to toolbar.
-    QWidget *spacer1(new QWidget());
-    spacer1->setSizePolicy(QSizePolicy::Expanding, QSizePolicy::Expanding);
-    _ui.toolBar->addWidget(spacer1);
-    // Add Attachment identifier to toolbar.
-    _attachId = new QComboBox();
-    _attachId->setToolTip("Attachment identifier.");
-    _attachId->setEditable(true);
-    _attachId->installEventFilter(this);
-    updateImageList(_attachId);    // todo: doesn't work yet. data is correctly serialized on server side, but doesn't arrive correctly...
-    _ui.toolBar->addWidget(_attachId);
-    // Add picture type respectively format to toolbar.
-    _picturetype = new QComboBox();
-    QStringList formats;
-    formats << cass::imageformatName(cass::PNG).c_str()
-            << cass::imageformatName(cass::TIFF).c_str()
-            << cass::imageformatName(cass::JPEG).c_str()
-            << cass::imageformatName(cass::GIF).c_str()
-            << cass::imageformatName(cass::BMP).c_str()
-            << "HIST";
-    _picturetype->setToolTip("Supported image file formats.");
-    _picturetype->insertItems(0, formats);
-    _ui.toolBar->addWidget(_picturetype);
-    // Add zoom setting to toolbar.
-    _zoom = new QDoubleSpinBox();
-    _zoom->setKeyboardTracking(false);
-    _zoom->setDecimals(1);
-    _zoom->setRange(-50000., 50000.);
-    _zoom->setValue(settings.value("zoom", 100.).toDouble());
-    _zoom->setToolTip("Set scalefactor for image.");
-    connect(_zoom, SIGNAL(valueChanged(double)), this, SLOT(zoomChanged(double)));
-    _ui.toolBar->addWidget(_zoom);
-    QLabel *zunit(new QLabel);
-    zunit->setText("%");
-    _ui.toolBar->addWidget(zunit);
-    // Add spacer to toolbar.
-    QWidget *spacer2(new QWidget());
-    spacer2->setSizePolicy(QSizePolicy::Expanding, QSizePolicy::Expanding);
-    _ui.toolBar->addWidget(spacer2);
-    // Add running to toolbar.
-    _running = new QCheckBox();
-    connect(_running, SIGNAL(released()), this, SLOT(running()));
-    _running->setToolTip("If checked, continuously retrieve and display images.");
-    _ui.toolBar->addWidget(_running);
-    // Add status LED to toolbar.
-    _statusLED = new StatusLED();
-    _statusLED->setToolTip("Status indicator (green= , red= ).");
-    _statusLED->setStatus(false);
-    _ui.toolBar->addWidget(_statusLED);
-    // Add rate to toolbar.
-    _rate = new QDoubleSpinBox();
-    _rate->setRange(0.01, 100.);
-    _rate->setValue(settings.value("rate", 10.).toDouble());
-    _rate->setToolTip("Image update frequency.");
-    _ui.toolBar->addWidget(_rate);
-    QLabel *punit = new QLabel;
-    punit->setText("Hz");
-    _ui.toolBar->addWidget(punit);
-
-    // todo: encapsulate this in class imageWidget public QWidget...
-    // Central label for image display.
-    _imageLabel = new ImageLabel;
-    _imageLabel->setBackgroundRole(QPalette::Base);
-    _imageLabel->setSizePolicy(QSizePolicy::Ignored, QSizePolicy::Ignored);
-    _imageLabel->setScaledContents(true);
-    _imageLabel->setMouseTracking(true);
-    connect(_imageLabel, SIGNAL(newCursorPosition(int, int)),
-            this, SLOT(updateStatusBar(int, int)));
-    _imageScroller = new QScrollArea;
-    _imageLayout = new QVBoxLayout;
-    _imageValuesLayout = new QHBoxLayout;
-    _imageWidget = new QWidget;
-    _imageMapping = new QComboBox;
-    _imageMinValue = new QLineEdit;
-    _imageMaxValue = new QLineEdit;
-    _imageMinLabel = new QLabel;
-    _imageMaxLabel = new QLabel;
-    _imageScroller->setBackgroundRole(QPalette::Dark);
-    _imageScroller->setWidget(_imageLabel);
-    _imageValuesLayout->addWidget(_imageMapping);
-    _imageValuesLayout->addWidget(_imageMinLabel);
-    _imageValuesLayout->addWidget(_imageMinValue);
-    _imageMapping->setEditable(false);
-    _imageMapping->addItem(tr("Lin"));
-    _imageMapping->addItem(tr("Log"));
-    _imageMapping->addItem(tr("Sqrt"));
-    _imageMinLabel->setText(tr("Min:"));
-    _imageMaxLabel->setText(tr("Max:"));
-    _imageValuesLayout->addWidget(_imageMaxLabel);
-    _imageValuesLayout->addWidget(_imageMaxValue);
-    _imageLayout->addWidget(_imageScroller);
-    _imageLayout->addLayout(_imageValuesLayout);
-    _imageWidget->setLayout(_imageLayout);
-    // widget for plots:
-    _plotWidget1D = new plotWidget1D;
-    _plotWidget0D = new plotWidget0D(1000);
-    connect(_attachId, SIGNAL(editTextChanged(const QString &)), _plotWidget0D, SLOT(setHistogramKey(const QString&)));
-    // dock widget containing image or histograms:
-    _dock = new QDockWidget(tr("Histogram"), this);
-    _spectrogramWidget = new spectrogramWidget;
-    //addDockWidget(Qt::RightDockWidgetArea, _dock);
-    setCentralWidget(_dock);
-    connect(_picturetype, SIGNAL(currentIndexChanged(int)), this, SLOT(pictureTypeChanged(int)));
-    _picturetype->setCurrentIndex(settings.value("picturetypeindex", 0).toInt());
-    // Other preparations.
-    _scaleFactor = settings.value("scaleFactor", 1.0).toDouble();
-    _ui.fitToWindow->setChecked(settings.value("fittowindow", false).toBool());
-    _imageScroller->setWidgetResizable(_ui.fitToWindow->isChecked());
-    statusBar()->setToolTip("Actual frequency to get and display "
-            "images averaged over (n) times.");
-    updateActions();
->>>>>>> 0a0f8229
 }
 
 ImageViewer::~ImageViewer() {
