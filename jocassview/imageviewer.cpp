// Copyright (C) 2010 Uwe Hoppe
// Copyright (C) 2010 Jochen Kuepper

//#define VERBOSE 1

#include <QtCore/QSettings>
#include <QtCore/QTime>
#include <QtGui/QLineEdit>
#include <QtGui/QCloseEvent>
#include <QtGui/QMessageBox>
#include <QtGui/QFileDialog>
#include <QtGui/QPrintDialog>
#include <QtGui/QPainter>
#include <QImageReader>
#include <fstream>

#include "imageviewer.h"
#include "CASSsoap.nsmap"
#include "cass/postprocessing/id_list.h"

namespace jocassview
{
using namespace std;


void ImageLabel::mouseMoveEvent(QMouseEvent *event)
{
    QCursor cursor(this->cursor());
    QPoint position(cursor.pos().x(), cursor.pos().y());
    int x(mapFromGlobal(position).x());
    int y(mapFromGlobal(position).y());
    VERBOSEOUT(cout << "mouseMoveEvent: x=" << x << " y=" << y << endl);
    emit newCursorPosition(x, y);
    event->accept();
}


void ImageViewer::updateStatusBar(int x, int y)
{
    statusBar()->showMessage(QString("rate = ") + QString().setNum(_updaterate, 'g', 2) + " Hz; position = ("
                             + QString().setNum(x) + ',' + QString().setNum(y) + ")");
}


ImageViewer::ImageViewer(QWidget *parent, Qt::WFlags flags)
    : QMainWindow(parent, flags), _updater(new QTimer(this)), _ready(true),
      _updaterate(0)
{
    QSettings settings;
    _lastImage = NULL;
    _lastHist = NULL;
    _ui.setupUi(this);
    qRegisterMetaType<QImage>("QImage");
    connect(&_gdthread, SIGNAL(newNone()), this, SLOT(updateNone()));
    connect(&_gdthread, SIGNAL(newImage(const QImage*)), this, SLOT(updatePixmap(const QImage*)));
    connect(&_gdthread, SIGNAL(newHistogram(cass::Histogram2DFloat*)), this, SLOT(updateHistogram(cass::Histogram2DFloat*)));
    connect(&_gdthread, SIGNAL(newHistogram(cass::Histogram1DFloat*)), this, SLOT(updateHistogram(cass::Histogram1DFloat*)));
    connect(&_gdthread, SIGNAL(newHistogram(cass::Histogram0DFloat*)), this, SLOT(updateHistogram(cass::Histogram0DFloat*)));
    connect(_ui.aboutQt, SIGNAL(triggered()), qApp, SLOT(aboutQt()));
    connect(_updater, SIGNAL(timeout()), this, SLOT(on_getData_triggered()));
    // Add servername and port to toolbar.
    _servername = new QLineEdit(settings.value("servername", "server?").toString());
    _servername->setSizePolicy(QSizePolicy::Minimum, QSizePolicy::Preferred);
    _servername->setToolTip("Name of the server to connect to.");
    _cass = new CASSsoapProxy;
    connect(_servername, SIGNAL(editingFinished()), this, SLOT(updateServer()));
    _ui.toolBar->addWidget(_servername);
    _serverport = new QSpinBox();
    _serverport->setKeyboardTracking(false);
    _serverport->setRange(1000, 50000);
    _serverport->setValue(settings.value("serverport", 12321).toInt());
    _serverport->setToolTip("Port of the server to connect to.");
    connect(_serverport, SIGNAL(valueChanged(int)), this, SLOT(updateServer()));
    updateServer();
    _ui.toolBar->addWidget(_serverport);
    // Add spacer to toolbar.
    QWidget *spacer1(new QWidget());
    spacer1->setSizePolicy(QSizePolicy::Expanding, QSizePolicy::Expanding);
    _ui.toolBar->addWidget(spacer1);
    // Add Attachment identifier to toolbar.
    _attachId = new QComboBox();
    _attachId->setToolTip("Attachment identifier.");
    _attachId->setEditable(true);
    _attachId->installEventFilter(this);
    updateImageList(_attachId);    // todo: doesn't work yet. data is correctly serialized on server side, but doesn't arrive correctly...
    _ui.toolBar->addWidget(_attachId);
    // Add picture type respectively format to toolbar.
    _picturetype = new QComboBox();
    QStringList formats;
    formats << cass::imageformatName(cass::PNG).c_str()
            << cass::imageformatName(cass::TIFF).c_str()
            << cass::imageformatName(cass::JPEG).c_str()
            << cass::imageformatName(cass::GIF).c_str()
            << cass::imageformatName(cass::BMP).c_str()
            << "HIST";
    _picturetype->setToolTip("Supported image file formats.");
    _picturetype->insertItems(0, formats);
    _ui.toolBar->addWidget(_picturetype);
    // Add zoom setting to toolbar.
    _zoom = new QDoubleSpinBox();
    _zoom->setKeyboardTracking(false);
    _zoom->setDecimals(1);
    _zoom->setRange(-50000., 50000.);
    _zoom->setValue(settings.value("zoom", 100.).toDouble());
    _zoom->setToolTip("Set scalefactor for image.");
    connect(_zoom, SIGNAL(valueChanged(double)), this, SLOT(zoomChanged(double)));
    _ui.toolBar->addWidget(_zoom);
    QLabel *zunit(new QLabel);
    zunit->setText("%");
    _ui.toolBar->addWidget(zunit);
    // Add spacer to toolbar.
    QWidget *spacer2(new QWidget());
    spacer2->setSizePolicy(QSizePolicy::Expanding, QSizePolicy::Expanding);
    _ui.toolBar->addWidget(spacer2);
    // Add running to toolbar.
    _running = new QCheckBox();
    connect(_running, SIGNAL(released()), this, SLOT(running()));
    _running->setToolTip("If checked, continuously retrieve and display images.");
    _ui.toolBar->addWidget(_running);
    // Add status LED to toolbar.
    _statusLED = new StatusLED();
    _statusLED->setToolTip("Status indicator (green= , red= ).");
    _statusLED->setStatus(false);
    _ui.toolBar->addWidget(_statusLED);
    // Add rate to toolbar.
    _rate = new QDoubleSpinBox();
    _rate->setRange(0.01, 100.);
    _rate->setValue(settings.value("rate", 10.).toDouble());
    _rate->setToolTip("Image update frequency.");
    _ui.toolBar->addWidget(_rate);
    QLabel *punit = new QLabel;
    punit->setText("Hz");
    _ui.toolBar->addWidget(punit);

    // todo: encapsulate this in class imageWidget public QWidget...
    // Central label for image display.
    _imageLabel = new ImageLabel;
    _imageLabel->setBackgroundRole(QPalette::Base);
    _imageLabel->setSizePolicy(QSizePolicy::Ignored, QSizePolicy::Ignored);
    _imageLabel->setScaledContents(true);
    _imageLabel->setMouseTracking(true);
    connect(_imageLabel, SIGNAL(newCursorPosition(int, int)),
            this, SLOT(updateStatusBar(int, int)));
    _imageScroller = new QScrollArea;
    _imageLayout = new QVBoxLayout;
    _imageValuesLayout = new QHBoxLayout;
    _imageWidget = new QWidget;
    _imageMapping = new QComboBox;
    _imageMinValue = new QLineEdit;
    _imageMaxValue = new QLineEdit;
    _imageMinLabel = new QLabel;
    _imageMaxLabel = new QLabel;
    _imageScroller->setBackgroundRole(QPalette::Dark);
    _imageScroller->setWidget(_imageLabel);
    _imageValuesLayout->addWidget(_imageMapping);
    _imageValuesLayout->addWidget(_imageMinLabel);
    _imageValuesLayout->addWidget(_imageMinValue);
    _imageMapping->setEditable(false);
    _imageMapping->addItem(tr("Lin"));
    _imageMapping->addItem(tr("Log"));
    _imageMapping->addItem(tr("Sqrt"));
    _imageMinLabel->setText(tr("min:"));
    _imageMaxLabel->setText(tr("max:"));
    _imageValuesLayout->addWidget(_imageMaxLabel);
    _imageValuesLayout->addWidget(_imageMaxValue);
    _imageLayout->addWidget(_imageScroller);
    _imageLayout->addLayout(_imageValuesLayout);
    _imageWidget->setLayout(_imageLayout);
    // widget for plots:
    _plotWidget1D = new plotWidget1D;
    _plotWidget0D = new plotWidget0D(1000);
    connect(_attachId, SIGNAL(editTextChanged(const QString &)), _plotWidget0D, SLOT(setHistogramKey(const QString&)));
    // dock widget containing image or histograms:
    _dock = new QDockWidget(tr("Histogram"), this);
    _spectrogramWidget = new spectrogramWidget;
    //addDockWidget(Qt::RightDockWidgetArea, _dock);
    setCentralWidget(_dock);
    connect(_picturetype, SIGNAL(currentIndexChanged(int)), this, SLOT(pictureTypeChanged(int)));
    _picturetype->setCurrentIndex(settings.value("picturetypeindex", 0).toInt());
    // Other preparations.
    _scaleFactor = settings.value("scaleFactor", 1.0).toDouble();
    _ui.fitToWindow->setChecked(settings.value("fittowindow", false).toBool());
    _imageScroller->setWidgetResizable(_ui.fitToWindow->isChecked());
    statusBar()->setToolTip("Actual frequency to get and display "
            "images averaged over (n) times.");
    updateActions();
}

ImageViewer::~ImageViewer() {
   delete _lastImage;
   delete _lastHist;
   delete _cass;
   delete _imageLabel;
   delete _plotWidget1D;
   delete _plotWidget0D;
   delete _spectrogramWidget;
   delete _imageScroller;

}


bool ImageViewer::eventFilter(QObject *obj, QEvent *event)
 {
     if (obj == _attachId) {
         if (event->type() == QEvent::MouseButtonPress) {
             updateImageList(_attachId);
             return false;
         } else {
             return false;
         }
     } else {
         // pass the event on to the parent class
         return QMainWindow::eventFilter(obj, event);
     }
     return false;
 }


cass::PostProcessors::active_t ImageViewer::getIdList() {
    bool ret;
    int retcode=_cass->getPostprocessorIds(&ret);
    if( (retcode==SOAP_OK) && ret) {
        VERBOSEOUT(std::cout << "return value: 'true'" << std::endl);
    } else {
        VERBOSEOUT(std::cout << "return value is 'false'" << std::endl);
        return cass::PostProcessors::active_t();
    }
    soap_multipart::iterator attachment = _cass->dime.begin();
    VERBOSEOUT(std::cout << "DIME attachment:" << std::endl
               << "Memory=" << (void*)(*attachment).ptr << std::endl
               << "Size=" << (*attachment).size << std::endl
               << "Type=" << ((*attachment).type?(*attachment).type:"null") << std::endl
               << "ID=" << ((*attachment).id?(*attachment).id:"null") << std::endl);
    /** @bug when jocassview is started without having a cass server running it crashes here */
    cass::Serializer serializer( std::string((char *)(*attachment).ptr, (*attachment).size) );
    cass::IdList list(serializer);
    return list.getList();
}

void ImageViewer::updateImageList(QComboBox* box) {
<<<<<<< HEAD
    cass::PostProcessors::keyList_t stdlist = _gdthread.getIdList();
    for (cass::PostProcessors::keyList_t::iterator it = stdlist.begin(); it!=stdlist.end(); it++)
=======
    cass::PostProcessors::active_t stdlist = getIdList();
    for (cass::PostProcessors::active_t::iterator it = stdlist.begin(); it!=stdlist.end(); it++)
>>>>>>> 695fe9fa
    {
      VERBOSEOUT(std::cout << "list iteration..." << std::endl);
      QString itemstring(QString::fromStdString(*it));
      if (box->findText(itemstring)==-1)
         box->addItem( itemstring, QVariant(0) );
    }
}


void ImageViewer::showEvent(QShowEvent *event)
{
    _running->setFocus();
    event->accept();
}


void ImageViewer::resizeEvent(QResizeEvent *event)
{
    VERBOSEOUT(cout << "resizeEvent width=" << event->size().width()
            << " height=" << event->size().height() << endl);
    if(_ui.fitToWindow->isChecked()) {
    /** @todo Resize window to keep the aspect ratio from _imagesize.*/
    }
    event->accept();
}


void ImageViewer::closeEvent(QCloseEvent *event)
{
    QSettings settings;
    settings.setValue("picturetypeindex", _picturetype->currentIndex());
    settings.setValue("servername", _servername->text());
    settings.setValue("serverport", _serverport->value());
    settings.setValue("rate", _rate->value());
    settings.setValue("zoom", _zoom->value());
    settings.setValue("attachId", _attachId->currentText());
    settings.setValue("fittowindow", _ui.fitToWindow->isChecked());
    settings.setValue("scaleFactor", _scaleFactor);
    event->accept();
}



void ImageViewer::on_open_triggered()
{
    // todo: use cass::imageExtension(cass::PNG)...   unfortunately cannot iterate over enums
    QString filter("Images (*.png *.tiff *.jpg *.jpeg *.gif *.bmp);;Csv plot files (*.csv);;Histogram binary files (*.hst)");
    QString fileName = QFileDialog::getOpenFileName(this,
            tr("Open File"), QDir::currentPath(), filter);
    if(!fileName.isEmpty()) loadData(fileName, false);
}

void ImageViewer::on_overlay_data_triggered()
{
    // todo: use cass::imageExtension(cass::PNG)...   unfortunately cannot iterate over enums
    QString filter("Images (*.png *.tiff *.jpg *.jpeg *.gif *.bmp);;Csv plot files (*.csv);;Histogram binary files (*.hst)");
    QString fileName = QFileDialog::getOpenFileName(this,
            tr("Open File"), QDir::currentPath(), filter);
    if(!fileName.isEmpty()) loadData(fileName, true);
}


void ImageViewer::loadData( QString fileName, bool overlay )
{
    QFileInfo fileInfo(fileName);
    if (! fileInfo.exists()) return;
    QImageReader imreader(fileName);
    if ( imreader.canRead() ) {
        // read image
        QImage* image = new QImage(fileName);
        if(image->isNull()) {
            QMessageBox::information(this, tr("jocassviewer"),
                    tr("Cannot load %1.").arg(fileName));
            return;
        }
        updatePixmap(image);
        if(!_ui.fitToWindow->isChecked())
            _imageLabel->adjustSize();
    }
    if ( fileInfo.suffix().toUpper() == QString("csv").toUpper() ) {
        // read csv file into 1d histogram.
    }
    if ( fileInfo.suffix().toUpper() == QString("hst").toUpper() ) {
        // deserialize binary stream into histogram.
        cass::SerializerReadFile serializer( fileName.toStdString().c_str() );
        cass::HistogramFloatBase* hist = new cass::HistogramFloatBase(serializer);
        serializer.close();
        size_t dim = hist->dimension();

        //hack reopen histogram with correct deserializer (serializing base class doesn't work, see below):
        delete hist;
        cass::SerializerReadFile serializer2( fileName.toStdString().c_str() );
        switch(dim) {
            case 0:
                hist = new cass::Histogram0DFloat( serializer2 );
                if (overlay && _dock->widget()==_plotWidget0D) {
                    _plotWidget0D->addOverlay( reinterpret_cast<cass::Histogram1DFloat*>(hist), fileInfo.baseName() );  // todo: in future, check if 0d histogram has 1d accumulation enabled.
                    delete hist;
                }
                else
                    updateHistogram( reinterpret_cast<cass::Histogram0DFloat*>(hist) ); break;
            case 1:
                hist = new cass::Histogram1DFloat( serializer2 );
                if (overlay && _dock->widget()==_plotWidget1D) {
                    _plotWidget1D->addOverlay( reinterpret_cast<cass::Histogram1DFloat*>(hist), fileInfo.baseName() );
                    delete hist;
                }
                else
                    updateHistogram( reinterpret_cast<cass::Histogram1DFloat*>(hist) ); break;
            case 2:
                hist = new cass::Histogram2DFloat( serializer2 );
                updateHistogram( reinterpret_cast<cass::Histogram2DFloat*>(hist) ); break;
        }
        serializer2.close();

        /* doesn't work: returns hist->min and hist->max from baseclass...
        switch(dim) {
            case 0: updateHistogram( reinterpret_cast<cass::Histogram0DFloat*>(hist) ); break;
            case 1: updateHistogram( reinterpret_cast<cass::Histogram1DFloat*>(hist) ); break;
            case 2: updateHistogram( reinterpret_cast<cass::Histogram2DFloat*>(hist) ); break;
        }*/

    }
}



void ImageViewer::on_save_data_triggered()
{
    if (_dock->widget() == _imageWidget) {
        QString filter("Portable Network Graphics (*.png)");
        QString fileName(QFileDialog::getSaveFileName(this, tr("Save Image File"), QDir::currentPath(), filter));
        saveImage(fileName);
    } else if (_dock->widget() == _spectrogramWidget) {
        QString filter("Portable Networks Graphics (*.png);;Comma Separated Values (*.dat *.csv);;Histogram binary files (*.hst)");
        QString fileName = QFileDialog::getSaveFileName(this, tr("Save File"), QDir::currentPath(), filter);
        QFileInfo fileInfo(fileName);
        if((fileInfo.suffix().toUpper() == QString("CSV")) || (fileInfo.suffix().toUpper() == QString("DAT"))) {
            save2dAscii(fileName);
        } else if(fileInfo.suffix().toUpper() == QString("PNG")) {
            saveImage(fileName);
        } else if(fileInfo.suffix().toUpper() == QString("HST")) {
            saveHistogram(fileName);
        }
    } else if(_dock->widget() == _plotWidget1D) {
        QString filter("Comma Separated Values (*.dat *.csv);;Histogram binary files (*.hst)");
        QString fileName = QFileDialog::getSaveFileName(this, tr("Save File"), QDir::currentPath(), filter);
        QFileInfo fileInfo(fileName);
        if((fileInfo.suffix().toUpper() == QString("CSV")) || (fileInfo.suffix().toUpper() == QString("DAT"))) {
            save1dAscii(fileName);
        } else if(fileInfo.suffix().toUpper() == QString("HST")) {
            saveHistogram(fileName);
        }
    }
}



void ImageViewer::on_auto_save_data_triggered()
{
    QString fillZeros;
    for(int ii=_attachId->currentText().length(); ii<3; ii++)
        fillZeros+=QString("0");
    QString fileName = QDir::currentPath() + "/" + fillZeros + _attachId->currentText() + "_" + QDateTime::currentDateTime().toString();
    if(_dock->widget() == _imageWidget)
        saveImage(fileName + QString(".png"));
    else if(_dock->widget() == _spectrogramWidget)
        save2dAscii(fileName + QString(".dat"));
    else if(_dock->widget() == _plotWidget1D)
        save1dAscii(fileName + QString(".dat"));
}



void ImageViewer::save1dAscii(QString fileName)
{
    ofstream outfile;
    outfile.open(fileName.toStdString().c_str());
    _histogramlock.lockForRead();
    cass::Histogram1DFloat* hist(dynamic_cast<cass::Histogram1DFloat*>(_lastHist));
    const cass::AxisProperty &axis(_lastHist->axis()[0]);
    for(size_t ii=0; ii< hist->size(); ++ii) {
        outfile << axis.position(ii) << ";" << hist->bin(ii) << std::endl;
    }
    _histogramlock.unlock();
    outfile.close();
}



void ImageViewer::save2dAscii(QString fileName)
{
    ofstream outfile;
    outfile.open(fileName.toStdString().c_str());
    _histogramlock.lockForRead();
    cass::Histogram2DFloat* hist(dynamic_cast<cass::Histogram2DFloat*>(_lastHist));
    const cass::AxisProperty &xaxis(_lastHist->axis()[0]);
    const cass::AxisProperty &yaxis(_lastHist->axis()[1]);
    outfile << "# 2d-histogram data: " << endl;
    // write x-axis positions
    outfile << "# x-positions: ";
    for(size_t ix=0; ix< xaxis.size(); ++ix)
        outfile<< xaxis.position(ix) << ", ";
    outfile << endl;
    // write y-axis positions
    outfile << "# y-positions: ";
    for(size_t iy=0; iy< yaxis.size(); ++iy)
        outfile<< yaxis.position(iy) << ", ";
    outfile << endl;
    // write data - one row per row ;-)
    outfile << "# data: " << endl;
    for(size_t iy=0; iy< yaxis.size(); ++iy) {
        for(size_t ix=0; ix< xaxis.size(); ++ix) {
            outfile << hist->bin(ix, iy)<< ", " ;
        }
        outfile << endl;
    }
    _histogramlock.unlock();
    outfile.close();
}



void ImageViewer::saveHistogram(QString filename)
{
    _histogramlock.lockForRead();
    cass::SerializerWriteFile serializer( filename.toStdString().c_str() );
    _lastHist->serialize( serializer );
    _histogramlock.unlock();
    serializer.close();
}



void ImageViewer::saveImage(QString fileName)
{
    VERBOSEOUT(std::cout << fileName.toStdString() << std::endl);
    if(fileName.isEmpty()) {
        QMessageBox::warning(this, tr("jocassviewer"), tr("Do not have an filename for saving image!"));
        return;
    }
    if(_dock->widget() == _imageWidget) {
        QImage image(_imageLabel->pixmap()->toImage());
        if(image.isNull()) {
            QMessageBox::warning(this, tr("jocassviewer"), tr("Cannot retrieve image from display!"));
            return;
        }
        if(! image.save(fileName, "PNG"))
            QMessageBox::warning(this, tr("jocassviewer"), tr("Image could not be saved!"));
        updateActions();
    } else if(_dock->widget() == _spectrogramWidget) {
        QImage image(_spectrogramWidget->qimage());
        if(image.isNull()) {
            QMessageBox::warning(this, tr("jocassviewer"), tr("Cannot retrieve image from display!"));
            return;
        }
        if(! image.save(fileName, "PNG")) {
            QMessageBox::warning(this, tr("jocassviewer"), tr("Image could not be saved!"));
            return;
        }
        updateActions();
    } else {
        QMessageBox::warning(this, tr("jocassviewer"), tr("Do not have an image for saving!"));
    }
}


void ImageViewer::updateNone()
{
    _statusLED->setStatus(false);
    _ready = true;
    VERBOSEOUT(std::cout<< "updateNone" << std::endl);
}


void ImageViewer::updatePixmap(const QImage *image)
{
    VERBOSEOUT(cout << "updatePixmap: byteCount=" << image->byteCount()
            << " width=" << image->size().width()
            << " height=" << image->size().height() << endl);
    _imageLabel->setPixmap(QPixmap::fromImage(*image));
    _imagesize = image->size();
    if (image!=_lastImage) delete _lastImage;
    _lastImage = image;
    if (_dock->widget()!=_imageWidget) _dock->setWidget(_imageWidget);
    updateActions();
    VERBOSEOUT(cout << "updatePixmap: _scaleFactor=" << _scaleFactor << endl);
    _imageLabel->resize(_scaleFactor * _imageLabel->pixmap()->size());
    // set rate info
    static QTime time;
    int elapsed(time.restart());
    if(_updaterate < 0.01)
        _updaterate = 1000./elapsed;
    else
        _updaterate = 0.95 * _updaterate + 0.05 * 1000./elapsed;
    _statusLED->setStatus(false);
    _ready = true;
    VERBOSEOUT(std::cout << "min: " << _imageMinValue->text().toFloat() << std::endl
               << "max: " << _imageMaxValue->text().toFloat() << std::endl
               << "value mapping: " << _imageMapping->currentIndex() << " : " <<  _imageMapping->currentText().toStdString() << std::endl);
}


void ImageViewer::updateHistogram(cass::Histogram2DFloat* hist)
{
    _spectrogramWidget->setData(hist);
    if (hist!=_lastHist) {
        _histogramlock.lockForWrite();
        delete _lastHist;
        _histogramlock.unlock();
    }
    _lastHist = hist;
    if (_dock->widget() != _spectrogramWidget)
        _dock->setWidget(_spectrogramWidget);
    updateActions();
    //VERBOSEOUT(cout << "updateHistogram2D: _scaleFactor=" << _scaleFactor << endl);
    // set rate info
    static QTime time;
    static float rate(0.);
    int elapsed(time.restart());
    if(rate < 0.01)
        rate = 1000./elapsed;
    else
        rate = 0.95 * rate + 0.05 * 1000./elapsed;
    statusBar()->showMessage(QString().setNum(rate, 'g', 2) + " Hz");
    _statusLED->setStatus(false);
    _ready = true;
}


void ImageViewer::updateHistogram(cass::Histogram1DFloat* hist)
{
    _plotWidget1D->setData(hist);
    if (hist!=_lastHist) {
        _histogramlock.lockForWrite();
        delete _lastHist;
        _histogramlock.unlock();
    }
    _lastHist = hist;
    if (_dock->widget()!=_plotWidget1D) _dock->setWidget(_plotWidget1D);

    updateActions();
    //VERBOSEOUT(cout << "updateHistogram1D: _scaleFactor=" << _scaleFactor << endl);
    // set rate info
    static QTime time;
    static float rate(0.);
    int elapsed(time.restart());
    if(rate < 0.01)
        rate = 1000./elapsed;
    else
        rate = 0.95 * rate + 0.05 * 1000./elapsed;
    statusBar()->showMessage(QString().setNum(rate, 'g', 2) + " Hz");
    _statusLED->setStatus(false);
    _ready = true;
}

/*
void ImageViewer::updateHistogram(cass::HistogramFloatBase* hist)
{
    size_t dim = hist->dimension();
    switch(dim) {
        case 0: updateHistogram( reinterpret_cast<Histogram0DFloat*>(hist) ); break;
        case 1: updateHistogram( reinterpret_cast<Histogram1DFloat*>(hist) ); break;
        case 2: updateHistogram( reinterpret_cast<Histogram2DFloat*>(hist) ); break;
    }
}*/

void ImageViewer::updateHistogram(cass::Histogram0DFloat* hist)
{
    _plotWidget0D->setData(hist);
    if (hist!=_lastHist) {
        _histogramlock.lockForWrite();
        delete _lastHist;
        _histogramlock.unlock();
    }
    _lastHist = hist;
    if (_dock->widget()!=_plotWidget0D) _dock->setWidget(_plotWidget0D);

    updateActions();
    //VERBOSEOUT(cout << "updateHistogram0D: _scaleFactor=" << _scaleFactor << endl);
    // set rate info
    static QTime time;
    static float rate(0.);
    int elapsed(time.restart());
    if(rate < 0.01)
        rate = 1000./elapsed;
    else
        rate = 0.95 * rate + 0.05 * 1000./elapsed;
    statusBar()->showMessage(QString().setNum(rate, 'g', 2) + " Hz");
    _statusLED->setStatus(false);
    _ready = true;
}

getDataThread::~getDataThread() {
   delete _cass;
   delete _cassCmd;
}

void getDataThread::updateServer(std::string server)
{
    _cass->soap_endpoint = server.c_str();
    _cassCmd->soap_endpoint = server.c_str();
}

void getDataThread::getData(const std::string& attachId, int useSpectrogram)
{
    VERBOSEOUT(cout << "getDataThread::getData" << endl);
    _dataType = dat_Any;
    delete _attachId;
    _attachId = new std::string(attachId);
    _useSpectrogram = useSpectrogram;
    start();
}


void getDataThread::getImage(cass::ImageFormat format, const std::string& attachId)
{
    VERBOSEOUT(cout << "getDataThread::getImage" << endl);
    _dataType = dat_Image;
    _format = format;
    delete _attachId;
    _attachId = new std::string(attachId);
    start();
}



<<<<<<< HEAD
cass::PostProcessors::keyList_t getDataThread::getIdList() {
    bool ret;
    int retcode=_cass->getPostprocessorIds(&ret);
    if( (retcode==SOAP_OK) && ret) {
        VERBOSEOUT(std::cout << "return value: 'true'" << std::endl);
    } else {
        VERBOSEOUT(std::cout << "return value is 'false'" << std::endl);
        return cass::PostProcessors::keyList_t();
    }
    soap_multipart::iterator attachment = _cass->dime.begin();
    VERBOSEOUT(std::cout << "DIME attachment:" << std::endl
               << "Memory=" << (void*)(*attachment).ptr << std::endl
               << "Size=" << (*attachment).size << std::endl
               << "Type=" << ((*attachment).type?(*attachment).type:"null") << std::endl
               << "ID=" << ((*attachment).id?(*attachment).id:"null") << std::endl);
    /** @bug when jocassview is started without having a cass server running it crashes here */
    cass::Serializer serializer( std::string((char *)(*attachment).ptr, (*attachment).size) );
    cass::IdList list(serializer);
    return list.getList();
}


=======
>>>>>>> 695fe9fa
void getDataThread::getHistogram1D(const std::string& attachId)
{
    VERBOSEOUT(cout << "getDataThread::getHistogram1D" << endl);
    _dataType = dat_1DHistogram;
    delete _attachId;
    _attachId = new std::string(attachId);
    start();
}

void getDataThread::getHistogram0D(const std::string& attachId)
{
    VERBOSEOUT(cout << "getDataThread::getHistogram0D" << endl);
    _dataType = dat_0DHistogram;
    delete _attachId;
    _attachId = new std::string(attachId);
    start();
}

void getDataThread::run()
{

    VERBOSEOUT(cout << "getDataThread::run " << _dataType << endl);
    bool ret = FALSE;
    // todo: get rid of _useSpectrogram

    _cass->getHistogram(*_attachId, 0, &ret);
    if(! ret) {
        std::cerr << "Did not get soap data" << std::endl;
        emit newNone();
        return;
    }
    VERBOSEOUT(cout << "getDataThread::run: Got soap data" << endl);
    soap_multipart::iterator attachment(_cass->dime.begin());
    if(_cass->dime.end() == attachment) {
        cerr << "Did not get attachment!" << endl;
        emit newNone();
        return;
    }
    VERBOSEOUT(std::cout << "getDataThread::run: DIME attachment:" << std::endl
               << "  Memory=" << (void*)(*attachment).ptr << endl
               << "  Size=" << (*attachment).size << endl
               << "  Type=" << ((*attachment).type?(*attachment).type:"null") << endl
               << "  ID=" << ((*attachment).id?(*attachment).id:"null") << endl);

    // find out Type of Data (Histogramtype, dimension):
    std::string mime((*attachment).type);
    VERBOSEOUT(cout << "getDataThread::run mimetype: " << mime << endl);
    if (!mime.compare(std::string("application/cass0Dhistogram")))      _dataType=dat_0DHistogram;
    else if (!mime.compare(std::string("application/cass1Dhistogram"))) _dataType=dat_1DHistogram;
    else if (!mime.compare(std::string("application/cass2Dhistogram"))) _dataType=dat_2DHistogram;
    else if (!mime.compare(0,6,std::string("image/"))) _dataType=dat_Image;  // todo: use cass::imageformatName(cass::PNG)...

    switch(_dataType) {
    case dat_2DHistogram: {
        cass::Serializer serializer( std::string((char *)(*attachment).ptr, (*attachment).size) );
        cass::Histogram2DFloat* hist = new cass::Histogram2DFloat(serializer);
        emit newHistogram(hist);  // slot deletes hist when done.
        break; }
    case dat_1DHistogram: {
        cass::Serializer serializer( std::string((char *)(*attachment).ptr, (*attachment).size) );
        cass::Histogram1DFloat* hist = new cass::Histogram1DFloat(serializer);
        emit newHistogram(hist);  // slot deletes hist when done.
        break; }
    case dat_0DHistogram: {
        cass::Serializer serializer( std::string((char *)(*attachment).ptr, (*attachment).size) );
        cass::Histogram0DFloat* hist = new cass::Histogram0DFloat(serializer);
        emit newHistogram(hist);  // slot deletes hist when done.
        break; }
    default:
        emit newNone();
        break;
    }
    _cass->destroy();
    /** @todo Fix imageformat*/
}

void ImageViewer::pictureTypeChanged(int /*newIndex*/)
{
    if (_picturetype->currentText()==QString("HIST")) _useSpectrogram = true;
    else _useSpectrogram = false;
    if (_useSpectrogram && _dock->widget() == _imageWidget && _lastHist && !_running->isChecked() )
        updateHistogram( dynamic_cast<cass::Histogram2DFloat*>(_lastHist) );
    else if ( !_useSpectrogram && _dock->widget() == _spectrogramWidget && _lastImage && !_running->isChecked() )
        updatePixmap( _lastImage );
}

void ImageViewer::on_getData_triggered()
{
    VERBOSEOUT(cout << "on_getData_triggered" << endl);
    if(_ready) {
        _statusLED->setStatus(true, Qt::green);
        _ready = false;
        _gdthread.getData(_attachId->currentText().toStdString(), _useSpectrogram );
    } else {
        _statusLED->setStatus(true, Qt::red);
    }
}

void ImageViewer::on_getHistogram_triggered()
{
    _gdthread.getHistogram1D(_attachId->currentText().toStdString());
}

void ImageViewer::on_clearHistogram_triggered()
{
    bool ret;
    _cass->clearHistogram( _attachId->currentText().toStdString(), &ret);
    if(!ret)
        QMessageBox::information(this, tr("jocassviewer"),
                tr("Error: Cannot communicate readini command."));

}

void ImageViewer::running()
{
    VERBOSEOUT(cout << "running" << endl);
    if(_running->isChecked()) {
        _updater->start(int(1000 / _rate->value()));
    } else {
        _updater->stop();
//        _statusLED->setStatus(false);
    }
}


void ImageViewer::on_writeIni_triggered()
{
    VERBOSEOUT(cout << "readIni" << endl);
    bool ret;
    _cass->writeini(0, &ret);
    if(!ret)
        QMessageBox::information(this, tr("jocassviewer"),
                tr("Error: Cannot communicate writeini command."));
}

void ImageViewer::on_readIni_triggered()
{
  /** @todo when read ini is sent, one should retrieve the new list of
   *        postprocessors later, so that the dropdown list is always
   *        up to date.
   */
    VERBOSEOUT(cout << "readIni" << endl);
    bool ret;
    _cass->readini(0, &ret);
    if(!ret)
        QMessageBox::information(this, tr("jocassviewer"),
                tr("Error: Cannot communicate readini command."));
}


void ImageViewer::on_quitServer_triggered()
{
    VERBOSEOUT(cout << "quitServer" << endl);
    bool ret;
    _cass->quit(&ret);
    if(!ret)
        QMessageBox::information(this, tr("jocassviewer"),
                tr("Error: Cannot communicate quit server command."));
}


void ImageViewer::on_print_triggered()
{
#ifndef QT_NO_PRINTER
    if(! _imageLabel->pixmap())
        return;
    QPrintDialog dialog(&printer, this);
    if(dialog.exec()) {
        QPainter painter(&printer);
        QRect rect = painter.viewport();
        QSize size = _imageLabel->pixmap()->size();
        size.scale(rect.size(), Qt::KeepAspectRatio);
        painter.setViewport(rect.x(), rect.y(), size.width(), size.height());
        painter.setWindow(_imageLabel->pixmap()->rect());
        painter.drawPixmap(0, 0, *_imageLabel->pixmap());
    }
#endif
}


void ImageViewer::zoomChanged(double value)
{
    scaleImage(value / _scaleFactor / 100);
}


void ImageViewer::on_zoomIn_triggered()
{
    _zoom->blockSignals(true);
    _zoom->setValue(1.25 * _scaleFactor * 100.);
    _zoom->blockSignals(false);
    scaleImage(1.25);
}


void ImageViewer::on_zoomOut_triggered()
{
    _zoom->blockSignals(true);
    _zoom->setValue(0.8 * _scaleFactor * 100.);
    _zoom->blockSignals(false);
    scaleImage(0.8);
}


void ImageViewer::on_normalSize_triggered()
{
    _imageLabel->adjustSize();
    _scaleFactor = 1.0;
    _zoom->blockSignals(true);
    _zoom->setValue(100.);
    _zoom->blockSignals(false);
}


void ImageViewer::on_fitToWindow_triggered()
{
    VERBOSEOUT(cout << "on_fitToWindow_triggered" << endl);
    bool fitToWindow = _ui.fitToWindow->isChecked();
    _imageScroller->setWidgetResizable(fitToWindow);
    if(!fitToWindow) {
        on_normalSize_triggered();
    }
    updateActions();
}


void ImageViewer::on_about_triggered()
{
    QMessageBox::about(this, tr("About jocassview"), tr(
            "<p>The <b>joCASSview</b> is a display client for the CASS software.</p>"));
}


void ImageViewer::updateActions()
{
    VERBOSEOUT(cout << "updateActions" << endl);
    _ui.zoomIn->setEnabled(! _ui.fitToWindow->isChecked());
    _ui.zoomOut->setEnabled(! _ui.fitToWindow->isChecked());
    _ui.normalSize->setEnabled(! _ui.fitToWindow->isChecked());
    _zoom->setEnabled(! _ui.fitToWindow->isChecked());
}


void ImageViewer::updateServer()
{
    VERBOSEOUT(cout << "updateServer: ");
    _server = (_servername->text() + ":" +_serverport->text()).toStdString();
    _gdthread.updateServer(_server);
    _cass->soap_endpoint = _server.c_str();
    VERBOSEOUT(cout << _cass->soap_endpoint << endl);

}


void ImageViewer::scaleImage(double factor)
{
    VERBOSEOUT(cout << "scaleImage: factor=" << factor << endl);
    if(! _imageLabel->pixmap())
        return;
    _scaleFactor *= factor;
    _imageLabel->resize(_scaleFactor * _imageLabel->pixmap()->size());
    adjustScrollBar(_imageScroller->horizontalScrollBar(), factor);
    adjustScrollBar(_imageScroller->verticalScrollBar(), factor);
    _ui.zoomIn->setEnabled(_scaleFactor < 3.0);
    _ui.zoomOut->setEnabled(_scaleFactor > 0.333);
}


void ImageViewer::adjustScrollBar(QScrollBar *scrollBar, double factor)
{
    scrollBar->setValue(int(factor * scrollBar->value() +
                            ((factor - 1) * scrollBar->pageStep()/2)));
}


getDataThread::getDataThread()
    : _format(cass::PNG)
{
    VERBOSEOUT(cout << "getDataThread::getDataThread" << endl);
    _cass = new CASSsoapProxy;
    _cassCmd = new CASSsoapProxy;
    _dataType = dat_Any;
    _attachId = NULL;

}

}


// Local Variables:
// coding: utf-8
// mode: C++
// c-file-offsets: ((c . 0) (innamespace . 0))
// c-file-style: "Stroustrup"
// fill-column: 100
// End:<|MERGE_RESOLUTION|>--- conflicted
+++ resolved
@@ -18,594 +18,635 @@
 #include "CASSsoap.nsmap"
 #include "cass/postprocessing/id_list.h"
 
-namespace jocassview
-{
+using namespace jocassview;
 using namespace std;
 
 
 void ImageLabel::mouseMoveEvent(QMouseEvent *event)
 {
-    QCursor cursor(this->cursor());
-    QPoint position(cursor.pos().x(), cursor.pos().y());
-    int x(mapFromGlobal(position).x());
-    int y(mapFromGlobal(position).y());
-    VERBOSEOUT(cout << "mouseMoveEvent: x=" << x << " y=" << y << endl);
-    emit newCursorPosition(x, y);
-    event->accept();
+  QCursor cursor(this->cursor());
+  QPoint position(cursor.pos().x(), cursor.pos().y());
+  int x(mapFromGlobal(position).x());
+  int y(mapFromGlobal(position).y());
+  VERBOSEOUT(cout << "mouseMoveEvent: x=" << x << " y=" << y << endl);
+  emit newCursorPosition(x, y);
+  event->accept();
 }
 
 
 void ImageViewer::updateStatusBar(int x, int y)
 {
-    statusBar()->showMessage(QString("rate = ") + QString().setNum(_updaterate, 'g', 2) + " Hz; position = ("
-                             + QString().setNum(x) + ',' + QString().setNum(y) + ")");
+  statusBar()->showMessage(QString("rate = ") + QString().setNum(_updaterate, 'g', 2) + " Hz; position = ("
+                           + QString().setNum(x) + ',' + QString().setNum(y) + ")");
 }
 
 
 ImageViewer::ImageViewer(QWidget *parent, Qt::WFlags flags)
-    : QMainWindow(parent, flags), _updater(new QTimer(this)), _ready(true),
-      _updaterate(0)
-{
-    QSettings settings;
-    _lastImage = NULL;
-    _lastHist = NULL;
-    _ui.setupUi(this);
-    qRegisterMetaType<QImage>("QImage");
-    connect(&_gdthread, SIGNAL(newNone()), this, SLOT(updateNone()));
-    connect(&_gdthread, SIGNAL(newImage(const QImage*)), this, SLOT(updatePixmap(const QImage*)));
-    connect(&_gdthread, SIGNAL(newHistogram(cass::Histogram2DFloat*)), this, SLOT(updateHistogram(cass::Histogram2DFloat*)));
-    connect(&_gdthread, SIGNAL(newHistogram(cass::Histogram1DFloat*)), this, SLOT(updateHistogram(cass::Histogram1DFloat*)));
-    connect(&_gdthread, SIGNAL(newHistogram(cass::Histogram0DFloat*)), this, SLOT(updateHistogram(cass::Histogram0DFloat*)));
-    connect(_ui.aboutQt, SIGNAL(triggered()), qApp, SLOT(aboutQt()));
-    connect(_updater, SIGNAL(timeout()), this, SLOT(on_getData_triggered()));
-    // Add servername and port to toolbar.
-    _servername = new QLineEdit(settings.value("servername", "server?").toString());
-    _servername->setSizePolicy(QSizePolicy::Minimum, QSizePolicy::Preferred);
-    _servername->setToolTip("Name of the server to connect to.");
-    _cass = new CASSsoapProxy;
-    connect(_servername, SIGNAL(editingFinished()), this, SLOT(updateServer()));
-    _ui.toolBar->addWidget(_servername);
-    _serverport = new QSpinBox();
-    _serverport->setKeyboardTracking(false);
-    _serverport->setRange(1000, 50000);
-    _serverport->setValue(settings.value("serverport", 12321).toInt());
-    _serverport->setToolTip("Port of the server to connect to.");
-    connect(_serverport, SIGNAL(valueChanged(int)), this, SLOT(updateServer()));
-    updateServer();
-    _ui.toolBar->addWidget(_serverport);
-    // Add spacer to toolbar.
-    QWidget *spacer1(new QWidget());
-    spacer1->setSizePolicy(QSizePolicy::Expanding, QSizePolicy::Expanding);
-    _ui.toolBar->addWidget(spacer1);
-    // Add Attachment identifier to toolbar.
-    _attachId = new QComboBox();
-    _attachId->setToolTip("Attachment identifier.");
-    _attachId->setEditable(true);
-    _attachId->installEventFilter(this);
-    updateImageList(_attachId);    // todo: doesn't work yet. data is correctly serialized on server side, but doesn't arrive correctly...
-    _ui.toolBar->addWidget(_attachId);
-    // Add picture type respectively format to toolbar.
-    _picturetype = new QComboBox();
-    QStringList formats;
-    formats << cass::imageformatName(cass::PNG).c_str()
-            << cass::imageformatName(cass::TIFF).c_str()
-            << cass::imageformatName(cass::JPEG).c_str()
-            << cass::imageformatName(cass::GIF).c_str()
-            << cass::imageformatName(cass::BMP).c_str()
-            << "HIST";
-    _picturetype->setToolTip("Supported image file formats.");
-    _picturetype->insertItems(0, formats);
-    _ui.toolBar->addWidget(_picturetype);
-    // Add zoom setting to toolbar.
-    _zoom = new QDoubleSpinBox();
-    _zoom->setKeyboardTracking(false);
-    _zoom->setDecimals(1);
-    _zoom->setRange(-50000., 50000.);
-    _zoom->setValue(settings.value("zoom", 100.).toDouble());
-    _zoom->setToolTip("Set scalefactor for image.");
-    connect(_zoom, SIGNAL(valueChanged(double)), this, SLOT(zoomChanged(double)));
-    _ui.toolBar->addWidget(_zoom);
-    QLabel *zunit(new QLabel);
-    zunit->setText("%");
-    _ui.toolBar->addWidget(zunit);
-    // Add spacer to toolbar.
-    QWidget *spacer2(new QWidget());
-    spacer2->setSizePolicy(QSizePolicy::Expanding, QSizePolicy::Expanding);
-    _ui.toolBar->addWidget(spacer2);
-    // Add running to toolbar.
-    _running = new QCheckBox();
-    connect(_running, SIGNAL(released()), this, SLOT(running()));
-    _running->setToolTip("If checked, continuously retrieve and display images.");
-    _ui.toolBar->addWidget(_running);
-    // Add status LED to toolbar.
-    _statusLED = new StatusLED();
-    _statusLED->setToolTip("Status indicator (green= , red= ).");
-    _statusLED->setStatus(false);
-    _ui.toolBar->addWidget(_statusLED);
-    // Add rate to toolbar.
-    _rate = new QDoubleSpinBox();
-    _rate->setRange(0.01, 100.);
-    _rate->setValue(settings.value("rate", 10.).toDouble());
-    _rate->setToolTip("Image update frequency.");
-    _ui.toolBar->addWidget(_rate);
-    QLabel *punit = new QLabel;
-    punit->setText("Hz");
-    _ui.toolBar->addWidget(punit);
-
-    // todo: encapsulate this in class imageWidget public QWidget...
-    // Central label for image display.
-    _imageLabel = new ImageLabel;
-    _imageLabel->setBackgroundRole(QPalette::Base);
-    _imageLabel->setSizePolicy(QSizePolicy::Ignored, QSizePolicy::Ignored);
-    _imageLabel->setScaledContents(true);
-    _imageLabel->setMouseTracking(true);
-    connect(_imageLabel, SIGNAL(newCursorPosition(int, int)),
-            this, SLOT(updateStatusBar(int, int)));
-    _imageScroller = new QScrollArea;
-    _imageLayout = new QVBoxLayout;
-    _imageValuesLayout = new QHBoxLayout;
-    _imageWidget = new QWidget;
-    _imageMapping = new QComboBox;
-    _imageMinValue = new QLineEdit;
-    _imageMaxValue = new QLineEdit;
-    _imageMinLabel = new QLabel;
-    _imageMaxLabel = new QLabel;
-    _imageScroller->setBackgroundRole(QPalette::Dark);
-    _imageScroller->setWidget(_imageLabel);
-    _imageValuesLayout->addWidget(_imageMapping);
-    _imageValuesLayout->addWidget(_imageMinLabel);
-    _imageValuesLayout->addWidget(_imageMinValue);
-    _imageMapping->setEditable(false);
-    _imageMapping->addItem(tr("Lin"));
-    _imageMapping->addItem(tr("Log"));
-    _imageMapping->addItem(tr("Sqrt"));
-    _imageMinLabel->setText(tr("min:"));
-    _imageMaxLabel->setText(tr("max:"));
-    _imageValuesLayout->addWidget(_imageMaxLabel);
-    _imageValuesLayout->addWidget(_imageMaxValue);
-    _imageLayout->addWidget(_imageScroller);
-    _imageLayout->addLayout(_imageValuesLayout);
-    _imageWidget->setLayout(_imageLayout);
-    // widget for plots:
-    _plotWidget1D = new plotWidget1D;
-    _plotWidget0D = new plotWidget0D(1000);
-    connect(_attachId, SIGNAL(editTextChanged(const QString &)), _plotWidget0D, SLOT(setHistogramKey(const QString&)));
-    // dock widget containing image or histograms:
-    _dock = new QDockWidget(tr("Histogram"), this);
-    _spectrogramWidget = new spectrogramWidget;
-    //addDockWidget(Qt::RightDockWidgetArea, _dock);
-    setCentralWidget(_dock);
-    connect(_picturetype, SIGNAL(currentIndexChanged(int)), this, SLOT(pictureTypeChanged(int)));
-    _picturetype->setCurrentIndex(settings.value("picturetypeindex", 0).toInt());
-    // Other preparations.
-    _scaleFactor = settings.value("scaleFactor", 1.0).toDouble();
-    _ui.fitToWindow->setChecked(settings.value("fittowindow", false).toBool());
-    _imageScroller->setWidgetResizable(_ui.fitToWindow->isChecked());
-    statusBar()->setToolTip("Actual frequency to get and display "
-            "images averaged over (n) times.");
-    updateActions();
+  : QMainWindow(parent, flags), _updater(new QTimer(this)), _ready(true),
+  _updaterate(0)
+{
+  QSettings settings;
+  _lastImage = NULL;
+  _lastHist = NULL;
+  _ui.setupUi(this);
+  qRegisterMetaType<QImage>("QImage");
+  connect(&_gdthread, SIGNAL(newNone()), this, SLOT(updateNone()));
+  connect(&_gdthread, SIGNAL(newImage(const QImage*)), this, SLOT(updatePixmap(const QImage*)));
+  connect(&_gdthread, SIGNAL(newHistogram(cass::Histogram2DFloat*)), this, SLOT(updateHistogram(cass::Histogram2DFloat*)));
+  connect(&_gdthread, SIGNAL(newHistogram(cass::Histogram1DFloat*)), this, SLOT(updateHistogram(cass::Histogram1DFloat*)));
+  connect(&_gdthread, SIGNAL(newHistogram(cass::Histogram0DFloat*)), this, SLOT(updateHistogram(cass::Histogram0DFloat*)));
+  connect(_ui.aboutQt, SIGNAL(triggered()), qApp, SLOT(aboutQt()));
+  connect(_updater, SIGNAL(timeout()), this, SLOT(on_getData_triggered()));
+  // Add servername and port to toolbar.
+  _servername = new QLineEdit(settings.value("servername", "server?").toString());
+  _servername->setSizePolicy(QSizePolicy::Minimum, QSizePolicy::Preferred);
+  _servername->setToolTip("Name of the server to connect to.");
+  _cass = new CASSsoapProxy;
+  connect(_servername, SIGNAL(editingFinished()), this, SLOT(updateServer()));
+  _ui.toolBar->addWidget(_servername);
+  _serverport = new QSpinBox();
+  _serverport->setKeyboardTracking(false);
+  _serverport->setRange(1000, 50000);
+  _serverport->setValue(settings.value("serverport", 12321).toInt());
+  _serverport->setToolTip("Port of the server to connect to.");
+  connect(_serverport, SIGNAL(valueChanged(int)), this, SLOT(updateServer()));
+  updateServer();
+  _ui.toolBar->addWidget(_serverport);
+  // Add spacer to toolbar.
+  QWidget *spacer1(new QWidget());
+  spacer1->setSizePolicy(QSizePolicy::Expanding, QSizePolicy::Expanding);
+  _ui.toolBar->addWidget(spacer1);
+  // Add Attachment identifier to toolbar.
+  _attachId = new QComboBox();
+  _attachId->setToolTip("Attachment identifier.");
+  _attachId->setEditable(true);
+  _attachId->installEventFilter(this);
+  updateImageList(_attachId);    // todo: doesn't work yet. data is correctly serialized on server side, but doesn't arrive correctly...
+  _ui.toolBar->addWidget(_attachId);
+  // Add picture type respectively format to toolbar.
+  _picturetype = new QComboBox();
+  QStringList formats;
+  formats << cass::imageformatName(cass::PNG).c_str()
+      << cass::imageformatName(cass::TIFF).c_str()
+      << cass::imageformatName(cass::JPEG).c_str()
+      << cass::imageformatName(cass::GIF).c_str()
+      << cass::imageformatName(cass::BMP).c_str()
+      << "HIST";
+  _picturetype->setToolTip("Supported image file formats.");
+  _picturetype->insertItems(0, formats);
+  _ui.toolBar->addWidget(_picturetype);
+  // Add zoom setting to toolbar.
+  _zoom = new QDoubleSpinBox();
+  _zoom->setKeyboardTracking(false);
+  _zoom->setDecimals(1);
+  _zoom->setRange(-50000., 50000.);
+  _zoom->setValue(settings.value("zoom", 100.).toDouble());
+  _zoom->setToolTip("Set scalefactor for image.");
+  connect(_zoom, SIGNAL(valueChanged(double)), this, SLOT(zoomChanged(double)));
+  _ui.toolBar->addWidget(_zoom);
+  QLabel *zunit(new QLabel);
+  zunit->setText("%");
+  _ui.toolBar->addWidget(zunit);
+  // Add spacer to toolbar.
+  QWidget *spacer2(new QWidget());
+  spacer2->setSizePolicy(QSizePolicy::Expanding, QSizePolicy::Expanding);
+  _ui.toolBar->addWidget(spacer2);
+  // Add running to toolbar.
+  _running = new QCheckBox();
+  connect(_running, SIGNAL(released()), this, SLOT(running()));
+  _running->setToolTip("If checked, continuously retrieve and display images.");
+  _ui.toolBar->addWidget(_running);
+  // Add status LED to toolbar.
+  _statusLED = new StatusLED();
+  _statusLED->setToolTip("Status indicator (green= , red= ).");
+  _statusLED->setStatus(false);
+  _ui.toolBar->addWidget(_statusLED);
+  // Add rate to toolbar.
+  _rate = new QDoubleSpinBox();
+  _rate->setRange(0.01, 100.);
+  _rate->setValue(settings.value("rate", 10.).toDouble());
+  _rate->setToolTip("Image update frequency.");
+  _ui.toolBar->addWidget(_rate);
+  QLabel *punit = new QLabel;
+  punit->setText("Hz");
+  _ui.toolBar->addWidget(punit);
+
+  // todo: encapsulate this in class imageWidget public QWidget...
+  // Central label for image display.
+  _imageLabel = new ImageLabel;
+  _imageLabel->setBackgroundRole(QPalette::Base);
+  _imageLabel->setSizePolicy(QSizePolicy::Ignored, QSizePolicy::Ignored);
+  _imageLabel->setScaledContents(true);
+  _imageLabel->setMouseTracking(true);
+  connect(_imageLabel, SIGNAL(newCursorPosition(int, int)),
+          this, SLOT(updateStatusBar(int, int)));
+  _imageScroller = new QScrollArea;
+  _imageLayout = new QVBoxLayout;
+  _imageValuesLayout = new QHBoxLayout;
+  _imageWidget = new QWidget;
+  _imageMapping = new QComboBox;
+  _imageMinValue = new QLineEdit;
+  _imageMaxValue = new QLineEdit;
+  _imageMinLabel = new QLabel;
+  _imageMaxLabel = new QLabel;
+  _imageScroller->setBackgroundRole(QPalette::Dark);
+  _imageScroller->setWidget(_imageLabel);
+  _imageValuesLayout->addWidget(_imageMapping);
+  _imageValuesLayout->addWidget(_imageMinLabel);
+  _imageValuesLayout->addWidget(_imageMinValue);
+  _imageMapping->setEditable(false);
+  _imageMapping->addItem(tr("Lin"));
+  _imageMapping->addItem(tr("Log"));
+  _imageMapping->addItem(tr("Sqrt"));
+  _imageMinLabel->setText(tr("min:"));
+  _imageMaxLabel->setText(tr("max:"));
+  _imageValuesLayout->addWidget(_imageMaxLabel);
+  _imageValuesLayout->addWidget(_imageMaxValue);
+  _imageLayout->addWidget(_imageScroller);
+  _imageLayout->addLayout(_imageValuesLayout);
+  _imageWidget->setLayout(_imageLayout);
+  // widget for plots:
+  _plotWidget1D = new plotWidget1D;
+  _plotWidget0D = new plotWidget0D(1000);
+  connect(_attachId, SIGNAL(editTextChanged(const QString &)), _plotWidget0D, SLOT(setHistogramKey(const QString&)));
+  // dock widget containing image or histograms:
+  _dock = new QDockWidget(tr("Histogram"), this);
+  _spectrogramWidget = new spectrogramWidget;
+  //addDockWidget(Qt::RightDockWidgetArea, _dock);
+  setCentralWidget(_dock);
+  connect(_picturetype, SIGNAL(currentIndexChanged(int)), this, SLOT(pictureTypeChanged(int)));
+  _picturetype->setCurrentIndex(settings.value("picturetypeindex", 0).toInt());
+  // Other preparations.
+  _scaleFactor = settings.value("scaleFactor", 1.0).toDouble();
+  _ui.fitToWindow->setChecked(settings.value("fittowindow", false).toBool());
+  _imageScroller->setWidgetResizable(_ui.fitToWindow->isChecked());
+  statusBar()->setToolTip("Actual frequency to get and display "
+                          "images averaged over (n) times.");
+  updateActions();
 }
 
 ImageViewer::~ImageViewer() {
-   delete _lastImage;
-   delete _lastHist;
-   delete _cass;
-   delete _imageLabel;
-   delete _plotWidget1D;
-   delete _plotWidget0D;
-   delete _spectrogramWidget;
-   delete _imageScroller;
+  delete _lastImage;
+  delete _lastHist;
+  delete _cass;
+  delete _imageLabel;
+  delete _plotWidget1D;
+  delete _plotWidget0D;
+  delete _spectrogramWidget;
+  delete _imageScroller;
 
 }
 
 
 bool ImageViewer::eventFilter(QObject *obj, QEvent *event)
- {
-     if (obj == _attachId) {
-         if (event->type() == QEvent::MouseButtonPress) {
-             updateImageList(_attachId);
-             return false;
-         } else {
-             return false;
-         }
-     } else {
-         // pass the event on to the parent class
-         return QMainWindow::eventFilter(obj, event);
-     }
-     return false;
- }
-
-
-cass::PostProcessors::active_t ImageViewer::getIdList() {
-    bool ret;
-    int retcode=_cass->getPostprocessorIds(&ret);
-    if( (retcode==SOAP_OK) && ret) {
-        VERBOSEOUT(std::cout << "return value: 'true'" << std::endl);
-    } else {
-        VERBOSEOUT(std::cout << "return value is 'false'" << std::endl);
-        return cass::PostProcessors::active_t();
-    }
-    soap_multipart::iterator attachment = _cass->dime.begin();
-    VERBOSEOUT(std::cout << "DIME attachment:" << std::endl
-               << "Memory=" << (void*)(*attachment).ptr << std::endl
-               << "Size=" << (*attachment).size << std::endl
-               << "Type=" << ((*attachment).type?(*attachment).type:"null") << std::endl
-               << "ID=" << ((*attachment).id?(*attachment).id:"null") << std::endl);
-    /** @bug when jocassview is started without having a cass server running it crashes here */
-    cass::Serializer serializer( std::string((char *)(*attachment).ptr, (*attachment).size) );
-    cass::IdList list(serializer);
-    return list.getList();
-}
-
-void ImageViewer::updateImageList(QComboBox* box) {
-<<<<<<< HEAD
-    cass::PostProcessors::keyList_t stdlist = _gdthread.getIdList();
-    for (cass::PostProcessors::keyList_t::iterator it = stdlist.begin(); it!=stdlist.end(); it++)
-=======
-    cass::PostProcessors::active_t stdlist = getIdList();
-    for (cass::PostProcessors::active_t::iterator it = stdlist.begin(); it!=stdlist.end(); it++)
->>>>>>> 695fe9fa
-    {
-      VERBOSEOUT(std::cout << "list iteration..." << std::endl);
-      QString itemstring(QString::fromStdString(*it));
-      if (box->findText(itemstring)==-1)
-         box->addItem( itemstring, QVariant(0) );
-    }
+{
+  if (obj == _attachId)
+  {
+    if (event->type() == QEvent::MouseButtonPress)
+    {
+      updateImageList(_attachId);
+      return false;
+    }
+    else
+    {
+      return false;
+    }
+  }
+  else
+  {
+    // pass the event on to the parent class
+    return QMainWindow::eventFilter(obj, event);
+  }
+  return false;
+}
+
+
+cass::PostProcessors::keyList_t ImageViewer::getIdList()
+{
+  bool ret;
+  int retcode=_cass->getPostprocessorIds(&ret);
+  if( (retcode==SOAP_OK) && ret)
+  {
+    VERBOSEOUT(std::cout << "return value: 'true'" << std::endl);
+  }
+  else
+  {
+    VERBOSEOUT(std::cout << "return value is 'false'" << std::endl);
+    return cass::PostProcessors::keyList_t();
+  }
+  soap_multipart::iterator attachment = _cass->dime.begin();
+  VERBOSEOUT(std::cout << "DIME attachment:" << std::endl
+             << "Memory=" << (void*)(*attachment).ptr << std::endl
+             << "Size=" << (*attachment).size << std::endl
+             << "Type=" << ((*attachment).type?(*attachment).type:"null") << std::endl
+             << "ID=" << ((*attachment).id?(*attachment).id:"null") << std::endl);
+  /** @bug when jocassview is started without having a cass server running it crashes here */
+  cass::Serializer serializer( std::string((char *)(*attachment).ptr, (*attachment).size) );
+  cass::IdList list(serializer);
+  return list.getList();
+}
+
+void ImageViewer::updateImageList(QComboBox* box)
+{
+  cass::PostProcessors::keyList_t stdlist = _gdthread.getIdList();
+  for (cass::PostProcessors::keyList_t::iterator it = stdlist.begin(); it!=stdlist.end(); it++)
+  {
+    VERBOSEOUT(std::cout << "list iteration..." << std::endl);
+    QString itemstring(QString::fromStdString(*it));
+    if (box->findText(itemstring)==-1)
+      box->addItem( itemstring, QVariant(0) );
+  }
 }
 
 
 void ImageViewer::showEvent(QShowEvent *event)
 {
-    _running->setFocus();
-    event->accept();
+  _running->setFocus();
+  event->accept();
 }
 
 
 void ImageViewer::resizeEvent(QResizeEvent *event)
 {
-    VERBOSEOUT(cout << "resizeEvent width=" << event->size().width()
-            << " height=" << event->size().height() << endl);
-    if(_ui.fitToWindow->isChecked()) {
+  VERBOSEOUT(cout << "resizeEvent width=" << event->size().width()
+             << " height=" << event->size().height() << endl);
+  if(_ui.fitToWindow->isChecked())
+  {
     /** @todo Resize window to keep the aspect ratio from _imagesize.*/
-    }
-    event->accept();
+  }
+  event->accept();
 }
 
 
 void ImageViewer::closeEvent(QCloseEvent *event)
 {
-    QSettings settings;
-    settings.setValue("picturetypeindex", _picturetype->currentIndex());
-    settings.setValue("servername", _servername->text());
-    settings.setValue("serverport", _serverport->value());
-    settings.setValue("rate", _rate->value());
-    settings.setValue("zoom", _zoom->value());
-    settings.setValue("attachId", _attachId->currentText());
-    settings.setValue("fittowindow", _ui.fitToWindow->isChecked());
-    settings.setValue("scaleFactor", _scaleFactor);
-    event->accept();
+  QSettings settings;
+  settings.setValue("picturetypeindex", _picturetype->currentIndex());
+  settings.setValue("servername", _servername->text());
+  settings.setValue("serverport", _serverport->value());
+  settings.setValue("rate", _rate->value());
+  settings.setValue("zoom", _zoom->value());
+  settings.setValue("attachId", _attachId->currentText());
+  settings.setValue("fittowindow", _ui.fitToWindow->isChecked());
+  settings.setValue("scaleFactor", _scaleFactor);
+  event->accept();
 }
 
 
 
 void ImageViewer::on_open_triggered()
 {
-    // todo: use cass::imageExtension(cass::PNG)...   unfortunately cannot iterate over enums
-    QString filter("Images (*.png *.tiff *.jpg *.jpeg *.gif *.bmp);;Csv plot files (*.csv);;Histogram binary files (*.hst)");
-    QString fileName = QFileDialog::getOpenFileName(this,
-            tr("Open File"), QDir::currentPath(), filter);
-    if(!fileName.isEmpty()) loadData(fileName, false);
+  // todo: use cass::imageExtension(cass::PNG)...   unfortunately cannot iterate over enums
+  QString filter("Images (*.png *.tiff *.jpg *.jpeg *.gif *.bmp);;Csv plot files (*.csv);;Histogram binary files (*.hst)");
+  QString fileName = QFileDialog::getOpenFileName(this,
+                                                  tr("Open File"), QDir::currentPath(), filter);
+  if(!fileName.isEmpty()) loadData(fileName, false);
 }
 
 void ImageViewer::on_overlay_data_triggered()
 {
-    // todo: use cass::imageExtension(cass::PNG)...   unfortunately cannot iterate over enums
-    QString filter("Images (*.png *.tiff *.jpg *.jpeg *.gif *.bmp);;Csv plot files (*.csv);;Histogram binary files (*.hst)");
-    QString fileName = QFileDialog::getOpenFileName(this,
-            tr("Open File"), QDir::currentPath(), filter);
-    if(!fileName.isEmpty()) loadData(fileName, true);
+  // todo: use cass::imageExtension(cass::PNG)...   unfortunately cannot iterate over enums
+  QString filter("Images (*.png *.tiff *.jpg *.jpeg *.gif *.bmp);;Csv plot files (*.csv);;Histogram binary files (*.hst)");
+  QString fileName = QFileDialog::getOpenFileName(this,
+                                                  tr("Open File"), QDir::currentPath(), filter);
+  if(!fileName.isEmpty()) loadData(fileName, true);
 }
 
 
 void ImageViewer::loadData( QString fileName, bool overlay )
 {
-    QFileInfo fileInfo(fileName);
-    if (! fileInfo.exists()) return;
-    QImageReader imreader(fileName);
-    if ( imreader.canRead() ) {
-        // read image
-        QImage* image = new QImage(fileName);
-        if(image->isNull()) {
-            QMessageBox::information(this, tr("jocassviewer"),
-                    tr("Cannot load %1.").arg(fileName));
-            return;
-        }
-        updatePixmap(image);
-        if(!_ui.fitToWindow->isChecked())
-            _imageLabel->adjustSize();
-    }
-    if ( fileInfo.suffix().toUpper() == QString("csv").toUpper() ) {
-        // read csv file into 1d histogram.
-    }
-    if ( fileInfo.suffix().toUpper() == QString("hst").toUpper() ) {
-        // deserialize binary stream into histogram.
-        cass::SerializerReadFile serializer( fileName.toStdString().c_str() );
-        cass::HistogramFloatBase* hist = new cass::HistogramFloatBase(serializer);
-        serializer.close();
-        size_t dim = hist->dimension();
-
-        //hack reopen histogram with correct deserializer (serializing base class doesn't work, see below):
+  QFileInfo fileInfo(fileName);
+  if (! fileInfo.exists()) return;
+  QImageReader imreader(fileName);
+  if ( imreader.canRead() )
+  {
+    // read image
+    QImage* image = new QImage(fileName);
+    if(image->isNull())
+    {
+      QMessageBox::information(this, tr("jocassviewer"),
+                               tr("Cannot load %1.").arg(fileName));
+      return;
+    }
+    updatePixmap(image);
+    if(!_ui.fitToWindow->isChecked())
+      _imageLabel->adjustSize();
+  }
+  if ( fileInfo.suffix().toUpper() == QString("csv").toUpper() )
+  {
+    // read csv file into 1d histogram.
+  }
+  if ( fileInfo.suffix().toUpper() == QString("hst").toUpper() )
+  {
+    // deserialize binary stream into histogram.
+    cass::SerializerReadFile serializer( fileName.toStdString().c_str() );
+    cass::HistogramFloatBase* hist = new cass::HistogramFloatBase(serializer);
+    serializer.close();
+    size_t dim = hist->dimension();
+
+    //hack reopen histogram with correct deserializer (serializing base class doesn't work, see below):
+    delete hist;
+    cass::SerializerReadFile serializer2( fileName.toStdString().c_str() );
+    switch(dim)
+    {
+    case 0:
+      hist = new cass::Histogram0DFloat( serializer2 );
+      if (overlay && _dock->widget()==_plotWidget0D)
+      {
+        _plotWidget0D->addOverlay( reinterpret_cast<cass::Histogram1DFloat*>(hist), fileInfo.baseName() );  // todo: in future, check if 0d histogram has 1d accumulation enabled.
         delete hist;
-        cass::SerializerReadFile serializer2( fileName.toStdString().c_str() );
-        switch(dim) {
-            case 0:
-                hist = new cass::Histogram0DFloat( serializer2 );
-                if (overlay && _dock->widget()==_plotWidget0D) {
-                    _plotWidget0D->addOverlay( reinterpret_cast<cass::Histogram1DFloat*>(hist), fileInfo.baseName() );  // todo: in future, check if 0d histogram has 1d accumulation enabled.
-                    delete hist;
-                }
-                else
-                    updateHistogram( reinterpret_cast<cass::Histogram0DFloat*>(hist) ); break;
+      }
+      else
+        updateHistogram( reinterpret_cast<cass::Histogram0DFloat*>(hist) ); break;
             case 1:
-                hist = new cass::Histogram1DFloat( serializer2 );
-                if (overlay && _dock->widget()==_plotWidget1D) {
-                    _plotWidget1D->addOverlay( reinterpret_cast<cass::Histogram1DFloat*>(hist), fileInfo.baseName() );
-                    delete hist;
-                }
-                else
-                    updateHistogram( reinterpret_cast<cass::Histogram1DFloat*>(hist) ); break;
+      hist = new cass::Histogram1DFloat( serializer2 );
+      if (overlay && _dock->widget()==_plotWidget1D)
+      {
+        _plotWidget1D->addOverlay( reinterpret_cast<cass::Histogram1DFloat*>(hist), fileInfo.baseName() );
+        delete hist;
+      }
+      else
+        updateHistogram( reinterpret_cast<cass::Histogram1DFloat*>(hist) ); break;
             case 2:
-                hist = new cass::Histogram2DFloat( serializer2 );
-                updateHistogram( reinterpret_cast<cass::Histogram2DFloat*>(hist) ); break;
-        }
-        serializer2.close();
-
-        /* doesn't work: returns hist->min and hist->max from baseclass...
+      hist = new cass::Histogram2DFloat( serializer2 );
+      updateHistogram( reinterpret_cast<cass::Histogram2DFloat*>(hist) ); break;
+    }
+    serializer2.close();
+
+    /* doesn't work: returns hist->min and hist->max from baseclass...
         switch(dim) {
             case 0: updateHistogram( reinterpret_cast<cass::Histogram0DFloat*>(hist) ); break;
             case 1: updateHistogram( reinterpret_cast<cass::Histogram1DFloat*>(hist) ); break;
             case 2: updateHistogram( reinterpret_cast<cass::Histogram2DFloat*>(hist) ); break;
         }*/
 
-    }
+  }
 }
 
 
 
 void ImageViewer::on_save_data_triggered()
 {
-    if (_dock->widget() == _imageWidget) {
-        QString filter("Portable Network Graphics (*.png)");
-        QString fileName(QFileDialog::getSaveFileName(this, tr("Save Image File"), QDir::currentPath(), filter));
-        saveImage(fileName);
-    } else if (_dock->widget() == _spectrogramWidget) {
-        QString filter("Portable Networks Graphics (*.png);;Comma Separated Values (*.dat *.csv);;Histogram binary files (*.hst)");
-        QString fileName = QFileDialog::getSaveFileName(this, tr("Save File"), QDir::currentPath(), filter);
-        QFileInfo fileInfo(fileName);
-        if((fileInfo.suffix().toUpper() == QString("CSV")) || (fileInfo.suffix().toUpper() == QString("DAT"))) {
-            save2dAscii(fileName);
-        } else if(fileInfo.suffix().toUpper() == QString("PNG")) {
-            saveImage(fileName);
-        } else if(fileInfo.suffix().toUpper() == QString("HST")) {
-            saveHistogram(fileName);
-        }
-    } else if(_dock->widget() == _plotWidget1D) {
-        QString filter("Comma Separated Values (*.dat *.csv);;Histogram binary files (*.hst)");
-        QString fileName = QFileDialog::getSaveFileName(this, tr("Save File"), QDir::currentPath(), filter);
-        QFileInfo fileInfo(fileName);
-        if((fileInfo.suffix().toUpper() == QString("CSV")) || (fileInfo.suffix().toUpper() == QString("DAT"))) {
-            save1dAscii(fileName);
-        } else if(fileInfo.suffix().toUpper() == QString("HST")) {
-            saveHistogram(fileName);
-        }
-    }
+  if (_dock->widget() == _imageWidget)
+  {
+    QString filter("Portable Network Graphics (*.png)");
+    QString fileName(QFileDialog::getSaveFileName(this, tr("Save Image File"), QDir::currentPath(), filter));
+    saveImage(fileName);
+  }
+  else if (_dock->widget() == _spectrogramWidget)
+  {
+    QString filter("Portable Networks Graphics (*.png);;Comma Separated Values (*.dat *.csv);;Histogram binary files (*.hst)");
+    QString fileName = QFileDialog::getSaveFileName(this, tr("Save File"), QDir::currentPath(), filter);
+    QFileInfo fileInfo(fileName);
+    if((fileInfo.suffix().toUpper() == QString("CSV")) || (fileInfo.suffix().toUpper() == QString("DAT")))
+    {
+      save2dAscii(fileName);
+    }
+    else if(fileInfo.suffix().toUpper() == QString("PNG"))
+    {
+      saveImage(fileName);
+    }
+    else if(fileInfo.suffix().toUpper() == QString("HST"))
+    {
+      saveHistogram(fileName);
+    }
+  }
+  else if(_dock->widget() == _plotWidget1D)
+  {
+    QString filter("Comma Separated Values (*.dat *.csv);;Histogram binary files (*.hst)");
+    QString fileName = QFileDialog::getSaveFileName(this, tr("Save File"), QDir::currentPath(), filter);
+    QFileInfo fileInfo(fileName);
+    if((fileInfo.suffix().toUpper() == QString("CSV")) || (fileInfo.suffix().toUpper() == QString("DAT")))
+    {
+      save1dAscii(fileName);
+    }
+    else if(fileInfo.suffix().toUpper() == QString("HST"))
+    {
+      saveHistogram(fileName);
+    }
+  }
 }
 
 
 
 void ImageViewer::on_auto_save_data_triggered()
 {
-    QString fillZeros;
-    for(int ii=_attachId->currentText().length(); ii<3; ii++)
-        fillZeros+=QString("0");
-    QString fileName = QDir::currentPath() + "/" + fillZeros + _attachId->currentText() + "_" + QDateTime::currentDateTime().toString();
-    if(_dock->widget() == _imageWidget)
-        saveImage(fileName + QString(".png"));
-    else if(_dock->widget() == _spectrogramWidget)
-        save2dAscii(fileName + QString(".dat"));
-    else if(_dock->widget() == _plotWidget1D)
-        save1dAscii(fileName + QString(".dat"));
+  QString fillZeros;
+  for(int ii=_attachId->currentText().length(); ii<3; ii++)
+    fillZeros+=QString("0");
+  QString fileName = QDir::currentPath() + "/" + fillZeros + _attachId->currentText() + "_" + QDateTime::currentDateTime().toString();
+  if(_dock->widget() == _imageWidget)
+    saveImage(fileName + QString(".png"));
+  else if(_dock->widget() == _spectrogramWidget)
+    save2dAscii(fileName + QString(".dat"));
+  else if(_dock->widget() == _plotWidget1D)
+    save1dAscii(fileName + QString(".dat"));
 }
 
 
 
 void ImageViewer::save1dAscii(QString fileName)
 {
-    ofstream outfile;
-    outfile.open(fileName.toStdString().c_str());
-    _histogramlock.lockForRead();
-    cass::Histogram1DFloat* hist(dynamic_cast<cass::Histogram1DFloat*>(_lastHist));
-    const cass::AxisProperty &axis(_lastHist->axis()[0]);
-    for(size_t ii=0; ii< hist->size(); ++ii) {
-        outfile << axis.position(ii) << ";" << hist->bin(ii) << std::endl;
-    }
+  ofstream outfile;
+  outfile.open(fileName.toStdString().c_str());
+  _histogramlock.lockForRead();
+  cass::Histogram1DFloat* hist(dynamic_cast<cass::Histogram1DFloat*>(_lastHist));
+  const cass::AxisProperty &axis(_lastHist->axis()[0]);
+  for(size_t ii=0; ii< hist->size(); ++ii)
+  {
+    outfile << axis.position(ii) << ";" << hist->bin(ii) << std::endl;
+  }
+  _histogramlock.unlock();
+  outfile.close();
+}
+
+
+
+void ImageViewer::save2dAscii(QString fileName)
+{
+  ofstream outfile;
+  outfile.open(fileName.toStdString().c_str());
+  _histogramlock.lockForRead();
+  cass::Histogram2DFloat* hist(dynamic_cast<cass::Histogram2DFloat*>(_lastHist));
+  const cass::AxisProperty &xaxis(_lastHist->axis()[0]);
+  const cass::AxisProperty &yaxis(_lastHist->axis()[1]);
+  outfile << "# 2d-histogram data: " << endl;
+  // write x-axis positions
+  outfile << "# x-positions: ";
+  for(size_t ix=0; ix< xaxis.size(); ++ix)
+    outfile<< xaxis.position(ix) << ", ";
+  outfile << endl;
+  // write y-axis positions
+  outfile << "# y-positions: ";
+  for(size_t iy=0; iy< yaxis.size(); ++iy)
+    outfile<< yaxis.position(iy) << ", ";
+  outfile << endl;
+  // write data - one row per row ;-)
+  outfile << "# data: " << endl;
+  for(size_t iy=0; iy< yaxis.size(); ++iy)
+  {
+    for(size_t ix=0; ix< xaxis.size(); ++ix)
+    {
+      outfile << hist->bin(ix, iy)<< ", " ;
+    }
+    outfile << endl;
+  }
+  _histogramlock.unlock();
+  outfile.close();
+}
+
+
+
+void ImageViewer::saveHistogram(QString filename)
+{
+  _histogramlock.lockForRead();
+  cass::SerializerWriteFile serializer( filename.toStdString().c_str() );
+  _lastHist->serialize( serializer );
+  _histogramlock.unlock();
+  serializer.close();
+}
+
+
+
+void ImageViewer::saveImage(QString fileName)
+{
+  VERBOSEOUT(std::cout << fileName.toStdString() << std::endl);
+  if(fileName.isEmpty())
+  {
+    QMessageBox::warning(this, tr("jocassviewer"), tr("Do not have an filename for saving image!"));
+    return;
+  }
+  if(_dock->widget() == _imageWidget)
+  {
+    QImage image(_imageLabel->pixmap()->toImage());
+    if(image.isNull())
+    {
+      QMessageBox::warning(this, tr("jocassviewer"), tr("Cannot retrieve image from display!"));
+      return;
+    }
+    if(! image.save(fileName, "PNG"))
+      QMessageBox::warning(this, tr("jocassviewer"), tr("Image could not be saved!"));
+    updateActions();
+  }
+  else if(_dock->widget() == _spectrogramWidget)
+  {
+    QImage image(_spectrogramWidget->qimage());
+    if(image.isNull())
+    {
+      QMessageBox::warning(this, tr("jocassviewer"), tr("Cannot retrieve image from display!"));
+      return;
+    }
+    if(! image.save(fileName, "PNG"))
+    {
+      QMessageBox::warning(this, tr("jocassviewer"), tr("Image could not be saved!"));
+      return;
+    }
+    updateActions();
+  }
+  else
+  {
+    QMessageBox::warning(this, tr("jocassviewer"), tr("Do not have an image for saving!"));
+  }
+}
+
+
+void ImageViewer::updateNone()
+{
+  _statusLED->setStatus(false);
+  _ready = true;
+  VERBOSEOUT(std::cout<< "updateNone" << std::endl);
+}
+
+
+void ImageViewer::updatePixmap(const QImage *image)
+{
+  VERBOSEOUT(cout << "updatePixmap: byteCount=" << image->byteCount()
+             << " width=" << image->size().width()
+             << " height=" << image->size().height() << endl);
+  _imageLabel->setPixmap(QPixmap::fromImage(*image));
+  _imagesize = image->size();
+  if (image!=_lastImage) delete _lastImage;
+  _lastImage = image;
+  if (_dock->widget()!=_imageWidget) _dock->setWidget(_imageWidget);
+  updateActions();
+  VERBOSEOUT(cout << "updatePixmap: _scaleFactor=" << _scaleFactor << endl);
+  _imageLabel->resize(_scaleFactor * _imageLabel->pixmap()->size());
+  // set rate info
+  static QTime time;
+  int elapsed(time.restart());
+  if(_updaterate < 0.01)
+    _updaterate = 1000./elapsed;
+  else
+    _updaterate = 0.95 * _updaterate + 0.05 * 1000./elapsed;
+  _statusLED->setStatus(false);
+  _ready = true;
+  VERBOSEOUT(std::cout << "min: " << _imageMinValue->text().toFloat() << std::endl
+             << "max: " << _imageMaxValue->text().toFloat() << std::endl
+             << "value mapping: " << _imageMapping->currentIndex() << " : " <<  _imageMapping->currentText().toStdString() << std::endl);
+}
+
+
+void ImageViewer::updateHistogram(cass::Histogram2DFloat* hist)
+{
+  _spectrogramWidget->setData(hist);
+  if (hist!=_lastHist)
+  {
+    _histogramlock.lockForWrite();
+    delete _lastHist;
     _histogramlock.unlock();
-    outfile.close();
-}
-
-
-
-void ImageViewer::save2dAscii(QString fileName)
-{
-    ofstream outfile;
-    outfile.open(fileName.toStdString().c_str());
-    _histogramlock.lockForRead();
-    cass::Histogram2DFloat* hist(dynamic_cast<cass::Histogram2DFloat*>(_lastHist));
-    const cass::AxisProperty &xaxis(_lastHist->axis()[0]);
-    const cass::AxisProperty &yaxis(_lastHist->axis()[1]);
-    outfile << "# 2d-histogram data: " << endl;
-    // write x-axis positions
-    outfile << "# x-positions: ";
-    for(size_t ix=0; ix< xaxis.size(); ++ix)
-        outfile<< xaxis.position(ix) << ", ";
-    outfile << endl;
-    // write y-axis positions
-    outfile << "# y-positions: ";
-    for(size_t iy=0; iy< yaxis.size(); ++iy)
-        outfile<< yaxis.position(iy) << ", ";
-    outfile << endl;
-    // write data - one row per row ;-)
-    outfile << "# data: " << endl;
-    for(size_t iy=0; iy< yaxis.size(); ++iy) {
-        for(size_t ix=0; ix< xaxis.size(); ++ix) {
-            outfile << hist->bin(ix, iy)<< ", " ;
-        }
-        outfile << endl;
-    }
+  }
+  _lastHist = hist;
+  if (_dock->widget() != _spectrogramWidget)
+    _dock->setWidget(_spectrogramWidget);
+  updateActions();
+  //VERBOSEOUT(cout << "updateHistogram2D: _scaleFactor=" << _scaleFactor << endl);
+  // set rate info
+  static QTime time;
+  static float rate(0.);
+  int elapsed(time.restart());
+  if(rate < 0.01)
+    rate = 1000./elapsed;
+  else
+    rate = 0.95 * rate + 0.05 * 1000./elapsed;
+  statusBar()->showMessage(QString().setNum(rate, 'g', 2) + " Hz");
+  _statusLED->setStatus(false);
+  _ready = true;
+}
+
+
+void ImageViewer::updateHistogram(cass::Histogram1DFloat* hist)
+{
+  _plotWidget1D->setData(hist);
+  if (hist!=_lastHist)
+  {
+    _histogramlock.lockForWrite();
+    delete _lastHist;
     _histogramlock.unlock();
-    outfile.close();
-}
-
-
-
-void ImageViewer::saveHistogram(QString filename)
-{
-    _histogramlock.lockForRead();
-    cass::SerializerWriteFile serializer( filename.toStdString().c_str() );
-    _lastHist->serialize( serializer );
-    _histogramlock.unlock();
-    serializer.close();
-}
-
-
-
-void ImageViewer::saveImage(QString fileName)
-{
-    VERBOSEOUT(std::cout << fileName.toStdString() << std::endl);
-    if(fileName.isEmpty()) {
-        QMessageBox::warning(this, tr("jocassviewer"), tr("Do not have an filename for saving image!"));
-        return;
-    }
-    if(_dock->widget() == _imageWidget) {
-        QImage image(_imageLabel->pixmap()->toImage());
-        if(image.isNull()) {
-            QMessageBox::warning(this, tr("jocassviewer"), tr("Cannot retrieve image from display!"));
-            return;
-        }
-        if(! image.save(fileName, "PNG"))
-            QMessageBox::warning(this, tr("jocassviewer"), tr("Image could not be saved!"));
-        updateActions();
-    } else if(_dock->widget() == _spectrogramWidget) {
-        QImage image(_spectrogramWidget->qimage());
-        if(image.isNull()) {
-            QMessageBox::warning(this, tr("jocassviewer"), tr("Cannot retrieve image from display!"));
-            return;
-        }
-        if(! image.save(fileName, "PNG")) {
-            QMessageBox::warning(this, tr("jocassviewer"), tr("Image could not be saved!"));
-            return;
-        }
-        updateActions();
-    } else {
-        QMessageBox::warning(this, tr("jocassviewer"), tr("Do not have an image for saving!"));
-    }
-}
-
-
-void ImageViewer::updateNone()
-{
-    _statusLED->setStatus(false);
-    _ready = true;
-    VERBOSEOUT(std::cout<< "updateNone" << std::endl);
-}
-
-
-void ImageViewer::updatePixmap(const QImage *image)
-{
-    VERBOSEOUT(cout << "updatePixmap: byteCount=" << image->byteCount()
-            << " width=" << image->size().width()
-            << " height=" << image->size().height() << endl);
-    _imageLabel->setPixmap(QPixmap::fromImage(*image));
-    _imagesize = image->size();
-    if (image!=_lastImage) delete _lastImage;
-    _lastImage = image;
-    if (_dock->widget()!=_imageWidget) _dock->setWidget(_imageWidget);
-    updateActions();
-    VERBOSEOUT(cout << "updatePixmap: _scaleFactor=" << _scaleFactor << endl);
-    _imageLabel->resize(_scaleFactor * _imageLabel->pixmap()->size());
-    // set rate info
-    static QTime time;
-    int elapsed(time.restart());
-    if(_updaterate < 0.01)
-        _updaterate = 1000./elapsed;
-    else
-        _updaterate = 0.95 * _updaterate + 0.05 * 1000./elapsed;
-    _statusLED->setStatus(false);
-    _ready = true;
-    VERBOSEOUT(std::cout << "min: " << _imageMinValue->text().toFloat() << std::endl
-               << "max: " << _imageMaxValue->text().toFloat() << std::endl
-               << "value mapping: " << _imageMapping->currentIndex() << " : " <<  _imageMapping->currentText().toStdString() << std::endl);
-}
-
-
-void ImageViewer::updateHistogram(cass::Histogram2DFloat* hist)
-{
-    _spectrogramWidget->setData(hist);
-    if (hist!=_lastHist) {
-        _histogramlock.lockForWrite();
-        delete _lastHist;
-        _histogramlock.unlock();
-    }
-    _lastHist = hist;
-    if (_dock->widget() != _spectrogramWidget)
-        _dock->setWidget(_spectrogramWidget);
-    updateActions();
-    //VERBOSEOUT(cout << "updateHistogram2D: _scaleFactor=" << _scaleFactor << endl);
-    // set rate info
-    static QTime time;
-    static float rate(0.);
-    int elapsed(time.restart());
-    if(rate < 0.01)
-        rate = 1000./elapsed;
-    else
-        rate = 0.95 * rate + 0.05 * 1000./elapsed;
-    statusBar()->showMessage(QString().setNum(rate, 'g', 2) + " Hz");
-    _statusLED->setStatus(false);
-    _ready = true;
-}
-
-
-void ImageViewer::updateHistogram(cass::Histogram1DFloat* hist)
-{
-    _plotWidget1D->setData(hist);
-    if (hist!=_lastHist) {
-        _histogramlock.lockForWrite();
-        delete _lastHist;
-        _histogramlock.unlock();
-    }
-    _lastHist = hist;
-    if (_dock->widget()!=_plotWidget1D) _dock->setWidget(_plotWidget1D);
-
-    updateActions();
-    //VERBOSEOUT(cout << "updateHistogram1D: _scaleFactor=" << _scaleFactor << endl);
-    // set rate info
-    static QTime time;
-    static float rate(0.);
-    int elapsed(time.restart());
-    if(rate < 0.01)
-        rate = 1000./elapsed;
-    else
-        rate = 0.95 * rate + 0.05 * 1000./elapsed;
-    statusBar()->showMessage(QString().setNum(rate, 'g', 2) + " Hz");
-    _statusLED->setStatus(false);
-    _ready = true;
+  }
+  _lastHist = hist;
+  if (_dock->widget()!=_plotWidget1D) _dock->setWidget(_plotWidget1D);
+
+  updateActions();
+  //VERBOSEOUT(cout << "updateHistogram1D: _scaleFactor=" << _scaleFactor << endl);
+  // set rate info
+  static QTime time;
+  static float rate(0.);
+  int elapsed(time.restart());
+  if(rate < 0.01)
+    rate = 1000./elapsed;
+  else
+    rate = 0.95 * rate + 0.05 * 1000./elapsed;
+  statusBar()->showMessage(QString().setNum(rate, 'g', 2) + " Hz");
+  _statusLED->setStatus(false);
+  _ready = true;
 }
 
 /*
 void ImageViewer::updateHistogram(cass::HistogramFloatBase* hist)
 {
     size_t dim = hist->dimension();
-    switch(dim) {
+    switch(dim)
+    {
         case 0: updateHistogram( reinterpret_cast<Histogram0DFloat*>(hist) ); break;
         case 1: updateHistogram( reinterpret_cast<Histogram1DFloat*>(hist) ); break;
         case 2: updateHistogram( reinterpret_cast<Histogram2DFloat*>(hist) ); break;
@@ -614,222 +655,240 @@
 
 void ImageViewer::updateHistogram(cass::Histogram0DFloat* hist)
 {
-    _plotWidget0D->setData(hist);
-    if (hist!=_lastHist) {
-        _histogramlock.lockForWrite();
-        delete _lastHist;
-        _histogramlock.unlock();
-    }
-    _lastHist = hist;
-    if (_dock->widget()!=_plotWidget0D) _dock->setWidget(_plotWidget0D);
-
-    updateActions();
-    //VERBOSEOUT(cout << "updateHistogram0D: _scaleFactor=" << _scaleFactor << endl);
-    // set rate info
-    static QTime time;
-    static float rate(0.);
-    int elapsed(time.restart());
-    if(rate < 0.01)
-        rate = 1000./elapsed;
-    else
-        rate = 0.95 * rate + 0.05 * 1000./elapsed;
-    statusBar()->showMessage(QString().setNum(rate, 'g', 2) + " Hz");
-    _statusLED->setStatus(false);
-    _ready = true;
-}
-
-getDataThread::~getDataThread() {
-   delete _cass;
-   delete _cassCmd;
+  _plotWidget0D->setData(hist);
+  if (hist!=_lastHist)
+  {
+    _histogramlock.lockForWrite();
+    delete _lastHist;
+    _histogramlock.unlock();
+  }
+  _lastHist = hist;
+  if (_dock->widget()!=_plotWidget0D) _dock->setWidget(_plotWidget0D);
+
+  updateActions();
+  //VERBOSEOUT(cout << "updateHistogram0D: _scaleFactor=" << _scaleFactor << endl);
+  // set rate info
+  static QTime time;
+  static float rate(0.);
+  int elapsed(time.restart());
+  if(rate < 0.01)
+    rate = 1000./elapsed;
+  else
+    rate = 0.95 * rate + 0.05 * 1000./elapsed;
+  statusBar()->showMessage(QString().setNum(rate, 'g', 2) + " Hz");
+  _statusLED->setStatus(false);
+  _ready = true;
+}
+
+getDataThread::~getDataThread()
+{
+  delete _cass;
+  delete _cassCmd;
 }
 
 void getDataThread::updateServer(std::string server)
 {
-    _cass->soap_endpoint = server.c_str();
-    _cassCmd->soap_endpoint = server.c_str();
+  _cass->soap_endpoint = server.c_str();
+  _cassCmd->soap_endpoint = server.c_str();
 }
 
 void getDataThread::getData(const std::string& attachId, int useSpectrogram)
 {
-    VERBOSEOUT(cout << "getDataThread::getData" << endl);
-    _dataType = dat_Any;
-    delete _attachId;
-    _attachId = new std::string(attachId);
-    _useSpectrogram = useSpectrogram;
-    start();
+  VERBOSEOUT(cout << "getDataThread::getData" << endl);
+  _dataType = dat_Any;
+  delete _attachId;
+  _attachId = new std::string(attachId);
+  _useSpectrogram = useSpectrogram;
+  start();
 }
 
 
 void getDataThread::getImage(cass::ImageFormat format, const std::string& attachId)
 {
-    VERBOSEOUT(cout << "getDataThread::getImage" << endl);
-    _dataType = dat_Image;
-    _format = format;
-    delete _attachId;
-    _attachId = new std::string(attachId);
-    start();
-}
-
-
-
-<<<<<<< HEAD
-cass::PostProcessors::keyList_t getDataThread::getIdList() {
-    bool ret;
-    int retcode=_cass->getPostprocessorIds(&ret);
-    if( (retcode==SOAP_OK) && ret) {
-        VERBOSEOUT(std::cout << "return value: 'true'" << std::endl);
-    } else {
-        VERBOSEOUT(std::cout << "return value is 'false'" << std::endl);
-        return cass::PostProcessors::keyList_t();
-    }
-    soap_multipart::iterator attachment = _cass->dime.begin();
-    VERBOSEOUT(std::cout << "DIME attachment:" << std::endl
-               << "Memory=" << (void*)(*attachment).ptr << std::endl
-               << "Size=" << (*attachment).size << std::endl
-               << "Type=" << ((*attachment).type?(*attachment).type:"null") << std::endl
-               << "ID=" << ((*attachment).id?(*attachment).id:"null") << std::endl);
-    /** @bug when jocassview is started without having a cass server running it crashes here */
-    cass::Serializer serializer( std::string((char *)(*attachment).ptr, (*attachment).size) );
-    cass::IdList list(serializer);
-    return list.getList();
-}
-
-
-=======
->>>>>>> 695fe9fa
+  VERBOSEOUT(cout << "getDataThread::getImage" << endl);
+  _dataType = dat_Image;
+  _format = format;
+  delete _attachId;
+  _attachId = new std::string(attachId);
+  start();
+}
+
+
+
+cass::PostProcessors::keyList_t getDataThread::getIdList()
+{
+  bool ret;
+  int retcode=_cass->getPostprocessorIds(&ret);
+  if( (retcode==SOAP_OK) && ret)
+  {
+    VERBOSEOUT(std::cout << "return value: 'true'" << std::endl);
+  }
+  else
+  {
+    VERBOSEOUT(std::cout << "return value is 'false'" << std::endl);
+    return cass::PostProcessors::keyList_t();
+  }
+  soap_multipart::iterator attachment = _cass->dime.begin();
+  VERBOSEOUT(std::cout << "DIME attachment:" << std::endl
+             << "Memory=" << (void*)(*attachment).ptr << std::endl
+             << "Size=" << (*attachment).size << std::endl
+             << "Type=" << ((*attachment).type?(*attachment).type:"null") << std::endl
+             << "ID=" << ((*attachment).id?(*attachment).id:"null") << std::endl);
+  /** @bug when jocassview is started without having a cass server running it crashes here */
+  cass::Serializer serializer( std::string((char *)(*attachment).ptr, (*attachment).size) );
+  cass::IdList list(serializer);
+  return list.getList();
+}
+
+
 void getDataThread::getHistogram1D(const std::string& attachId)
 {
-    VERBOSEOUT(cout << "getDataThread::getHistogram1D" << endl);
-    _dataType = dat_1DHistogram;
-    delete _attachId;
-    _attachId = new std::string(attachId);
-    start();
+  VERBOSEOUT(cout << "getDataThread::getHistogram1D" << endl);
+  _dataType = dat_1DHistogram;
+  delete _attachId;
+  _attachId = new std::string(attachId);
+  start();
 }
 
 void getDataThread::getHistogram0D(const std::string& attachId)
 {
-    VERBOSEOUT(cout << "getDataThread::getHistogram0D" << endl);
-    _dataType = dat_0DHistogram;
-    delete _attachId;
-    _attachId = new std::string(attachId);
-    start();
+  VERBOSEOUT(cout << "getDataThread::getHistogram0D" << endl);
+  _dataType = dat_0DHistogram;
+  delete _attachId;
+  _attachId = new std::string(attachId);
+  start();
 }
 
 void getDataThread::run()
 {
 
-    VERBOSEOUT(cout << "getDataThread::run " << _dataType << endl);
-    bool ret = FALSE;
-    // todo: get rid of _useSpectrogram
-
-    _cass->getHistogram(*_attachId, 0, &ret);
-    if(! ret) {
-        std::cerr << "Did not get soap data" << std::endl;
-        emit newNone();
-        return;
-    }
-    VERBOSEOUT(cout << "getDataThread::run: Got soap data" << endl);
-    soap_multipart::iterator attachment(_cass->dime.begin());
-    if(_cass->dime.end() == attachment) {
-        cerr << "Did not get attachment!" << endl;
-        emit newNone();
-        return;
-    }
-    VERBOSEOUT(std::cout << "getDataThread::run: DIME attachment:" << std::endl
-               << "  Memory=" << (void*)(*attachment).ptr << endl
-               << "  Size=" << (*attachment).size << endl
-               << "  Type=" << ((*attachment).type?(*attachment).type:"null") << endl
-               << "  ID=" << ((*attachment).id?(*attachment).id:"null") << endl);
-
-    // find out Type of Data (Histogramtype, dimension):
-    std::string mime((*attachment).type);
-    VERBOSEOUT(cout << "getDataThread::run mimetype: " << mime << endl);
-    if (!mime.compare(std::string("application/cass0Dhistogram")))      _dataType=dat_0DHistogram;
-    else if (!mime.compare(std::string("application/cass1Dhistogram"))) _dataType=dat_1DHistogram;
-    else if (!mime.compare(std::string("application/cass2Dhistogram"))) _dataType=dat_2DHistogram;
-    else if (!mime.compare(0,6,std::string("image/"))) _dataType=dat_Image;  // todo: use cass::imageformatName(cass::PNG)...
-
-    switch(_dataType) {
-    case dat_2DHistogram: {
-        cass::Serializer serializer( std::string((char *)(*attachment).ptr, (*attachment).size) );
-        cass::Histogram2DFloat* hist = new cass::Histogram2DFloat(serializer);
-        emit newHistogram(hist);  // slot deletes hist when done.
-        break; }
-    case dat_1DHistogram: {
-        cass::Serializer serializer( std::string((char *)(*attachment).ptr, (*attachment).size) );
-        cass::Histogram1DFloat* hist = new cass::Histogram1DFloat(serializer);
-        emit newHistogram(hist);  // slot deletes hist when done.
-        break; }
-    case dat_0DHistogram: {
-        cass::Serializer serializer( std::string((char *)(*attachment).ptr, (*attachment).size) );
-        cass::Histogram0DFloat* hist = new cass::Histogram0DFloat(serializer);
-        emit newHistogram(hist);  // slot deletes hist when done.
-        break; }
-    default:
-        emit newNone();
-        break;
-    }
-    _cass->destroy();
-    /** @todo Fix imageformat*/
+  VERBOSEOUT(cout << "getDataThread::run " << _dataType << endl);
+  bool ret = FALSE;
+  // todo: get rid of _useSpectrogram
+
+  _cass->getHistogram(*_attachId, 0, &ret);
+  if(! ret)
+  {
+    std::cerr << "Did not get soap data" << std::endl;
+    emit newNone();
+    return;
+  }
+  VERBOSEOUT(cout << "getDataThread::run: Got soap data" << endl);
+  soap_multipart::iterator attachment(_cass->dime.begin());
+  if(_cass->dime.end() == attachment)
+  {
+    cerr << "Did not get attachment!" << endl;
+    emit newNone();
+    return;
+  }
+  VERBOSEOUT(std::cout << "getDataThread::run: DIME attachment:" << std::endl
+             << "  Memory=" << (void*)(*attachment).ptr << endl
+             << "  Size=" << (*attachment).size << endl
+             << "  Type=" << ((*attachment).type?(*attachment).type:"null") << endl
+             << "  ID=" << ((*attachment).id?(*attachment).id:"null") << endl);
+
+  // find out Type of Data (Histogramtype, dimension):
+  std::string mime((*attachment).type);
+  VERBOSEOUT(cout << "getDataThread::run mimetype: " << mime << endl);
+  if (!mime.compare(std::string("application/cass0Dhistogram")))      _dataType=dat_0DHistogram;
+  else if (!mime.compare(std::string("application/cass1Dhistogram"))) _dataType=dat_1DHistogram;
+  else if (!mime.compare(std::string("application/cass2Dhistogram"))) _dataType=dat_2DHistogram;
+  else if (!mime.compare(0,6,std::string("image/"))) _dataType=dat_Image;  // todo: use cass::imageformatName(cass::PNG)...
+
+  switch(_dataType)
+  {
+  case dat_2DHistogram:
+    {
+      cass::Serializer serializer( std::string((char *)(*attachment).ptr, (*attachment).size) );
+      cass::Histogram2DFloat* hist = new cass::Histogram2DFloat(serializer);
+      emit newHistogram(hist);  // slot deletes hist when done.
+      break;
+    }
+  case dat_1DHistogram:
+    {
+      cass::Serializer serializer( std::string((char *)(*attachment).ptr, (*attachment).size) );
+      cass::Histogram1DFloat* hist = new cass::Histogram1DFloat(serializer);
+      emit newHistogram(hist);  // slot deletes hist when done.
+      break;
+    }
+  case dat_0DHistogram:
+    {
+      cass::Serializer serializer( std::string((char *)(*attachment).ptr, (*attachment).size) );
+      cass::Histogram0DFloat* hist = new cass::Histogram0DFloat(serializer);
+      emit newHistogram(hist);  // slot deletes hist when done.
+      break;
+    }
+  default:
+    emit newNone();
+    break;
+  }
+  _cass->destroy();
+  /** @todo Fix imageformat*/
 }
 
 void ImageViewer::pictureTypeChanged(int /*newIndex*/)
 {
-    if (_picturetype->currentText()==QString("HIST")) _useSpectrogram = true;
-    else _useSpectrogram = false;
-    if (_useSpectrogram && _dock->widget() == _imageWidget && _lastHist && !_running->isChecked() )
-        updateHistogram( dynamic_cast<cass::Histogram2DFloat*>(_lastHist) );
-    else if ( !_useSpectrogram && _dock->widget() == _spectrogramWidget && _lastImage && !_running->isChecked() )
-        updatePixmap( _lastImage );
+  if (_picturetype->currentText()==QString("HIST")) _useSpectrogram = true;
+  else _useSpectrogram = false;
+  if (_useSpectrogram && _dock->widget() == _imageWidget && _lastHist && !_running->isChecked() )
+    updateHistogram( dynamic_cast<cass::Histogram2DFloat*>(_lastHist) );
+  else if ( !_useSpectrogram && _dock->widget() == _spectrogramWidget && _lastImage && !_running->isChecked() )
+    updatePixmap( _lastImage );
 }
 
 void ImageViewer::on_getData_triggered()
 {
-    VERBOSEOUT(cout << "on_getData_triggered" << endl);
-    if(_ready) {
-        _statusLED->setStatus(true, Qt::green);
-        _ready = false;
-        _gdthread.getData(_attachId->currentText().toStdString(), _useSpectrogram );
-    } else {
-        _statusLED->setStatus(true, Qt::red);
-    }
+  VERBOSEOUT(cout << "on_getData_triggered" << endl);
+  if(_ready)
+  {
+    _statusLED->setStatus(true, Qt::green);
+    _ready = false;
+    _gdthread.getData(_attachId->currentText().toStdString(), _useSpectrogram );
+  }
+  else
+  {
+    _statusLED->setStatus(true, Qt::red);
+  }
 }
 
 void ImageViewer::on_getHistogram_triggered()
 {
-    _gdthread.getHistogram1D(_attachId->currentText().toStdString());
+  _gdthread.getHistogram1D(_attachId->currentText().toStdString());
 }
 
 void ImageViewer::on_clearHistogram_triggered()
 {
-    bool ret;
-    _cass->clearHistogram( _attachId->currentText().toStdString(), &ret);
-    if(!ret)
-        QMessageBox::information(this, tr("jocassviewer"),
-                tr("Error: Cannot communicate readini command."));
+  bool ret;
+  _cass->clearHistogram( _attachId->currentText().toStdString(), &ret);
+  if(!ret)
+    QMessageBox::information(this, tr("jocassviewer"),
+                             tr("Error: Cannot communicate readini command."));
 
 }
 
 void ImageViewer::running()
 {
-    VERBOSEOUT(cout << "running" << endl);
-    if(_running->isChecked()) {
-        _updater->start(int(1000 / _rate->value()));
-    } else {
-        _updater->stop();
-//        _statusLED->setStatus(false);
-    }
+  VERBOSEOUT(cout << "running" << endl);
+  if(_running->isChecked())
+  {
+    _updater->start(int(1000 / _rate->value()));
+  }
+  else
+  {
+    _updater->stop();
+    //        _statusLED->setStatus(false);
+  }
 }
 
 
 void ImageViewer::on_writeIni_triggered()
 {
-    VERBOSEOUT(cout << "readIni" << endl);
-    bool ret;
-    _cass->writeini(0, &ret);
-    if(!ret)
-        QMessageBox::information(this, tr("jocassviewer"),
-                tr("Error: Cannot communicate writeini command."));
+  VERBOSEOUT(cout << "readIni" << endl);
+  bool ret;
+  _cass->writeini(0, &ret);
+  if(!ret)
+    QMessageBox::information(this, tr("jocassviewer"),
+                             tr("Error: Cannot communicate writeini command."));
 }
 
 void ImageViewer::on_readIni_triggered()
@@ -838,152 +897,152 @@
    *        postprocessors later, so that the dropdown list is always
    *        up to date.
    */
-    VERBOSEOUT(cout << "readIni" << endl);
-    bool ret;
-    _cass->readini(0, &ret);
-    if(!ret)
-        QMessageBox::information(this, tr("jocassviewer"),
-                tr("Error: Cannot communicate readini command."));
+  VERBOSEOUT(cout << "readIni" << endl);
+  bool ret;
+  _cass->readini(0, &ret);
+  if(!ret)
+    QMessageBox::information(this, tr("jocassviewer"),
+                             tr("Error: Cannot communicate readini command."));
 }
 
 
 void ImageViewer::on_quitServer_triggered()
 {
-    VERBOSEOUT(cout << "quitServer" << endl);
-    bool ret;
-    _cass->quit(&ret);
-    if(!ret)
-        QMessageBox::information(this, tr("jocassviewer"),
-                tr("Error: Cannot communicate quit server command."));
+  VERBOSEOUT(cout << "quitServer" << endl);
+  bool ret;
+  _cass->quit(&ret);
+  if(!ret)
+    QMessageBox::information(this, tr("jocassviewer"),
+                             tr("Error: Cannot communicate quit server command."));
 }
 
 
 void ImageViewer::on_print_triggered()
 {
 #ifndef QT_NO_PRINTER
-    if(! _imageLabel->pixmap())
-        return;
-    QPrintDialog dialog(&printer, this);
-    if(dialog.exec()) {
-        QPainter painter(&printer);
-        QRect rect = painter.viewport();
-        QSize size = _imageLabel->pixmap()->size();
-        size.scale(rect.size(), Qt::KeepAspectRatio);
-        painter.setViewport(rect.x(), rect.y(), size.width(), size.height());
-        painter.setWindow(_imageLabel->pixmap()->rect());
-        painter.drawPixmap(0, 0, *_imageLabel->pixmap());
-    }
+  if(! _imageLabel->pixmap())
+    return;
+  QPrintDialog dialog(&printer, this);
+  if(dialog.exec()) {
+    QPainter painter(&printer);
+    QRect rect = painter.viewport();
+    QSize size = _imageLabel->pixmap()->size();
+    size.scale(rect.size(), Qt::KeepAspectRatio);
+    painter.setViewport(rect.x(), rect.y(), size.width(), size.height());
+    painter.setWindow(_imageLabel->pixmap()->rect());
+    painter.drawPixmap(0, 0, *_imageLabel->pixmap());
+  }
 #endif
 }
 
 
 void ImageViewer::zoomChanged(double value)
 {
-    scaleImage(value / _scaleFactor / 100);
+  scaleImage(value / _scaleFactor / 100);
 }
 
 
 void ImageViewer::on_zoomIn_triggered()
 {
-    _zoom->blockSignals(true);
-    _zoom->setValue(1.25 * _scaleFactor * 100.);
-    _zoom->blockSignals(false);
-    scaleImage(1.25);
+  _zoom->blockSignals(true);
+  _zoom->setValue(1.25 * _scaleFactor * 100.);
+  _zoom->blockSignals(false);
+  scaleImage(1.25);
 }
 
 
 void ImageViewer::on_zoomOut_triggered()
 {
-    _zoom->blockSignals(true);
-    _zoom->setValue(0.8 * _scaleFactor * 100.);
-    _zoom->blockSignals(false);
-    scaleImage(0.8);
+  _zoom->blockSignals(true);
+  _zoom->setValue(0.8 * _scaleFactor * 100.);
+  _zoom->blockSignals(false);
+  scaleImage(0.8);
 }
 
 
 void ImageViewer::on_normalSize_triggered()
 {
-    _imageLabel->adjustSize();
-    _scaleFactor = 1.0;
-    _zoom->blockSignals(true);
-    _zoom->setValue(100.);
-    _zoom->blockSignals(false);
+  _imageLabel->adjustSize();
+  _scaleFactor = 1.0;
+  _zoom->blockSignals(true);
+  _zoom->setValue(100.);
+  _zoom->blockSignals(false);
 }
 
 
 void ImageViewer::on_fitToWindow_triggered()
 {
-    VERBOSEOUT(cout << "on_fitToWindow_triggered" << endl);
-    bool fitToWindow = _ui.fitToWindow->isChecked();
-    _imageScroller->setWidgetResizable(fitToWindow);
-    if(!fitToWindow) {
-        on_normalSize_triggered();
-    }
-    updateActions();
+  VERBOSEOUT(cout << "on_fitToWindow_triggered" << endl);
+  bool fitToWindow = _ui.fitToWindow->isChecked();
+  _imageScroller->setWidgetResizable(fitToWindow);
+  if(!fitToWindow)
+  {
+    on_normalSize_triggered();
+  }
+  updateActions();
 }
 
 
 void ImageViewer::on_about_triggered()
 {
-    QMessageBox::about(this, tr("About jocassview"), tr(
-            "<p>The <b>joCASSview</b> is a display client for the CASS software.</p>"));
+  QMessageBox::about(this, tr("About jocassview"), tr(
+      "<p>The <b>joCASSview</b> is a display client for the CASS software.</p>"));
 }
 
 
 void ImageViewer::updateActions()
 {
-    VERBOSEOUT(cout << "updateActions" << endl);
-    _ui.zoomIn->setEnabled(! _ui.fitToWindow->isChecked());
-    _ui.zoomOut->setEnabled(! _ui.fitToWindow->isChecked());
-    _ui.normalSize->setEnabled(! _ui.fitToWindow->isChecked());
-    _zoom->setEnabled(! _ui.fitToWindow->isChecked());
+  VERBOSEOUT(cout << "updateActions" << endl);
+  _ui.zoomIn->setEnabled(! _ui.fitToWindow->isChecked());
+  _ui.zoomOut->setEnabled(! _ui.fitToWindow->isChecked());
+  _ui.normalSize->setEnabled(! _ui.fitToWindow->isChecked());
+  _zoom->setEnabled(! _ui.fitToWindow->isChecked());
 }
 
 
 void ImageViewer::updateServer()
 {
-    VERBOSEOUT(cout << "updateServer: ");
-    _server = (_servername->text() + ":" +_serverport->text()).toStdString();
-    _gdthread.updateServer(_server);
-    _cass->soap_endpoint = _server.c_str();
-    VERBOSEOUT(cout << _cass->soap_endpoint << endl);
+  VERBOSEOUT(cout << "updateServer: ");
+  _server = (_servername->text() + ":" +_serverport->text()).toStdString();
+  _gdthread.updateServer(_server);
+  _cass->soap_endpoint = _server.c_str();
+  VERBOSEOUT(cout << _cass->soap_endpoint << endl);
 
 }
 
 
 void ImageViewer::scaleImage(double factor)
 {
-    VERBOSEOUT(cout << "scaleImage: factor=" << factor << endl);
-    if(! _imageLabel->pixmap())
-        return;
-    _scaleFactor *= factor;
-    _imageLabel->resize(_scaleFactor * _imageLabel->pixmap()->size());
-    adjustScrollBar(_imageScroller->horizontalScrollBar(), factor);
-    adjustScrollBar(_imageScroller->verticalScrollBar(), factor);
-    _ui.zoomIn->setEnabled(_scaleFactor < 3.0);
-    _ui.zoomOut->setEnabled(_scaleFactor > 0.333);
+  VERBOSEOUT(cout << "scaleImage: factor=" << factor << endl);
+  if(! _imageLabel->pixmap())
+    return;
+  _scaleFactor *= factor;
+  _imageLabel->resize(_scaleFactor * _imageLabel->pixmap()->size());
+  adjustScrollBar(_imageScroller->horizontalScrollBar(), factor);
+  adjustScrollBar(_imageScroller->verticalScrollBar(), factor);
+  _ui.zoomIn->setEnabled(_scaleFactor < 3.0);
+  _ui.zoomOut->setEnabled(_scaleFactor > 0.333);
 }
 
 
 void ImageViewer::adjustScrollBar(QScrollBar *scrollBar, double factor)
 {
-    scrollBar->setValue(int(factor * scrollBar->value() +
-                            ((factor - 1) * scrollBar->pageStep()/2)));
+  scrollBar->setValue(int(factor * scrollBar->value() +
+                          ((factor - 1) * scrollBar->pageStep()/2)));
 }
 
 
 getDataThread::getDataThread()
-    : _format(cass::PNG)
-{
-    VERBOSEOUT(cout << "getDataThread::getDataThread" << endl);
-    _cass = new CASSsoapProxy;
-    _cassCmd = new CASSsoapProxy;
-    _dataType = dat_Any;
-    _attachId = NULL;
-
-}
-
-}
+  : _format(cass::PNG)
+{
+  VERBOSEOUT(cout << "getDataThread::getDataThread" << endl);
+  _cass = new CASSsoapProxy;
+  _cassCmd = new CASSsoapProxy;
+  _dataType = dat_Any;
+  _attachId = NULL;
+
+}
+
 
 
 // Local Variables:
