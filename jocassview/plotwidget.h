#ifndef PLOTWIDGET_H
#define PLOTWIDGET_H


#include <QCoreApplication>
#include <QtCore/QSettings>
#include <string>
#include <iostream>

#include <qwt_plot.h>
#include <qwt_plot_grid.h>
#include <qwt_legend.h>
#include <qwt_plot_curve.h>
#include <qwt_plot_zoomer.h>
#include <qwt_plot_rescaler.h>
#include <qwt_plot_spectrogram.h>
#include <qwt_plot_layout.h>
#include <qwt_scale_widget.h>
#include <qwt_scale_engine.h>
#include <qwt_scale_draw.h>
#include <qwt_color_map.h>
#include <qdialog.h>
#include <QDockWidget>
#include <QLabel>
#include <QLayout>
#include <QToolBar>
#include <QPushButton>
#include <QComboBox>
#include <QRadioButton>
#include <QCheckBox>
#include <QSpinBox>
#include <QAction>
#include <QFont>
#include <QQueue>
#include <QMouseEvent>
#include <QLineEdit>
#include <QDoubleValidator>
// derived qwt classes:
#include "qwt_logcolor_map.h"
#include "qwt_scroll_zoomer.h"
#include "../cass/cass_event.h"
#include "../cass/serializer.h"
#include "../cass/cass.h"
#include "../cass/histogram.h"
#include "../cass/postprocessing/postprocessor.h"
#include "soapCASSsoapProxy.h"

#include <math.h>


// prototypes:
class cassData;

     

class NaNCurve : public QwtPlotCurve
{
public:

    QwtDoubleRect boundingRect() const
    {
        const size_t sz = dataSize();

        if ( sz <= 0 )
            return QwtDoubleRect(1.0, 1.0, -2.0, -2.0); // invalid

        double minX, maxX, minY, maxY;
        minX = maxX = x(0);
        minY = maxY = y(0);

        for ( size_t i = 1; i < sz; i++ )
        {
            const double xv = x(i);
            if ( xv < minX )
                minX = xv;
            if ( xv > maxX )
                maxX = xv;

            const double yv = y(i);
            if ( yv < minY && !(isnan(yv) || isinf(yv)))
                minY = yv;
            if ( yv > maxY && !(isnan(yv) || isinf(yv)))
                maxY = yv;
        }
        return QwtDoubleRect(minX, minY, maxX - minX, maxY - minY);
    } 

    NaNCurve() : QwtPlotCurve() {}
    NaNCurve(QString& str) : QwtPlotCurve(str) {}
    void draw(QPainter *painter,
        const QwtScaleMap &xMap, const QwtScaleMap &yMap,
        int from, int to) const
    {   
        if (to < 0)
          to = dataSize() - 1;
        // paint curve, but leave out all NaNs and Infs.
        int ii=from;
        while(ii<=to)
        {
            int _from;
            while( (isnan(y(ii)) || isinf(y(ii))) && ii<to) ++ii;
            _from = ii;
            while( !(isnan(y(ii)) || isinf(y(ii))) && ii<to) ++ii;
            if (ii>=to) ii=to+1;
            QwtPlotCurve::draw(painter, xMap, yMap, _from, ii-1);
        }
    }
};



class EremoveCurve : public QEvent
{
public:
  EremoveCurve(QEvent::Type type):QEvent(type) {}
  NaNCurve* curve;
  QWidget* curveWidget;
  //Type type() { return static_cast<Type>(QEvent::User+111); }
};


class createScaleEngine
{
public:
  virtual QwtScaleEngine* create() = 0;
  virtual ~createScaleEngine(){}
};

class createLinearScaleEngine : public createScaleEngine
{
public:
  QwtScaleEngine* create() { return new QwtLinearScaleEngine; }
};

class createLog10ScaleEngine : public createScaleEngine
{
public:
  QwtScaleEngine* create() { return new QwtLog10ScaleEngine; }
};

class MyPlot: public QwtPlot
{
public:
  MyPlot(QWidget *parent=NULL)
    :QwtPlot(parent)
  {
    setMouseTracking(true);
  }

  void mouseMoveEvent ( QMouseEvent * /*event */)
  {
    //double yval = invTransform(QwtPlot::yRight, event->pos().y()) ;
    //std::cout << "scalewidget mousepressevent yval" <<yval << std::endl;
  }
};

class TrackZoomer1D: public ScrollZoomer
{
public:
  TrackZoomer1D(QwtPlotCanvas *canvas):
      ScrollZoomer(canvas), _hist(NULL)
  {
    setTrackerMode(AlwaysOn);
  }

  virtual QwtText trackerText(const QwtDoublePoint &pos) const
  {
    QColor bg(Qt::white);
    bg.setAlpha(200);

    QwtText text = QwtPlotZoomer::trackerText(pos);
    QString text_string(text.text());
    try {
      if (_hist) text_string = text_string + " : " + QString::number( (*_hist)(pos.x()) );
    }
    catch (std::out_of_range)
    {
      //
    }
    text.setText(text_string);        // todo: format numbers to display xx.xxexx format for small/big numbers...
    text.setBackgroundBrush( QBrush( bg ));
    return text;
  }

  void setHistogram(cass::Histogram1DFloat* hist) { _hist = hist; }

protected:
  cass::Histogram1DFloat* _hist;
};



class TrackZoomer2D: public ScrollZoomer /*QwtPlotZoomer*/
{
public:
  TrackZoomer2D(QwtPlotCanvas *canvas):
      //QwtPlotZoomer(canvas), _hist(NULL)
      ScrollZoomer(canvas), _hist(NULL)
  {
    setTrackerMode(AlwaysOn);
  }

  virtual QwtText trackerText(const QwtDoublePoint &pos) const
  {
    QColor bg(Qt::white);
    bg.setAlpha(200);

    QwtText text = QwtPlotZoomer::trackerText(pos);
    QString text_string(text.text());
    try
    {
      if (_hist) text_string = text_string + " : " + QString::number( (*_hist)(pos.y(), pos.x()) );
    }
    catch (std::out_of_range)
    {
      //
    }
    text.setText(text_string);
    text.setBackgroundBrush( QBrush( bg ));
    return text;
  }

  void setHistogram(cass::Histogram2DFloat* hist) { _hist = hist; }
protected:
  cass::Histogram2DFloat* _hist;
};


class spectrogramDataDummy: public QwtRasterData
{
public:
  spectrogramDataDummy():
      QwtRasterData(QwtDoubleRect(-1.5, -1.5, 3.0, 3.0))
  {}

  virtual QwtRasterData *copy() const
  {
    return new spectrogramDataDummy();
  }
  void setHistogram(cass::Histogram2DFloat* /*hist*/)
  {}

  virtual QwtDoubleInterval range() const
  {
    return QwtDoubleInterval(0.0, 10.0);
  }

  virtual double value(double x, double y) const
  {
    const double c = 0.842;

    const double v1 = x * x + (y-c) * (y+c);
    const double v2 = x * (y+c) + x * (y+c);

    return 1.0 / (v1 * v1 + v2 * v2);
  }
};


class spectrogramData: public QwtRasterData
{
public:
  spectrogramData():
      QwtRasterData(QwtDoubleRect(0.0, 0.0,500 , 500.0)), _hist(NULL), _boundRect(0.0, 0.0, 100.0, 100.0), _interval(QwtDoubleInterval(0.0, 1.0))
  {
    VERBOSEOUT(std::cout << "SpectorgramData:: default constructor" << std::endl);
  }

  ~spectrogramData()
  {
    //delete _hist; // don't delete: histogram is owned by caller of setHistogram.
  }

  spectrogramData( cass::Histogram2DFloat* hist, QwtDoubleRect brect, QwtDoubleInterval interval) :
      QwtRasterData(brect), _hist(hist), _boundRect(brect), _interval(interval)
  {
    //setI
    VERBOSEOUT(std::cout << "SpectorgramData:: overloaded constructor" << std::endl);
  }

  void setHistogram(cass::Histogram2DFloat *hist,
                    bool manualScale, double min, double max)
  {
    //delete _hist;   // don't delete: spectrogram keeps a shallow copy of spectrogramdata and calls destructor in setData.
    _hist = hist;
    VERBOSEOUT(std::cout << "SpectorgramData::setHistogram()" << std::endl);
    if (_hist)
    {
      _interval.setMinValue(manualScale? min : _hist->min() );
      _interval.setMaxValue(manualScale? max : _hist->max() );
      _boundRect.setCoords(_hist->axis()[cass::HistogramBackend::yAxis].lowerLimit(),
                           _hist->axis()[cass::HistogramBackend::xAxis].upperLimit(),
<<<<<<< HEAD
                           _hist->axis()[cass::HistogramBackend::yAxis].lowerLimit());
      VERBOSEOUT(std::cout<<"SpectorgramData::setHistogram(): hist min : "<< _hist->min()<<" max: "<<_hist->max()
=======
                           _hist->axis()[cass::HistogramBackend::yAxis].upperLimit(),
                           _hist->axis()[cass::HistogramBackend::xAxis].lowerLimit());
      VERBOSEOUT(std::cout<<" hist min : "<< _hist->min()<<" max: "<<_hist->max()
>>>>>>> 0a0f8229
                 <<" hist left : "<<_boundRect.left()
                 <<" hist right : "<<_boundRect.right()
                 <<" hist top : "<<_boundRect.top()
                 <<" hist bottom : "<<_boundRect.bottom()
                 <<" hist width : "<<_boundRect.width()
                 <<" hist height : "<<_boundRect.height()
                 << std::endl);
    }
    setBoundingRect( _boundRect );
  }

  const cass::Histogram2DFloat *histogram() const
  {
    return _hist;
  }

  virtual QwtRasterData *copy() const
  {
    VERBOSEOUT(std::cout <<"spectrogramData::copy()"<<std::endl);
    return new spectrogramData(_hist, _boundRect, _interval);
  }

  virtual QwtDoubleInterval range() const
  {
    VERBOSEOUT(std::cout << "spectrogramData::range(): " << _interval.minValue() << " " <<_interval.maxValue()  << std::endl);
    return _interval;
//    return QwtDoubleInterval(0,1500);
  }

  virtual double value(double x, double y) const
  {
    try
    {
      return (*_hist)(y,x);
    }
    catch (std::out_of_range)
    {
      return(0.0);  // todo: this shouldn't happen if bounding box is set correctly
    }
  }

protected:
  cass::Histogram2DFloat* _hist;
  QwtDoubleRect _boundRect;
  QwtDoubleInterval _interval;
};



/** spectrogramWidget
   * widget that can display 2d histograms.
   * usage:
   *   left mouse drag zooms
   *   right mouse goes back in zoom history
   *   left mouse drag on colorbar sets colorstops
   *   right mouse on colorbar cycles throug axis transformations
   * @todo make most-general colour scale available
   * @todo add user defined "stops" in colour scale
   * @todo insert switch to "keep" aspect ratio both while resizing the window and zooming in
   * @author Stephan Kassemeyer
   * @author Nicola Coppola
   */
class spectrogramWidget : public QWidget
{
  Q_OBJECT

public:

  bool eventFilter(QObject *obj, QEvent *event)
  {
    if (obj == _rightAxis )
    {
      if (event->type() == QEvent::MouseButtonPress)
      {
        QMouseEvent *mouseEvent = static_cast<QMouseEvent*>(event);
        if (mouseEvent->button() == Qt::RightButton)
        {
          if((++_cb_scaleEngineIt)==_cb_scaleEngines->end())
              _cb_scaleEngineIt = _cb_scaleEngines->begin();
          updateColorBarScale();
        }
      }
      if (event->type() == QEvent::MouseMove)
      {
        QMouseEvent *mouseEvent = static_cast<QMouseEvent*>(event);
        double yval= _plot->invTransform(QwtPlot::yRight, mouseEvent->pos().y());
        QwtDoubleInterval range = _spectrogram->data().range();
        double ystep = (yval - range.minValue() ) / (range.maxValue()-range.minValue());

        if (ystep>0 && ystep<1)
        {
          float topdiff = std::abs(ystep-_cs_top);
          float botdiff = std::abs(ystep-_cs_bot);
          if (topdiff<botdiff)
            _cs_top=ystep;
          else
            _cs_bot=ystep;

          updateColorBar(_color_scale->value());
        }
      }
    }
    // pass the event on to the parent class
    return QWidget::eventFilter(obj, event);
  }


  void mouseMoveEvent ( QMouseEvent * /* event */)
  {
    //double yval = _plot->invTransform(QwtPlot::yRight, event->pos().y()) ;
    //std::cout << "scalewidget mousepressevent yval" <<yval << std::endl;
  }


  spectrogramWidget()
  {
    _cs_top = 0.8;
    _cs_bot = 0.1;
    _cb_scaleEngines = new QList< createScaleEngine* >();
    _cb_scaleEngines->append( new createLinearScaleEngine );
    _cb_scaleEngines->append( new createLog10ScaleEngine );
    _cb_scaleEngineIt = _cb_scaleEngines->begin();

    _toolbar = new QToolBar;
    _colorbarPresets = new QComboBox;
    _rad_colormap_lin = new QRadioButton(tr("lin"));
    _rad_colormap_log = new QRadioButton(tr("log"));
    _rad_colormap_exp = new QRadioButton(tr("exp"));
    _rad_colormap_sqrt = new QRadioButton(tr("sqrt"));
    _rad_colormap_sq = new QRadioButton(tr("square"));

    _colorbarPresets->setEditable(true);
    _saveColorbar = new QPushButton(tr("save colorbar"));

    _bool_auto_scale = new QCheckBox(tr("man scale"));
    _bool_auto_scale->setChecked( FALSE );

    _sbz_validator = new QDoubleValidator(-2e12,2e12,3,this);

    QLabel* _lbl_scale_min = new QLabel(tr("Min"),this);
    _sbz_scale_min = new QLineEdit(this);
    _sbz_scale_min->setValidator(_sbz_validator);
    _sbz_scale_min->setText("0.");
    _sbz_scale_min->setMaximumWidth(120);
    //_sbz_scale_min = new QDoubleSpinBox(this);
    //_sbz_scale_min->setRange(-2e12,2e12);
    //_sbz_scale_min->setDecimals(3);
    //_sbz_scale_min->setValue(0.);

    QLabel* _lbl_scale_max = new QLabel(tr("Max"),this);
    //_sbz_scale_max = new QDoubleSpinBox(this);
    //_sbz_scale_max->setRange(-2e12,2e12);
    //_sbz_scale_max->setValue(1500.);
    //_sbz_scale_max->setDecimals(3);
    _sbz_scale_max = new QLineEdit(this);
    _sbz_scale_max->setValidator(_sbz_validator);
    _sbz_scale_max->setText("1500.");
    _sbz_scale_max->setMaximumWidth(120);

    if(_sbz_scale_max->text().toDouble() < _sbz_scale_min->text().toDouble())
    {
      _sbz_scale_min->setStyleSheet("QLineEdit {color: blue; background-color: #FF0000}");
      _sbz_scale_max->setStyleSheet("QLineEdit {color: blue; background-color: #FF0000}");
    }
    else
    {
      _sbz_scale_min->setStyleSheet("QLineEdit {color: black; background-color: #FFFFFF}");
      _sbz_scale_max->setStyleSheet("QLineEdit {color: black; background-color: #FFFFFF}");
    }

    QLabel* _lbl_color_scale = new QLabel(tr("Color"),this);
    _color_scale = new QSpinBox(this);
    _color_scale->setRange(-1,11);
    _color_scale->setValue(-1);

    // populate colorbar presets:
    QSettings settings;
    settings.beginGroup("ColorBar");
    _colorbarPresets->addItems( settings.childGroups() );
    QString current = settings.value("current","default").toString();
    _colorbarPresets->setCurrentIndex( _colorbarPresets->findText(current) );
    _colorbarPresets->setEditText(current);  // in case it didn't match

    connect(_rad_colormap_lin, SIGNAL(toggled(bool)), this, SLOT(changeColorIntLin(bool)));
    connect(_rad_colormap_log, SIGNAL(toggled(bool)), this, SLOT(changeColorIntLog(bool)));
    connect(_rad_colormap_exp, SIGNAL(toggled(bool)), this, SLOT(changeColorIntExp(bool)));
    connect(_rad_colormap_sqrt, SIGNAL(toggled(bool)), this, SLOT(changeColorIntSqrt(bool)));
    connect(_rad_colormap_sq, SIGNAL(toggled(bool)), this, SLOT(changeColorIntSquare(bool)));
    connect(_saveColorbar, SIGNAL(clicked()), this, SLOT(saveColorbar()));
    connect(_colorbarPresets, SIGNAL(currentIndexChanged(const QString&)), this, SLOT(on_colorbarPreset_changed(const QString&)));

    connect(_color_scale, SIGNAL(valueChanged(int)), this, SLOT(updateColorBar(int)));

    connect(_sbz_scale_min, SIGNAL(textChanged(QString)), this, SLOT(Replot()));
    connect(_sbz_scale_max, SIGNAL(textChanged(QString)), this, SLOT(Replot()));
    //connect(_sbz_scale_max, SIGNAL(valueChanged(double)), this, SLOT(Replot()));

    _toolbar->addWidget( _colorbarPresets );
    _toolbar->addWidget( _saveColorbar );
    _toolbar->addWidget( _rad_colormap_lin );
    _toolbar->addWidget( _rad_colormap_log );
    _toolbar->addWidget( _rad_colormap_exp );
    _toolbar->addWidget( _rad_colormap_sqrt );
    _toolbar->addWidget( _rad_colormap_sq );
    _toolbar->addSeparator();
    _toolbar->addWidget(_bool_auto_scale);
    _toolbar->addWidget(_lbl_scale_min);
    _toolbar->addWidget(_sbz_scale_min);
    _toolbar->addWidget(_lbl_scale_max);
    _toolbar->addWidget(_sbz_scale_max);

    _toolbar->addWidget(_lbl_color_scale);
    _toolbar->addWidget(_color_scale);

    setMouseTracking(true);
    //_transformCol = QwtLogColorMap::trans_pow10;
    //_transformCol_inv = QwtLogColorMap::trans_log10;
    _transformCol = QwtLogColorMap::trans_lin;
    _transformCol_inv = QwtLogColorMap::trans_log10;
    _spectrogramData = new spectrogramData;
    _spectrogramDataDummy = new spectrogramDataDummy();
    _spectrogram = new QwtPlotSpectrogram();
    _plot = new MyPlot;

    _colorMap = new QwtLogColorMap(QColor(0,0,0), QColor(255,255,255));
    _colorMap->addColorStop(0.8, QColor(255,255,255));
    _colorMap->addColorStop(0.1, QColor(0,0,0));
    _colorMap->setTransformId(_transformCol);
    _spectrogram->setColorMap(*_colorMap);

    _spectrogram->setData(*_spectrogramData);
    _spectrogram->attach(_plot);

    _colorMapCol1 = new QwtLogColorMap(Qt::darkCyan, Qt::red);
    _colorMapCol1->addColorStop(0.1, Qt::cyan);
    _colorMapCol1->addColorStop(0.6, Qt::green);
    _colorMapCol1->addColorStop(0.95, Qt::yellow);
    _colorMapCol1->setTransformId(_transformCol);

    _colorMapColMany = new QwtLogColorMap(Qt::darkCyan, Qt::red);
    _colorMapColMany->addColorStop(0.1, Qt::cyan);
    _colorMapColMany->addColorStop(0.6, Qt::green);
    _colorMapColMany->addColorStop(0.95, Qt::yellow);
    _colorMapColMany->setTransformId(_transformCol);

    _colorMapRed = new QwtLogColorMap(QColor(0,0,0), QColor(255,0,0));
    _colorMapRed->addColorStop(_cs_top, QColor(180,0,0));
    _colorMapRed->addColorStop(_cs_bot, QColor(50,0,0));
    _colorMapRed->setTransformId(_transformCol);

    _colorMapGreen = new QwtLogColorMap(QColor(0,0,0), QColor(0,255,0));
    _colorMapGreen->addColorStop(_cs_top, QColor(0,180,0));
    _colorMapGreen->addColorStop(_cs_bot, QColor(0,50,0));
    _colorMapGreen->setTransformId(_transformCol);

    _colorMapBlue = new QwtLogColorMap(QColor(0,0,0), QColor(0,0,255));
    _colorMapBlue->addColorStop(_cs_top, QColor(0,0,180));
    _colorMapBlue->addColorStop(_cs_bot, QColor(0,0,50));
    _colorMapBlue->setTransformId(_transformCol);

    _colorMapVio = new QwtLogColorMap(QColor(0,0,0), QColor(0,255,255));
    _colorMapVio->addColorStop(_cs_top, QColor(0,180,180));
    _colorMapVio->addColorStop(_cs_bot, QColor(0,50,50));
    _colorMapVio->setTransformId(_transformCol);

    _colorMapCyn = new QwtLogColorMap(QColor(0,0,0), QColor(255,0,255));
    _colorMapCyn->addColorStop(_cs_top, QColor(180,0,180));
    _colorMapCyn->addColorStop(_cs_bot, QColor(50,0,50));
    _colorMapCyn->setTransformId(_transformCol);

    _colorMapColAll = new QwtLogColorMap(Qt::black, Qt::red);
    _colorMapColAll->addColorStop(0.1, Qt::blue);
    _colorMapColAll->addColorStop(0.3, Qt::darkCyan);
    _colorMapColAll->addColorStop(0.4, Qt::cyan);
    _colorMapColAll->addColorStop(0.6, Qt::darkGreen);
    _colorMapColAll->addColorStop(0.7, Qt::green);
    _colorMapColAll->addColorStop(0.95, Qt::yellow);
    _colorMapColAll->setTransformId(_transformCol);

    _colorMapTemperature = new QwtLogColorMap(Qt::darkBlue, Qt::white);
    _colorMapTemperature->addColorStop(0.15, Qt::blue);
    _colorMapTemperature->addColorStop(0.3, QColor(255,90,255)); //pink-magenta
    _colorMapTemperature->addColorStop(0.4, Qt::yellow);
    _colorMapTemperature->addColorStop(0.6, Qt::darkYellow);
    _colorMapTemperature->addColorStop(0.7, Qt::red);
    _colorMapTemperature->addColorStop(0.8, Qt::darkRed);
    _colorMapTemperature->addColorStop(0.95, QColor(149,34,0) ); //brown
    _colorMapTemperature->setTransformId(_transformCol);

    //_colorMapTemperatureCool = new QwtLogColorMap(QColor(75,236,255), QColor(255, 51, 204));//Razzle Dazzle Rose
    _colorMapTemperatureCool = new QwtLogColorMap(QColor(65,105,241), QColor(255, 51, 204));//Razzle Dazzle Rose
    _colorMapTemperatureCool->addColorStop(0.1, QColor(0,127,255));
    _colorMapTemperatureCool->addColorStop(0.6, QColor(221,0,255));
    _colorMapTemperatureCool->addColorStop(0.95, QColor(255, 51, 204));
    _colorMapTemperatureCool->setTransformId(_transformCol);

    _colorMapTemperatureHot = new QwtLogColorMap(QColor(72,6,7), Qt::white);//brown, Bulgarian Rose
    _colorMapTemperatureHot->addColorStop(0.1, QColor(72,6,7));
    _colorMapTemperatureHot->addColorStop(0.2, Qt::darkRed);
    _colorMapTemperatureHot->addColorStop(0.35, Qt::red);
    _colorMapTemperatureHot->addColorStop(0.65, QColor(255,195,59));
    _colorMapTemperatureHot->addColorStop(0.85, Qt::yellow);
    _colorMapTemperatureHot->addColorStop(0.98, Qt::white);
    _colorMapTemperatureHot->setTransformId(_transformCol);

    _colorMapBluetoGreen = new QwtLogColorMap(QColor(16,16,255), QColor(0,255,129));
    _colorMapBluetoGreen->addColorStop(0.1, QColor(16,16,255));
    _colorMapBluetoGreen->addColorStop(0.5, Qt::cyan);
    _colorMapBluetoGreen->addColorStop(0.9, QColor(0,255,155));
    _colorMapBluetoGreen->setTransformId(_transformCol);

    _colorMapCopper = new QwtLogColorMap(QColor(10,10,10), QColor(184,115,51)); //copper
    _colorMapCopper->addColorStop(0.1, QColor(10,10,10));
    _colorMapCopper->addColorStop(0.2, QColor(149,34,0));
    _colorMapCopper->addColorStop(0.9, QColor(184,115,51));
    _colorMapCopper->setTransformId(_transformCol);

    // A color bar on the right axis
    _rightAxis = _plot->axisWidget(QwtPlot::yRight);
    _rightAxis->setTitle("Intensity");
    _rightAxis->setColorBarEnabled(true);
    _rightAxis->installEventFilter(this);

    _colorMapInv = new QwtLogColorMap(Qt::darkCyan, Qt::red);
    _colorMapInv->addColorStop(0.1, Qt::cyan);
    _colorMapInv->addColorStop(0.6, Qt::green);
    _colorMapInv->addColorStop(0.95, Qt::yellow);
    _colorMapInv->setTransformId(_transformCol_inv);
    //_spectrogram->setColorMap(*_colorMapInv);

    _spectrogram->setColorMap(*_colorMap);
    _rightAxis->setColorMap(_spectrogram->data().range(),
                            *_colorMap);
                            
    //_rightAxis->setColorMap(_spectrogram->data().range(),
    //                        *_colorMapInv);
    //_plot->setAxisScaleEngine(QwtPlot::yRight, new QwtLog10ScaleEngine);
    _plot->setAxisScale(QwtPlot::yRight,
                        _spectrogram->data().range().minValue(),
                        _spectrogram->data().range().maxValue() );
    _plot->enableAxis(QwtPlot::yRight);


    QwtPlotRescaler dataPlotRescaler(_plot->canvas());
    dataPlotRescaler.setReferenceAxis(QwtPlot::xBottom);
    dataPlotRescaler.setAspectRatio(QwtPlot::yLeft, 1.0);
    dataPlotRescaler.setAspectRatio(QwtPlot::yRight, 0.0);
    dataPlotRescaler.setAspectRatio(QwtPlot::xTop, 0.0);

    _zoomer = new TrackZoomer2D(_plot->canvas());
    _zoomer->setSelectionFlags( QwtPicker::RectSelection | QwtPicker::DragSelection );
    _zoomer->setMousePattern(QwtEventPattern::MouseSelect2,
                             Qt::RightButton, Qt::ControlModifier);
    _zoomer->setMousePattern(QwtEventPattern::MouseSelect3,
                             Qt::RightButton);
    _layout.addWidget(_plot);
    _layout.addWidget(_toolbar);
    setLayout(&_layout);
    _spectrogram->setDisplayMode(QwtPlotSpectrogram::ContourMode, true);
    _plot->plotLayout()->setAlignCanvasToScales(true);
    loadColorbar( current );
    _plot->replot();
  }

  ~spectrogramWidget() {
     delete _colorMap;

     delete _colorMapCol1;
     delete _colorMapColMany;
     delete _colorMapBlue;
     delete _colorMapRed;
     delete _colorMapGreen;

     delete _colorMapVio;
     delete _colorMapCyn;

     delete _colorMapColAll;

     delete _colorMapTemperature;
     delete _colorMapTemperatureCool;
     delete _colorMapTemperatureHot;
     delete _colorMapBluetoGreen;
     delete _colorMapCopper;

     delete _colorMapInv;
     delete _spectrogram;
     delete _spectrogramDataDummy;
     delete _spectrogramData;
     while (!_cb_scaleEngines->isEmpty())
         delete _cb_scaleEngines->takeFirst();
     delete _cb_scaleEngines;
     delete _colorbarPresets;

     delete _rad_colormap_lin;
     delete _rad_colormap_exp;
     delete _rad_colormap_sqrt;
     delete _rad_colormap_sq;

     delete _bool_auto_scale;
     delete _sbz_scale_min;
     delete _sbz_scale_max;

     delete _saveColorbar;
     delete _color_scale;

     delete _toolbar;
  }


  void setData(cass::Histogram2DFloat* hist)
  {
    static std::string oldKey("");

    _spectrogram->setData(*_spectrogramDataDummy); //hack
    dynamic_cast<TrackZoomer2D*>(_zoomer)->setHistogram(hist);

    _spectrogramData->setHistogram(hist,
                                   _bool_auto_scale->checkState(),
                                   _sbz_scale_min->text().toDouble(),
                                   _sbz_scale_max->text().toDouble() );
    if(_sbz_scale_max->text().toDouble() < _sbz_scale_min->text().toDouble() )
    {
      _sbz_scale_min->setStyleSheet("QLineEdit {color: blue; background-color: #FF0000}");
      _sbz_scale_max->setStyleSheet("QLineEdit {color: blue; background-color: #FF0000}");
    }
    else
    {
      _sbz_scale_min->setStyleSheet("QLineEdit {color: black; background-color: #FFFFFF}");
      _sbz_scale_max->setStyleSheet("QLineEdit {color: black; background-color: #FFFFFF}");
    }

    //Here to rotate...?? extend  class "definition"
    _spectrogram->setData(*_spectrogramData);   //hack
    _spectrogram->invalidateCache();
    _spectrogram->itemChanged();

    if(_color_scale->value()==-1)
      _rightAxis->setColorMap(_spectrogram->data().range(), *_colorMap);
    else if(_color_scale->value()==0)
      _rightAxis->setColorMap(_spectrogram->data().range(), *_colorMapColMany);
    else if(_color_scale->value()==1)
      _rightAxis->setColorMap(_spectrogram->data().range(), *_colorMapRed);
    else if(_color_scale->value()==2)
      _rightAxis->setColorMap(_spectrogram->data().range(), *_colorMapGreen);
    else if(_color_scale->value()==3)
      _rightAxis->setColorMap(_spectrogram->data().range(), *_colorMapBlue);
    else if(_color_scale->value()==4)
      _rightAxis->setColorMap(_spectrogram->data().range(), *_colorMapVio);
    else if(_color_scale->value()==5)
      _rightAxis->setColorMap(_spectrogram->data().range(), *_colorMapCyn);
    else if(_color_scale->value()==6)
      _rightAxis->setColorMap(_spectrogram->data().range(), *_colorMapColAll);
    else if(_color_scale->value()==7)
      _rightAxis->setColorMap(_spectrogram->data().range(), *_colorMapTemperature);
    else if(_color_scale->value()==8)
      _rightAxis->setColorMap(_spectrogram->data().range(), *_colorMapTemperatureCool);
    else if(_color_scale->value()==9)
      _rightAxis->setColorMap(_spectrogram->data().range(), *_colorMapTemperatureHot);
    else if(_color_scale->value()==10)
      _rightAxis->setColorMap(_spectrogram->data().range(), *_colorMapBluetoGreen);
    else if(_color_scale->value()==11)
      _rightAxis->setColorMap(_spectrogram->data().range(), *_colorMapCopper);

    /*    _rightAxis->setColorMap(_spectrogram->data().range(),
     *_colorMap);*/
    //_rightAxis->setColorMap(_spectrogram->data().range(),
    //                        *_colorMapInv);
    _plot->setAxisScale(QwtPlot::yRight,
                        _spectrogram->data().range().minValue()+0.001,
                        _spectrogram->data().range().maxValue() );
    VERBOSEOUT(std::cout << "spectrogramWidget::setData(): \""<<hist->key()
               << "\" \""<< oldKey<<"\""
               <<std::endl);
    if (hist->key() != oldKey)
    {
      QRectF brect;
      oldKey = hist->key();
      //            brect.setLeft( hist->axis()[cass::HistogramBackend::yAxis].lowerLimit() );
      //            brect.setTop( hist->axis()[cass::HistogramBackend::xAxis].upperLimit() );
      //            brect.setWidth( hist->axis()[cass::HistogramBackend::yAxis].upperLimit() - hist->axis()[cass::HistogramBackend::yAxis].lowerLimit());
      //            brect.setHeight( hist->axis()[cass::HistogramBackend::xAxis].upperLimit()- hist->axis()[cass::HistogramBackend::xAxis].lowerLimit() );
      brect.setCoords(
          hist->axis()[cass::HistogramBackend::yAxis].lowerLimit(),
          hist->axis()[cass::HistogramBackend::xAxis].upperLimit(),
<<<<<<< HEAD
          hist->axis()[cass::HistogramBackend::yAxis].lowerLimit());
      VERBOSEOUT(std::cout << "spectrogramWidget::setData(): NEW"
=======
          hist->axis()[cass::HistogramBackend::yAxis].upperLimit(),
          hist->axis()[cass::HistogramBackend::xAxis].lowerLimit());
      VERBOSEOUT(std::cout << "NEW"
>>>>>>> 0a0f8229
          <<" left: "<<brect.left()
          <<" right: "<<brect.right()
          <<" top: "<<brect.top()
          <<" bottom: "<<brect.bottom()
          <<" width: "<<brect.width()
          <<" height: "<<brect.height()
          <<std::endl);
      _zoomer->setZoomBase( brect  );
      _zoomer->zoom(0);
    }
    _plot->replot();
  }


  QImage qimage()
  {
    return const_cast<cass::Histogram2DFloat*>(_spectrogramData->histogram())->qimage();
  }

protected slots:
  void saveColorbar()
  {
    QSettings settings;
    settings.beginGroup("ColorBar");
    if (_colorbarPresets->currentText() == QString("") ) _colorbarPresets->setEditText(tr("default"));
    settings.beginGroup( _colorbarPresets->currentText() );
    settings.setValue("pos1", _cs_top );
    settings.setValue("pos2", _cs_bot );
    settings.setValue("transformCol", _transformCol);
    VERBOSEOUT(std::cout<<"spectrogramWidget::saveColorbar(): Col to save is "<<_selectColMap<<std::endl);
    settings.setValue("selectColMap", _selectColMap);
  }

  void Replot()
  {
    /*    _spectrogramData->setHistogram(hist,
                                   _bool_auto_scale->checkState(),
                                   _sbz_scale_min->value(),
                                   _sbz_scale_max->value() );*/

    if(_bool_auto_scale->checkState())
    {
      _plot->setAxisScale(QwtPlot::yRight,
                          _sbz_scale_min->text().toDouble(),
                          _sbz_scale_max->text().toDouble() );
      _plot->replot();
    }
  }


  void changeColorIntLin(bool checked) {if (checked) _transformCol = QwtLogColorMap::trans_lin; changeColorInt();}
  void changeColorIntLog(bool checked) {if (checked) _transformCol = QwtLogColorMap::trans_log10; changeColorInt();}
  void changeColorIntExp(bool checked) {if (checked) _transformCol = QwtLogColorMap::trans_pow10; changeColorInt();}
  void changeColorIntSqrt(bool checked) {if (checked) _transformCol = QwtLogColorMap::trans_sqrt; changeColorInt();}
  void changeColorIntSquare(bool checked) {if (checked) _transformCol = QwtLogColorMap::trans_square; changeColorInt();}

  void changeColorInt()
  {
    updateColorBar(_color_scale->value());
    _selectColMap=_color_scale->value();
    //I doubt that the next is necessary, in case the user may manually save the colour-map settings
    //saveColorbar();
  }

  void on_colorbarPreset_changed(const QString& name)
  {
    QSettings settings;
    settings.beginGroup("ColorBar");
    settings.setValue("current", name);
    loadColorbar(name);
  }

  void loadColorbar(QString name)
  {
    QSettings settings;

    settings.beginGroup("ColorBar");
    settings.beginGroup( name );
    _cs_top = settings.value("pos1", 0.8).toDouble();
    _cs_bot = settings.value("pos2", 0.1).toDouble();
    _transformCol = static_cast<QwtLogColorMap::transformId>( settings.value("transformCol", QwtLogColorMap::trans_lin).toInt() );
    switch(_transformCol)
    {
    case QwtLogColorMap::trans_lin: _rad_colormap_lin->setChecked(true);
      break;
    case QwtLogColorMap::trans_log10: _rad_colormap_log->setChecked(true);
      break;
    case QwtLogColorMap::trans_pow10: _rad_colormap_exp->setChecked(true);
      break;
    case QwtLogColorMap::trans_square: _rad_colormap_sq->setChecked(true);
      break;
    case QwtLogColorMap::trans_sqrt: _rad_colormap_sqrt->setChecked(true);
      break;
    }
    _selectColMap=settings.value("selectColMap",-1).toInt();
    _color_scale->setValue(_selectColMap);
    //std::cout<<"Selected colour is  " << _selectColMap<<" scale is "<< _transformCol <<std::endl;
    updateColorBar(_selectColMap);
  }

  void updateColorBarScale()
  {
    _plot->setAxisScaleEngine(QwtPlot::yRight, (*_cb_scaleEngineIt)->create() );
    _plot->replot();
  }


  void updateColorBar(int _color_scale)
  {
    if(_color_scale==-1)
    {
      delete _colorMap;
      _colorMap = new QwtLogColorMap(QColor(0,0,0), QColor(255,255,255));
      _colorMap->addColorStop(_cs_top, QColor(255,255,255));
      _colorMap->addColorStop(_cs_bot, QColor(0,0,0));
      _colorMap->setTransformId(_transformCol);
      _rightAxis->setColorMap(_spectrogram->data().range(), *_colorMap);
      _spectrogram->setColorMap(*_colorMap);
    }
    else if(_color_scale==0)
    {
      delete _colorMapColMany;
      _colorMapColMany = new QwtLogColorMap(Qt::darkCyan, Qt::red);
      _colorMapColMany->addColorStop(0.1, Qt::cyan);
      _colorMapColMany->addColorStop(0.6, Qt::green);
      _colorMapColMany->addColorStop(0.90, Qt::yellow);
      _colorMapColMany->setTransformId(_transformCol);
      _rightAxis->setColorMap(_spectrogram->data().range(), *_colorMapColMany);
      _spectrogram->setColorMap(*_colorMapColMany);
    }
    else if(_color_scale==1)
    {
      delete _colorMapRed;
      _colorMapRed = new QwtLogColorMap(QColor(0,0,0), QColor(255,0,0));
      _colorMapRed->addColorStop(_cs_top, QColor(180,0,0));
      _colorMapRed->addColorStop(_cs_bot, QColor(50,0,0));
      _colorMapRed->addColorStop((_cs_top+_cs_bot)/2., QColor(115,0,0));
      _colorMapRed->setTransformId(_transformCol);
      _rightAxis->setColorMap(_spectrogram->data().range(), *_colorMapRed);
      _spectrogram->setColorMap(*_colorMapRed);
    }
    else if(_color_scale==2)
    {
      delete _colorMapGreen;
      _colorMapGreen = new QwtLogColorMap(QColor(0,0,0), QColor(0,255,0));
      _colorMapGreen->addColorStop(_cs_top, QColor(0,180,0));
      _colorMapGreen->addColorStop(_cs_bot, QColor(0,50,0));
      _colorMapGreen->addColorStop((_cs_top+_cs_bot)/2., QColor(0,115,0));
      _colorMapGreen->setTransformId(_transformCol);
      _rightAxis->setColorMap(_spectrogram->data().range(), *_colorMapGreen);
      _spectrogram->setColorMap(*_colorMapGreen);
    }
    else if(_color_scale==3)
    {
      delete _colorMapBlue;
      _colorMapBlue = new QwtLogColorMap(QColor(0,0,0), QColor(0,0,255));
      _colorMapBlue->addColorStop(_cs_top, QColor(0,0,180));
      _colorMapBlue->addColorStop(_cs_bot, QColor(0,0,50));
      _colorMapBlue->addColorStop((_cs_top+_cs_bot)/2., QColor(0,0,115));
      _colorMapBlue->setTransformId(_transformCol);
      _rightAxis->setColorMap(_spectrogram->data().range(), *_colorMapBlue);
      _spectrogram->setColorMap(*_colorMapBlue);
    }
    else if(_color_scale==4)
    {
      delete _colorMapVio;
      _colorMapVio = new QwtLogColorMap(QColor(0,0,0), QColor(255,0,255));
      _colorMapVio->addColorStop(_cs_top, QColor(180,0,180));
      _colorMapVio->addColorStop(_cs_bot, QColor(50,0,50));
      _colorMapVio->addColorStop((_cs_top+_cs_bot)/2., QColor(115,0,115));
      _colorMapVio->setTransformId(_transformCol);
      _rightAxis->setColorMap(_spectrogram->data().range(), *_colorMapVio);
      _spectrogram->setColorMap(*_colorMapVio);
    }
    else if(_color_scale==5)
    {
      delete _colorMapCyn;
      _colorMapCyn = new QwtLogColorMap(QColor(0,0,0), QColor(0,255,255));
      _colorMapCyn->addColorStop(_cs_top, QColor(0,180,180));
      _colorMapCyn->addColorStop(_cs_bot, QColor(0,50,50));
      _colorMapCyn->addColorStop((_cs_top+_cs_bot)/2., QColor(0,115,115));
      _colorMapCyn->setTransformId(_transformCol);
      _rightAxis->setColorMap(_spectrogram->data().range(), *_colorMapCyn);
      _spectrogram->setColorMap(*_colorMapCyn);
    }
    else if(_color_scale==6)
    {
      delete _colorMapColAll;
      _colorMapColAll = new QwtLogColorMap(Qt::black, Qt::red);
      _colorMapColAll->addColorStop(0.1, Qt::blue);
      _colorMapColAll->addColorStop(0.3, Qt::darkCyan);
      _colorMapColAll->addColorStop(0.4, Qt::cyan);
      _colorMapColAll->addColorStop(0.6, Qt::darkGreen);
      _colorMapColAll->addColorStop(0.7, Qt::green);
      _colorMapColAll->addColorStop(0.95, Qt::yellow);
      _colorMapColAll->setTransformId(_transformCol);
      _rightAxis->setColorMap(_spectrogram->data().range(), *_colorMapColAll);
      _spectrogram->setColorMap(*_colorMapColAll);
    }
    else if(_color_scale==7)
    {
      delete _colorMapTemperature;
      _colorMapTemperature = new QwtLogColorMap(Qt::darkBlue, Qt::white);
      _colorMapTemperature->addColorStop(0.15, Qt::blue);
      _colorMapTemperature->addColorStop(0.3, QColor(255,90,255)); //pink-magenta
      _colorMapTemperature->addColorStop(0.4, Qt::yellow);
      _colorMapTemperature->addColorStop(0.6, Qt::darkYellow);
      _colorMapTemperature->addColorStop(0.7, Qt::red);
      _colorMapTemperature->addColorStop(0.8, Qt::darkRed);
      _colorMapTemperature->addColorStop(0.95, QColor(149,34,0) ); //brown
      _colorMapTemperature->setTransformId(_transformCol);
      _rightAxis->setColorMap(_spectrogram->data().range(), *_colorMapTemperature);
      _spectrogram->setColorMap(*_colorMapTemperature);
    }
    else if(_color_scale==8)
    {
      delete _colorMapTemperatureCool;
      //_colorMapTemperatureCool = new QwtLogColorMap(QColor(75,236,255), QColor(255, 51, 204));//Razzle Dazzle Rose
      _colorMapTemperatureCool = new QwtLogColorMap(QColor(65,105,241), QColor(255, 51, 204));//Razzle Dazzle Rose
      _colorMapTemperatureCool->addColorStop(0.1, QColor(0,127,255));
      _colorMapTemperatureCool->addColorStop(0.6, QColor(221,0,255));
      _colorMapTemperatureCool->addColorStop(0.95, QColor(255, 51, 204));
      _colorMapTemperatureCool->setTransformId(_transformCol);
      _rightAxis->setColorMap(_spectrogram->data().range(), *_colorMapTemperatureCool);
      _spectrogram->setColorMap(*_colorMapTemperatureCool);
    }
    else if(_color_scale==9)
    {
      delete _colorMapTemperatureHot;
      _colorMapTemperatureHot = new QwtLogColorMap(QColor(72,6,7), Qt::white);//brown, Bulgarian Rose
      _colorMapTemperatureHot->addColorStop(0.1, QColor(72,6,7));
      _colorMapTemperatureHot->addColorStop(0.2, Qt::darkRed);
      _colorMapTemperatureHot->addColorStop(0.35, Qt::red);
      _colorMapTemperatureHot->addColorStop(0.65, QColor(255,195,59));
      _colorMapTemperatureHot->addColorStop(0.85, Qt::yellow);
      _colorMapTemperatureHot->addColorStop(0.98, Qt::white);
      _colorMapTemperatureHot->setTransformId(_transformCol);
      _rightAxis->setColorMap(_spectrogram->data().range(), *_colorMapTemperatureHot);
      _spectrogram->setColorMap(*_colorMapTemperatureHot);
    }
    else if(_color_scale==10)
    {
      delete _colorMapBluetoGreen;
      _colorMapBluetoGreen = new QwtLogColorMap(QColor(16,16,255), QColor(0,255,129));
      _colorMapBluetoGreen->addColorStop(0.1, QColor(16,16,255));
      _colorMapBluetoGreen->addColorStop(0.5, Qt::cyan);
      _colorMapBluetoGreen->addColorStop(0.9, QColor(0,255,155));
      _colorMapBluetoGreen->setTransformId(_transformCol);
      _rightAxis->setColorMap(_spectrogram->data().range(), *_colorMapBluetoGreen);
      _spectrogram->setColorMap(*_colorMapBluetoGreen);
    }
    else if(_color_scale==11)
    {
      delete _colorMapCopper;
      _colorMapCopper = new QwtLogColorMap(QColor(10,10,10), QColor(184,115,51)); //copper
      _colorMapCopper->addColorStop(0.1, QColor(10,10,10));
      _colorMapCopper->addColorStop(0.2, QColor(149,34,0));
      _colorMapCopper->addColorStop(0.9, QColor(184,115,51));
      _colorMapCopper->setTransformId(_transformCol);
      _rightAxis->setColorMap(_spectrogram->data().range(), *_colorMapCopper);
      _spectrogram->setColorMap(*_colorMapCopper);
    }

    //_spectrogram->setColorMap(*_colorMapInv);

    _plot->replot();
  }

protected:

  QwtLogColorMap::transformId _transformCol, _transformCol_inv;
  QwtLogColorMap* _colorMapInv;
  QwtLogColorMap* _colorMap;

  QwtLogColorMap* _colorMapCol1;
  QwtLogColorMap* _colorMapColMany;
  QwtLogColorMap* _colorMapRed;
  QwtLogColorMap* _colorMapGreen;
  QwtLogColorMap* _colorMapBlue;
  QwtLogColorMap* _colorMapVio;
  QwtLogColorMap* _colorMapCyn;

  QwtLogColorMap* _colorMapColAll;

  QwtLogColorMap* _colorMapTemperature;
  QwtLogColorMap* _colorMapTemperatureCool;
  QwtLogColorMap* _colorMapTemperatureHot;
  QwtLogColorMap* _colorMapBluetoGreen;
  QwtLogColorMap* _colorMapCopper;

  spectrogramData* _spectrogramData;
  spectrogramDataDummy* _spectrogramDataDummy;
  QwtPlotSpectrogram* _spectrogram;
  MyPlot* _plot;
  QVBoxLayout _layout;
  QwtScaleWidget * _rightAxis;
  QwtPlotZoomer* _zoomer;

  double _cs_top, _cs_bot;
  int _selectColMap;
  QList< createScaleEngine* >* _cb_scaleEngines;
  QList< createScaleEngine* >::iterator _cb_scaleEngineIt;

  QToolBar* _toolbar;
  QComboBox* _colorbarPresets;
  QPushButton* _saveColorbar;

  QRadioButton* _rad_colormap_log;
  QRadioButton* _rad_colormap_lin;
  QRadioButton* _rad_colormap_exp;
  QRadioButton* _rad_colormap_sqrt;
  QRadioButton* _rad_colormap_sq;

  QCheckBox* _bool_auto_scale;
  //QDoubleSpinBox* _sbz_scale_min;
  //QDoubleSpinBox* _sbz_scale_max;
  QDoubleValidator* _sbz_validator;
  QLineEdit* _sbz_scale_min;
  QLineEdit* _sbz_scale_max;
  QSpinBox* _color_scale;
};



/** 1d plot
 *
 * @author Stephan Kassemeyer
 * @author Nicola Coppola
 * @todo 1d hist: log of x axis
 * @todo scale overlay data, change color and thickness of overlay line
 * @todo color with "green" or some color if the manual limit(s) is(are) outside
 *       the min/max x-scale range
 * @todo stretch _toolbox in case the window is too small to show the whole
 * @todo document this class
 */
class plotWidget : public QWidget
{
  Q_OBJECT
public:
  void addOverlay(cass::Histogram1DFloat* hist, QString name)
  {
    NaNCurve* overlayCurve = new NaNCurve(name);
    overlayCurve->setPen( QPen(QColor::fromHsv(qrand() % 256, 255, 190)) );
    //overlayCurve->setPen( QPen(Qt::red));
    _overlayCurves.append( overlayCurve );


    QVector<double> qdata(hist->size());
    QVector<double> qx(hist->size());
    const cass::AxisProperty &axis = hist->axis()[0];
    for (size_t ii=0;ii<hist->size();ii++)
    {
      qx[ii]=static_cast<double>(axis.position(ii));
      qdata[ii]=static_cast<double>(hist->bin(ii));
    }
    overlayCurve->attach(&_plot);
    overlayCurve->setData(static_cast<QwtArray<double> >(qx), static_cast<QwtArray<double> >(qdata));
    QWidget* curveWidget = _legend->find( overlayCurve );
    _overlayCurveWidgets.append(curveWidget);
    curveWidget->installEventFilter(this);
  }

  virtual void redraw() {std::cout << "plotWidget::redraw(): base redraw" << std::endl;}

  void setHistogramKey(std::string str)
  {
    _histogramKey = str;
    redraw();
  }

  void setData(cass::Histogram1DFloat* hist )
  {
    static std::string oldKey("");
    //QVector<cass::HistogramFloatBase::value_t> &qdata = QVector::fromStdVector ( data.memory() );
    //QVector<cass::HistogramFloatBase::value_t> qdata(hist.size());
    QVector<double> qdata(hist->size());
    //QVector<cass::HistogramFloatBase::value_t> qx(hist.size());
    QVector<double> qx(hist->size());
    const cass::AxisProperty &axis = hist->axis()[0];
    for (size_t ii=0;ii<hist->size();ii++) {
      qx[ii]=static_cast<double>(axis.position(ii));
      if(!_linyaxis)
        qdata[ii]=static_cast<double>(hist->bin(ii))+1.e-6;
      else
        qdata[ii]=static_cast<double>(hist->bin(ii));
    }
    _curve.attach(&_plot);
    _curve.setData(static_cast<QwtArray<double> >(qx), static_cast<QwtArray<double> >(qdata));

    dynamic_cast<TrackZoomer1D*>(_zoomer)->setHistogram(hist);

    _baseRect.setTop( hist->max() );
    _baseRect.setBottom( hist->min() );
    if(!_bool_auto_Yscale1d->checkState())
    {
      //if (_linyaxis) _plot.setAxisScale(QwtPlot::yLeft,hist->min(),hist->max(),0.);
      //else
      //  _plot.setAxisScale(QwtPlot::yLeft,hist->max()/1.e5,hist->max(),0.);
    }
    else
    {
      _plot.setAxisScale(QwtPlot::yLeft,_sby_scale1d_min->text().toDouble(),_sby_scale1d_max->text().toDouble(),0.);
    }

    if(_sby_scale1d_max->text().toDouble() < _sby_scale1d_min->text().toDouble())
    {
      _sby_scale1d_min->setStyleSheet("QLineEdit {color: blue; background-color: #FF0000}");
      _sby_scale1d_max->setStyleSheet("QLineEdit {color: blue; background-color: #FF0000}");
    }
    else
    {
      _sby_scale1d_min->setStyleSheet("QLineEdit {color: black; background-color: #FFFFFF}");
      _sby_scale1d_max->setStyleSheet("QLineEdit {color: black; background-color: #FFFFFF}");
    }

    if(_sbx_scale1d_max->text().toDouble() < _sbx_scale1d_min->text().toDouble())
    {
      _sbx_scale1d_min->setStyleSheet("QLineEdit {color: blue; background-color: #FF0000}");
      _sbx_scale1d_max->setStyleSheet("QLineEdit {color: blue; background-color: #FF0000}");
    }
    else
    {
      _sbx_scale1d_min->setStyleSheet("QLineEdit {color: black; background-color: #FFFFFF}");
      _sbx_scale1d_max->setStyleSheet("QLineEdit {color: black; background-color: #FFFFFF}");
    }

    if(_bool_auto_Xscale1d->checkState())
    {
      _plot.setAxisScale(QwtPlot::xBottom,_sbx_scale1d_min->text().toDouble(),_sbx_scale1d_max->text().toDouble(),0.);
    }

    if (hist->key() != oldKey)
    {
      oldKey = hist->key();
      _baseRect.setLeft( axis.position(0) );
      _baseRect.setRight( axis.position(hist->size()) );
      _zoomer->setZoomBase(_baseRect);
      _zoomer->setZoomBase();
      _zoomer->zoom(0);
    }
    _plot.replot();
  };

  void customEvent( QEvent* event)
  {
    if (event->type() == QEvent::User+111)
    {
      EremoveCurve* removeCurveEvent = dynamic_cast<EremoveCurve*>(event);
      _overlayCurves.removeAll(removeCurveEvent->curve);
      _overlayCurveWidgets.removeAll(removeCurveEvent->curveWidget);
      removeCurveEvent->curve->detach();
      _plot.replot();
    }
  }

  bool eventFilter(QObject *obj, QEvent *event)
  {
    if ( _overlayCurveWidgets.contains(dynamic_cast<QWidget*>(obj)) )
    {
      if (event->type() == QEvent::MouseButtonPress)
      {
        QMouseEvent *mouseEvent = static_cast<QMouseEvent*>(event);
        if (mouseEvent->button() == Qt::RightButton)
        {
          NaNCurve* curve = dynamic_cast<NaNCurve*>( _legend->find(dynamic_cast<QWidget*>(obj)) );
          if (curve) {
            EremoveCurve* removeCurveEvent = new EremoveCurve( static_cast<QEvent::Type>(QEvent::User+111) );
            removeCurveEvent->curve = curve;
            removeCurveEvent->curveWidget = dynamic_cast<QWidget*>(obj);
            QCoreApplication::postEvent(this, removeCurveEvent);
          }
        }
      }
    }
    // pass the event on to the parent class
    return QWidget::eventFilter(obj, event);
  }

public slots:

  void setHistogramKey(const QString& str)
  {
    setHistogramKey(str.toStdString());
  }

  void YReplot()
  {
    if(_bool_auto_Yscale1d->checkState())
    {
      _plot.setAxisScale(QwtPlot::yLeft,_sby_scale1d_min->text().toDouble(),_sby_scale1d_max->text().toDouble(),0.);
    }
    else
    {
      ZoomReset();
    }

    if(_sby_scale1d_max->text().toDouble() < _sby_scale1d_min->text().toDouble())
    {
      _sby_scale1d_min->setStyleSheet("QLineEdit {color: blue; background-color: #FF0000}");
      _sby_scale1d_max->setStyleSheet("QLineEdit {color: blue; background-color: #FF0000}");
    }
    else
    {
      _sby_scale1d_min->setStyleSheet("QLineEdit {color: black; background-color: #FFFFFF}");
      _sby_scale1d_max->setStyleSheet("QLineEdit {color: black; background-color: #FFFFFF}");
    }
    _plot.replot();

  }

  void XReplot()
  {
    if(_bool_auto_Xscale1d->checkState())
    {
      _plot.setAxisScale(QwtPlot::xBottom,_sbx_scale1d_min->text().toDouble(),_sbx_scale1d_max->text().toDouble(),0.);
    }
    else
    {
      ZoomReset();
    }

    if(_sbx_scale1d_max->text().toDouble() < _sbx_scale1d_min->text().toDouble())
    {
      _sbx_scale1d_min->setStyleSheet("QLineEdit {color: blue; background-color: #FF0000}");
      _sbx_scale1d_max->setStyleSheet("QLineEdit {color: blue; background-color: #FF0000}");
    }
    else
    {
      _sbx_scale1d_min->setStyleSheet("QLineEdit {color: black; background-color: #FFFFFF}");
      _sbx_scale1d_max->setStyleSheet("QLineEdit {color: black; background-color: #FFFFFF}");
    }
    _plot.replot();

  }


  void legendChecked(QwtPlotItem* item, bool checked)
  {
    if (!checked) item->show();
    else item->hide();
    _plot.replot();
  }

  void ZoomReset()
  {
    _zoomer->zoom(0);
    _plot.setAxisAutoScale(QwtPlot::xBottom);
    _plot.setAxisAutoScale(QwtPlot::yLeft);
    //    if(_linyaxis) _plot.setAxisAutoScale(QwtPlot::yLeft);
    //else _plot.setAxisScale(QwtPlot::yLeft,hist->max()/1.e5,hist->max(),0.);
    _plot.replot();
    _zoomer->setZoomBase();
  }

  void ZoomY(double factor)
  {
    QStack<QRectF> stack = _zoomer->zoomStack();
#ifdef VERBOSE
    int ii=0;
    for (QStack<QRectF>::iterator it=stack.begin(); it!=stack.end(); ++it)
      std::cout << "plotWidget::ZoomY(): zoomstack " << ii++ << ":  left " << it->left() << "right " << it->right() << "top " << it->top() << "bot " << it->bottom() << std::endl;
    std::cout << std::endl;
#endif
    //_zoomer->zoom(1);
    int idx = _zoomer->zoomRectIndex();
    VERBOSEOUT(std::cout << "plotWidget::YoomY(): idx: " << idx << std::endl);
    QRectF newZoomRect = stack[idx];

    if(!_bool_auto_Yscale1d->checkState())
    {
      // top: lower axis limit
      // bottom: upper axis limit
      VERBOSEOUT(std::cout<< "Zoom YCoord "<<newZoomRect.top() << " "<<newZoomRect.bottom() <<std::endl);
      double oldheight = newZoomRect.height();
      double newheight = newZoomRect.height() * factor;
      newZoomRect.setHeight( newheight );
      newZoomRect.moveBottom( newZoomRect.bottom() - (newheight-oldheight)/2 );
      newZoomRect = newZoomRect.normalized();
<<<<<<< HEAD
      VERBOSEOUT(std::cout<< "plotWidget::ZoomY(): Zoom YCoord "<<newZoomRect.height() << " "<<newZoomRect.bottom() <<std::endl);
=======
      VERBOSEOUT(std::cout<< "Zoom YCoord "<<newZoomRect.top() << " "<<newZoomRect.bottom() <<std::endl);
>>>>>>> 0a0f8229
    }
    else
    {
      VERBOSEOUT(std::cout<< "Zoom YCoord "<<newZoomRect.top() << " "<<newZoomRect.bottom() <<std::endl);
      double oldtop = _sby_scale1d_max->text().toDouble();
      double newtop = oldtop * factor;
      newZoomRect.setTop( newtop );
      newZoomRect.setBottom( _sby_scale1d_min->text().toDouble() *factor );
      newZoomRect = newZoomRect.normalized();
<<<<<<< HEAD
      QString newyaxis=QString("%1").arg(newheight,0,'E',4);
      _sbx_scale1d_min->setText(newyaxis);
      newyaxis=QString("%1").arg( _sbx_scale1d_min->text().toDouble() * factor ,0,'E',4);
      _sbx_scale1d_max->setText(newyaxis);
      VERBOSEOUT(std::cout<< "plotWidget::ZoomY(): Zoom YCoord "<<newZoomRect.height() << " "<<newZoomRect.bottom() <<std::endl);
=======

      QString newyaxis=QString("%1").arg( _sby_scale1d_min->text().toDouble() * factor,0,'E',4);
      _sby_scale1d_min->setText(newyaxis);

      newyaxis=QString("%1").arg( _sby_scale1d_max->text().toDouble() * factor ,0,'E',4);
      _sby_scale1d_max->setText(newyaxis);
      VERBOSEOUT(std::cout<< "Zoom YCoord "<<newZoomRect.top() << " "<<newZoomRect.bottom() <<std::endl);
>>>>>>> 0a0f8229
    }

    stack.push( newZoomRect );
    //stack[0] = newZoomRect.unite(stack[0]);
    _zoomer->setZoomStack(stack, -1);
    _plot.replot();
  }

  void ZoomOut()
  {
    ZoomY(2.0);
  }
  void ZoomIn()
  {
    ZoomY(0.5);
  }

  void GridToggle(bool checked)
  {
    _grid->enableX(checked);
    _grid->enableY(checked);
    _plot.replot();
  }

  void YAxisToggle(int checked)
  {
    _linyaxis=checked;
    if((++_cb_scaleEngineIt)==_cb_scaleEngines->end())
      _cb_scaleEngineIt = _cb_scaleEngines->begin();
    if(_linyaxis) _plot.setAxisScaleEngine(QwtPlot::yLeft, (*_cb_scaleEngineIt)->create());
    if(!_linyaxis)  _plot.setAxisScaleEngine(QwtPlot::yLeft, (*_cb_scaleEngineIt)->create());
    _plot.replot();
  }

protected:

  void initToolbar(QLayout& layout)
  {
    //_imageValuesLayout = new QHBoxLayout;
    //_toolbar = new QToolBar;
    _toolbar = new QToolBar(tr("plot toolbar"), this);
    _act_zoomin  = new QAction( QIcon(":images/zoomin.png"), tr("&Zoom in"), this);
    _act_zoomout = new QAction( QIcon(":images/zoomout.png"), tr("Zoom in"), this);
    _act_zoomreset = new QAction( QIcon(":images/zoomreset.png"), tr("Zoom reset"), this);
    _act_gridtoggle = new QAction( QIcon(":images/grid.png"), tr("toggle Grid"), this);
    _act_gridtoggle->setCheckable(true);
    _act_gridtoggle->setChecked(true);
    connect(_act_zoomreset, SIGNAL(triggered()), this, SLOT(ZoomReset()));
    connect(_act_zoomin, SIGNAL(triggered()), this, SLOT(ZoomIn()));
    connect(_act_zoomout, SIGNAL(triggered()), this, SLOT(ZoomOut()));
    connect(_act_gridtoggle, SIGNAL(toggled(bool)), this, SLOT(GridToggle(bool)));

    _toolbar->addAction(_act_zoomin);
    _toolbar->addAction(_act_zoomout);
    _toolbar->addAction(_act_zoomreset);
    _toolbar->addAction(_act_gridtoggle);

    //QLabel* _linlog_yscale = new QLabel(tr("  lin/log y-scale "),this);
    //_toolbar->addWidget(_linlog_yscale);
    //_bool_1d_lin_yscale = new QAction( QIcon(":images/chart-Axis_Features.jpg"), tr("toggle lin/log y-scale"), this);
    //_bool_1d_lin_yscale = new QAction( QIcon(":images/Modelica_Math_log10I.png"), tr("toggle lin/log y-scale"), this);
    
    //_bool_1d_lin_yscale_ = new QAction( QIcon(":images/log-lin.png"), tr("toggle lin/log y-scale"), this);
    //_bool_1d_lin_yscale_ = new QAction( QIcon(":images/chart-Axis_Features1.jpg"), tr("toggle lin/log y-scale"), this);
    //_bool_1d_lin_yscale_->setCheckable( true );
    //_bool_1d_lin_yscale_->setChecked( true );
    //_toolbar->addAction(_bool_1d_lin_yscale_);

    //connect(_bool_1d_lin_yscale_, SIGNAL(toggled(bool)), this, SLOT(YAxisToggle(bool)));

    _bool_1d_lin_yscale = new QCheckBox(tr("lin/log y-scale"),this);
    _bool_1d_lin_yscale->setChecked( TRUE );
    _toolbar->addWidget(_bool_1d_lin_yscale);

    connect(_bool_1d_lin_yscale, SIGNAL(stateChanged(int)), this, SLOT(YAxisToggle(int)));
    _cb_scaleEngines = new QList< createScaleEngine* >();
    _cb_scaleEngines->append( new createLinearScaleEngine );
    _cb_scaleEngines->append( new createLog10ScaleEngine );
    _cb_scaleEngineIt = _cb_scaleEngines->begin();

    _bool_auto_Yscale1d = new QCheckBox(tr("Man Y-scale"));
    _bool_auto_Yscale1d->setChecked( FALSE );
    _toolbar->addWidget(_bool_auto_Yscale1d);

    connect(_bool_auto_Yscale1d, SIGNAL(stateChanged(int)), this, SLOT(YReplot()));

    _sbx_validator1d = new QDoubleValidator(-2e12,2e12,3,this);

    QLabel* _lbl_Yscale1d_min = new QLabel(tr("Y-Min"),this);
    _sby_scale1d_min = new QLineEdit(this);
    _sby_scale1d_min->setValidator(_sbx_validator1d);
    _sby_scale1d_min->setText("1.");
    _sby_scale1d_min->setMaximumWidth(120);

    //_sby_scale1d_min = new QDoubleSpinBox(this);
    //_sby_scale1d_min->setRange(-2.e6,2.e6);
    //_sby_scale1d_min->setValue(1);
    //_sby_scale1d_min->setDecimals(3);

    QLabel* _lbl_Yscale1d_max = new QLabel(tr("Y-Max"),this);
    _sby_scale1d_max = new QLineEdit(this);
    _sby_scale1d_max->setValidator(_sbx_validator1d);
    _sby_scale1d_max->setText("1.e6");
    _sby_scale1d_max->setMaximumWidth(120);
    
    connect(_sby_scale1d_max, SIGNAL(textChanged(QString)), this, SLOT(YReplot()));
    connect(_sby_scale1d_min, SIGNAL(textChanged(QString)), this, SLOT(YReplot()));

    _toolbar->addWidget(_lbl_Yscale1d_min);
    _toolbar->addWidget(_sby_scale1d_min);
    _toolbar->addWidget(_lbl_Yscale1d_max);
    _toolbar->addWidget(_sby_scale1d_max);

    _bool_auto_Xscale1d = new QCheckBox(tr("Man X-scale"));
    _bool_auto_Xscale1d->setChecked( FALSE );
    _toolbar->addWidget(_bool_auto_Xscale1d);

    connect(_bool_auto_Xscale1d, SIGNAL(stateChanged(int)), this, SLOT(XReplot()));

    QLabel* _lbl_Xscale1d_min = new QLabel(tr("X-Min"),this);
    _sbx_scale1d_min = new QLineEdit(this);
    _sbx_scale1d_min->setValidator(_sbx_validator1d);
    _sbx_scale1d_min->setText("1.");
    _sbx_scale1d_min->setMaximumWidth(120);

    QLabel* _lbl_Xscale1d_max = new QLabel(tr("X-Max"),this);
    _sbx_scale1d_max = new QLineEdit(this);
    _sbx_scale1d_max->setValidator(_sbx_validator1d);
    _sbx_scale1d_max->setText("1.e6");
    _sbx_scale1d_max->setMaximumWidth(120);

    connect(_sbx_scale1d_max, SIGNAL(textChanged(QString)), this, SLOT(XReplot()));
    connect(_sbx_scale1d_min, SIGNAL(textChanged(QString)), this, SLOT(XReplot()));

    _toolbar->addWidget(_lbl_Xscale1d_min);
    _toolbar->addWidget(_sbx_scale1d_min);
    _toolbar->addWidget(_lbl_Xscale1d_max);
    _toolbar->addWidget(_sbx_scale1d_max);

    /*
    if(_sby_scale1d_max->text().toDouble() < _sby_scale1d_min->text().toDouble() )
    {
      _sby_scale1d_min->setStyleSheet("QLineEdit {color: blue; background-color: #FF0000}");
      _sby_scale1d_max->setStyleSheet("QLineEdit {color: blue; background-color: #FF0000}");
    }
    else
    {
      _sby_scale1d_min->setStyleSheet("QLineEdit {color: black; background-color: #FFFFFF}");
      _sby_scale1d_max->setStyleSheet("QLineEdit {color: black; background-color: #FFFFFF}");
    }
    
    if(_sbx_scale1d_max->text().toDouble() < _sbx_scale1d_min->text().toDouble() )
    {
      _sbx_scale1d_min->setStyleSheet("QLineEdit {color: blue; background-color: #FF0000}");
      _sbx_scale1d_max->setStyleSheet("QLineEdit {color: blue; background-color: #FF0000}");
    }
    else
    {
      _sbx_scale1d_min->setStyleSheet("QLineEdit {color: black; background-color: #FFFFFF}");
      _sbx_scale1d_max->setStyleSheet("QLineEdit {color: black; background-color: #FFFFFF}");
    }
    */

    //layout.addItem(_imageValuesLayout);
    //layout.setSizeConstraint ( QLayout::SetNoConstraint );
    _toolbar->setFloatable(true);//setScaledContents(true);
    //_toolbar.setMouseTracking(true);
    layout.addWidget(_toolbar);
  }

  void initPlot(QLayout&  layout)
  {
    layout.addWidget(&_plot);
    _plot.replot();
    _curve.setPen( QPen(Qt::blue) );
    _zoomer = new TrackZoomer1D(_plot.canvas());
    _zoomer->setSelectionFlags( QwtPicker::RectSelection | QwtPicker::DragSelection );
    /*_zoomer = new TrackZoomer1D(QwtPlot::xBottom, QwtPlot::yLeft,
                                     QwtPicker::DragSelection, QwtPicker::AlwaysOff,
                                     _plot.canvas());*/
    _zoomer->setMousePattern(QwtEventPattern::MouseSelect3,
                             Qt::RightButton);
    _zoomer->setMousePattern(QwtEventPattern::MouseSelect2,
                             Qt::RightButton, Qt::ControlModifier);
    _zoomer->setRubberBandPen(QPen(Qt::green));
    _zoomer->setMousePattern(QwtEventPattern::MouseSelect2, Qt::RightButton,
                             Qt::ControlModifier);
    _zoomer->setMousePattern(QwtEventPattern::MouseSelect3, Qt::RightButton);

    _zoomer->zoom(0);
    _zoomer->setZoomBase();

    // Grid for the plot
    _grid = new QwtPlotGrid;
    _grid->setMajPen(QPen(Qt::black, 0, Qt::DashLine));
    _grid->attach(&_plot);
    // Legend for the plot
    _legend = new QwtLegend;
    _legend->setItemMode(QwtLegend::CheckableItem);
    connect(&_plot, SIGNAL(legendChecked(QwtPlotItem *, bool)),
            this, SLOT(legendChecked(QwtPlotItem *, bool)));
    //_plot.insertLegend(_legend, QwtPlot::ExternalLegend);
    _plot.insertLegend(_legend, QwtPlot::RightLegend);

  }

  QwtPlot _plot;
  QwtPlotZoomer* _zoomer;
  QwtPlotGrid* _grid;
  QwtLegend* _legend;
  QwtDoubleRect _baseRect;
  NaNCurve _curve;
  QList<NaNCurve*> _overlayCurves;
  QList<QWidget*> _overlayCurveWidgets;

  QToolBar* _toolbar;
  QAction* _act_zoomin;
  QAction* _act_zoomout;
  QAction* _act_zoomreset;
  QAction* _act_gridtoggle;

  //QAction* _bool_1d_lin_yscale_;
  QCheckBox* _bool_1d_lin_yscale;
  bool _linyaxis;
  QList< createScaleEngine* >* _cb_scaleEngines;
  QList< createScaleEngine* >::iterator _cb_scaleEngineIt;

  QCheckBox* _bool_auto_Yscale1d;
  QLineEdit* _sby_scale1d_min;
  QLineEdit* _sby_scale1d_max;

  QDoubleValidator* _sbx_validator1d;

  QCheckBox* _bool_auto_Xscale1d;
  QLineEdit* _sbx_scale1d_min;
  QLineEdit* _sbx_scale1d_max;

  CASSsoapProxy* _cass;
  //QHBoxLayout* _imageValuesLayout;

  std::string _histogramKey;
};





/** plotWidget1D
   * widget that can display 1d histograms.
   * usage:
   *   left mouse drag zooms
   *   right mouse goes back in zoom history
   * @author Stephan Kassemeyer
   * @author Nicola Coppola
   */
class plotWidget1D : public plotWidget
{
public:
  //
  plotWidget1D()
  {
    setupUI();
  }

  void setupUI()
  {
    //_layout.setexpandingDirections(Qt::Vertical | Qt::Horizontal);
    //_imageWidget->setLayout(_imageLayout);
    initPlot(_layout);
    initToolbar(_layout);
    setLayout(&_layout);
  }

protected slots:
  //void getHistogram();
  //void getList();

protected:
  QVBoxLayout _layout;

  std::string getHistogram_mime(size_t type);
private:
  //
};






/** plotWidget0D
 * widget that can display 0d histograms.
 * Displays current value and a plot of last accumulationLength values.
 * usage:
 *   left mouse drag zooms
 *   right mouse goes back in zoom history
 * @author Stephan Kassemeyer
 * @author Nicola Coppola
 */
class plotWidget0D: public plotWidget
{
public:
  plotWidget0D(int accumulationLength)
    : _accumulationLength(accumulationLength),
    _histAccumulator(accumulationLength, 0, accumulationLength-1)   // hist: nbrXBins, xLow, xUp
  {
    VERBOSEOUT(std::cout << "plotWidget0D::plotWidget0D(): constr" << std::endl);
    setupUI();
  }

  void setupUI()
  {
    initPlot(_layout);
    _lblValue = new QLabel;
    _lblValue->setAlignment(Qt::AlignHCenter);
    QFont font(_lblValue->font());
    font.setPointSize(20);
    _lblValue->setFont(font);
    _layout.addWidget(_lblValue);
    initToolbar(_layout);
    setLayout(&_layout);
  }

  void setData(cass::Histogram0DFloat* hist )
  {
    setValue(hist->getValue());
    redraw();
  }

  void redraw()
  {
    _histAccumulator.clear();
    int ii=0;
    for (QQueue<float>::iterator valueit=_values[_histogramKey].begin(); valueit!=_values[_histogramKey].end(); valueit++)
    {
      _histAccumulator.fill( ii, (*valueit));
      ii++;
    }
    plotWidget::setData(&_histAccumulator);
  }

  void setValue(float val)
  {
    _lblValue->setText( QString::number(val) );
    _values[_histogramKey].enqueue(val);
    if (_values[_histogramKey].size()>_accumulationLength) _values[_histogramKey].dequeue();
  }

protected:

  QLabel* _lblValue;

  std::map<std::string, QQueue<float> > _values;

  int _accumulationLength;

  cass::Histogram1DFloat _histAccumulator;

  QVBoxLayout _layout;
};


#endif


// Local Variables:
// coding: utf-8
// mode: C++
// c-file-style: "gnu"
// c-file-offsets: ((c . 0) (innamespace . 0))
// fill-column: 100
// End:<|MERGE_RESOLUTION|>--- conflicted
+++ resolved
@@ -290,14 +290,9 @@
       _interval.setMaxValue(manualScale? max : _hist->max() );
       _boundRect.setCoords(_hist->axis()[cass::HistogramBackend::yAxis].lowerLimit(),
                            _hist->axis()[cass::HistogramBackend::xAxis].upperLimit(),
-<<<<<<< HEAD
-                           _hist->axis()[cass::HistogramBackend::yAxis].lowerLimit());
-      VERBOSEOUT(std::cout<<"SpectorgramData::setHistogram(): hist min : "<< _hist->min()<<" max: "<<_hist->max()
-=======
                            _hist->axis()[cass::HistogramBackend::yAxis].upperLimit(),
                            _hist->axis()[cass::HistogramBackend::xAxis].lowerLimit());
-      VERBOSEOUT(std::cout<<" hist min : "<< _hist->min()<<" max: "<<_hist->max()
->>>>>>> 0a0f8229
+      VERBOSEOUT(std::cout<<"SpectorgramData::setHistogram(): hist min : "<< _hist->min()<<" max: "<<_hist->max()
                  <<" hist left : "<<_boundRect.left()
                  <<" hist right : "<<_boundRect.right()
                  <<" hist top : "<<_boundRect.top()
@@ -782,14 +777,9 @@
       brect.setCoords(
           hist->axis()[cass::HistogramBackend::yAxis].lowerLimit(),
           hist->axis()[cass::HistogramBackend::xAxis].upperLimit(),
-<<<<<<< HEAD
-          hist->axis()[cass::HistogramBackend::yAxis].lowerLimit());
-      VERBOSEOUT(std::cout << "spectrogramWidget::setData(): NEW"
-=======
           hist->axis()[cass::HistogramBackend::yAxis].upperLimit(),
           hist->axis()[cass::HistogramBackend::xAxis].lowerLimit());
-      VERBOSEOUT(std::cout << "NEW"
->>>>>>> 0a0f8229
+      VERBOSEOUT(std::cout << "spectrogramWidget::setData(): NEW"
           <<" left: "<<brect.left()
           <<" right: "<<brect.right()
           <<" top: "<<brect.top()
@@ -1368,11 +1358,7 @@
       newZoomRect.setHeight( newheight );
       newZoomRect.moveBottom( newZoomRect.bottom() - (newheight-oldheight)/2 );
       newZoomRect = newZoomRect.normalized();
-<<<<<<< HEAD
-      VERBOSEOUT(std::cout<< "plotWidget::ZoomY(): Zoom YCoord "<<newZoomRect.height() << " "<<newZoomRect.bottom() <<std::endl);
-=======
-      VERBOSEOUT(std::cout<< "Zoom YCoord "<<newZoomRect.top() << " "<<newZoomRect.bottom() <<std::endl);
->>>>>>> 0a0f8229
+      VERBOSEOUT(std::cout<< "plotWidget::ZoomY(): Zoom YCoord "<<newZoomRect.top() << " "<<newZoomRect.bottom() <<std::endl);
     }
     else
     {
@@ -1382,21 +1368,12 @@
       newZoomRect.setTop( newtop );
       newZoomRect.setBottom( _sby_scale1d_min->text().toDouble() *factor );
       newZoomRect = newZoomRect.normalized();
-<<<<<<< HEAD
-      QString newyaxis=QString("%1").arg(newheight,0,'E',4);
-      _sbx_scale1d_min->setText(newyaxis);
-      newyaxis=QString("%1").arg( _sbx_scale1d_min->text().toDouble() * factor ,0,'E',4);
-      _sbx_scale1d_max->setText(newyaxis);
-      VERBOSEOUT(std::cout<< "plotWidget::ZoomY(): Zoom YCoord "<<newZoomRect.height() << " "<<newZoomRect.bottom() <<std::endl);
-=======
-
       QString newyaxis=QString("%1").arg( _sby_scale1d_min->text().toDouble() * factor,0,'E',4);
       _sby_scale1d_min->setText(newyaxis);
 
       newyaxis=QString("%1").arg( _sby_scale1d_max->text().toDouble() * factor ,0,'E',4);
       _sby_scale1d_max->setText(newyaxis);
-      VERBOSEOUT(std::cout<< "Zoom YCoord "<<newZoomRect.top() << " "<<newZoomRect.bottom() <<std::endl);
->>>>>>> 0a0f8229
+      VERBOSEOUT(std::cout<< "plotWidget::ZoomY(): Zoom YCoord "<<newZoomRect.top() << " "<<newZoomRect.bottom() <<std::endl);
     }
 
     stack.push( newZoomRect );
