#ifndef PLOTWIDGET_H
#define PLOTWIDGET_H


#include <QCoreApplication>
#include <string>
#include <iostream>

#include <qwt_plot.h>
#include <qwt_plot_grid.h>
#include <qwt_legend.h>
#include <qwt_plot_curve.h>
#include <qwt_plot_zoomer.h>
#include <qwt_plot_rescaler.h>
#include <qwt_plot_spectrogram.h>
#include <qwt_plot_layout.h>
#include <qwt_scale_widget.h>
#include <qwt_scale_engine.h>
#include <qwt_scale_draw.h>
#include <qwt_color_map.h>
#include <qdialog.h>
#include <QDockWidget>
#include <QLabel>
#include <QLayout>
#include <QToolBar>
#include <QPushButton>
#include <QComboBox>
#include <QRadioButton>
#include <QCheckBox>
#include <QSpinBox>
#include <QAction>
#include <QFont>
#include <QQueue>
#include <QMouseEvent>
#include <QLineEdit>
#include <QDoubleValidator>
// derived qwt classes:
#include "qwt_logcolor_map.h"
#include "qwt_scroll_zoomer.h"
#include "../cass/cass_event.h"
#include "../cass/serializer.h"
#include "../cass/cass.h"
#include "../cass/histogram.h"
#include "../cass/postprocessing/postprocessor.h"
#include "soapCASSsoapProxy.h"

#include <math.h>


// prototypes:
class cassData;

     

class NaNCurve : public QwtPlotCurve
{
public:

    QwtDoubleRect boundingRect() const
    {
        const size_t sz = dataSize();

        if ( sz <= 0 )
            return QwtDoubleRect(1.0, 1.0, -2.0, -2.0); // invalid

        double minX, maxX, minY, maxY;
        minX = maxX = x(0);
        minY = maxY = y(0);

        for ( size_t i = 1; i < sz; i++ )
        {
            const double xv = x(i);
            if ( xv < minX )
                minX = xv;
            if ( xv > maxX )
                maxX = xv;

            const double yv = y(i);
            if ( yv < minY && !(isnan(yv) || isinf(yv)))
                minY = yv;
            if ( yv > maxY && !(isnan(yv) || isinf(yv)))
                maxY = yv;
        }
        return QwtDoubleRect(minX, minY, maxX - minX, maxY - minY);
    } 

    NaNCurve() : QwtPlotCurve() {}
    NaNCurve(QString& str) : QwtPlotCurve(str) {}
    void draw(QPainter *painter,
        const QwtScaleMap &xMap, const QwtScaleMap &yMap,
        int from, int to) const
    {   
        if (to < 0)
          to = dataSize() - 1;
        // paint curve, but leave out all NaNs and Infs.
        int ii=from;
        while(ii<=to)
        {
            int _from;
            while( (isnan(y(ii)) || isinf(y(ii))) && ii<to) ++ii;
            _from = ii;
            while( !(isnan(y(ii)) || isinf(y(ii))) && ii<to) ++ii;
            if (ii>=to) ii=to+1;
            QwtPlotCurve::draw(painter, xMap, yMap, _from, ii-1);
        }
    }
};



class EremoveCurve : public QEvent
{
public:
  EremoveCurve(QEvent::Type type):QEvent(type) {}
  NaNCurve* curve;
  QWidget* curveWidget;
  //Type type() { return static_cast<Type>(QEvent::User+111); }
};


class createScaleEngine
{
public:
  virtual QwtScaleEngine* create() = 0;
  virtual ~createScaleEngine(){}
};

class createLinearScaleEngine : public createScaleEngine
{
public:
  QwtScaleEngine* create() { return new QwtLinearScaleEngine; }
};

class createLog10ScaleEngine : public createScaleEngine
{
public:
  QwtScaleEngine* create() { return new QwtLog10ScaleEngine; }
};

class MyPlot: public QwtPlot
{
public:
  MyPlot(QWidget *parent=NULL)
    :QwtPlot(parent)
  {
    setMouseTracking(true);
  }

  void mouseMoveEvent ( QMouseEvent * /*event */)
  {
    //double yval = invTransform(QwtPlot::yRight, event->pos().y()) ;
    //std::cout << "scalewidget mousepressevent yval" <<yval << std::endl;
  }
};

class TrackZoomer1D: public ScrollZoomer
{
public:
  TrackZoomer1D(QwtPlotCanvas *canvas):
      ScrollZoomer(canvas), _hist(NULL)
  {
    setTrackerMode(AlwaysOn);
  }

  virtual QwtText trackerText(const QwtDoublePoint &pos) const
  {
    QColor bg(Qt::white);
    bg.setAlpha(200);

    QwtText text = QwtPlotZoomer::trackerText(pos);
    QString text_string(text.text());
    try {
      if (_hist) text_string = text_string + " : " + QString::number( (*_hist)(pos.x()) );
    }
    catch (std::out_of_range)
    {
      //
    }
    text.setText(text_string);        // todo: format numbers to display xx.xxexx format for small/big numbers...
    text.setBackgroundBrush( QBrush( bg ));
    return text;
  }

  void setHistogram(cass::Histogram1DFloat* hist) { _hist = hist; }

protected:
  cass::Histogram1DFloat* _hist;
};



class TrackZoomer2D: public ScrollZoomer /*QwtPlotZoomer*/
{
public:
  TrackZoomer2D(QwtPlotCanvas *canvas):
      //QwtPlotZoomer(canvas), _hist(NULL)
      ScrollZoomer(canvas), _hist(NULL)
  {
    setTrackerMode(AlwaysOn);
  }

  virtual QwtText trackerText(const QwtDoublePoint &pos) const
  {
    QColor bg(Qt::white);
    bg.setAlpha(200);

    QwtText text = QwtPlotZoomer::trackerText(pos);
    QString text_string(text.text());
    try
    {
      if (_hist) text_string = text_string + " : " + QString::number( (*_hist)(pos.x(), pos.y()) );
    }
    catch (std::out_of_range)
    {
      //
    }
    text.setText(text_string);
    text.setBackgroundBrush( QBrush( bg ));
    return text;
  }

  void setHistogram(cass::Histogram2DFloat* hist) { _hist = hist; }
protected:
  cass::Histogram2DFloat* _hist;
};


class spectrogramDataDummy: public QwtRasterData
{
public:
  spectrogramDataDummy():
      QwtRasterData(QwtDoubleRect(-1.5, -1.5, 3.0, 3.0))
  {}

  virtual QwtRasterData *copy() const
  {
    return new spectrogramDataDummy();
  }
  void setHistogram(cass::Histogram2DFloat* /*hist*/)
  {}

  virtual QwtDoubleInterval range() const
  {
    return QwtDoubleInterval(0.0, 10.0);
  }

  virtual double value(double x, double y) const
  {
    const double c = 0.842;

    const double v1 = x * x + (y-c) * (y+c);
    const double v2 = x * (y+c) + x * (y+c);

    return 1.0 / (v1 * v1 + v2 * v2);
  }
};


class spectrogramData: public QwtRasterData
{
public:
  spectrogramData():
      QwtRasterData(QwtDoubleRect(0.0, 0.0,500 , 500.0)), _hist(NULL), _boundRect(0.0, 0.0, 100.0, 100.0), _interval(QwtDoubleInterval(0.0, 1.0))
  {
    VERBOSEOUT(std::cout << "SpectorgramData:: default constructor" << std::endl);
  }

  ~spectrogramData()
  {
    //delete _hist; // don't delete: histogram is owned by caller of setHistogram.
  }

  spectrogramData( cass::Histogram2DFloat* hist, QwtDoubleRect brect, QwtDoubleInterval interval) :
      QwtRasterData(brect), _hist(hist), _boundRect(brect), _interval(interval)
  {
    //setI
    VERBOSEOUT(std::cout << "SpectorgramData:: overloaded constructor" << std::endl);
  }

  void setHistogram(cass::Histogram2DFloat *hist,
                    bool manualScale, double min, double max)
  {
    //delete _hist;   // don't delete: spectrogram keeps a shallow copy of spectrogramdata and calls destructor in setData.
    _hist = hist;
    VERBOSEOUT(std::cout << "SpectorgramData::setHistogram()" << std::endl);
    if (_hist)
    {
      _interval.setMinValue(manualScale? min : _hist->min() );
      _interval.setMaxValue(manualScale? max : _hist->max() );
      _boundRect.setCoords(_hist->axis()[cass::HistogramBackend::xAxis].lowerLimit(),
                           _hist->axis()[cass::HistogramBackend::yAxis].upperLimit(),
                           _hist->axis()[cass::HistogramBackend::xAxis].upperLimit(),
                           _hist->axis()[cass::HistogramBackend::yAxis].lowerLimit());
      VERBOSEOUT(std::cout<<"SpectorgramData::setHistogram(): hist min : "<< _hist->min()<<" max: "<<_hist->max()
                 <<" hist left : "<<_boundRect.left()
                 <<" hist right : "<<_boundRect.right()
                 <<" hist top : "<<_boundRect.top()
                 <<" hist bottom : "<<_boundRect.bottom()
                 <<" hist width : "<<_boundRect.width()
                 <<" hist height : "<<_boundRect.height()
                 << std::endl);
    }
    setBoundingRect( _boundRect );
  }

  const cass::Histogram2DFloat *histogram() const
  {
    return _hist;
  }

  virtual QwtRasterData *copy() const
  {
    VERBOSEOUT(std::cout <<"spectrogramData::copy()"<<std::endl);
    return new spectrogramData(_hist, _boundRect, _interval);
  }

  virtual QwtDoubleInterval range() const
  {
    VERBOSEOUT(std::cout << "spectrogramData::range(): " << _interval.minValue() << " " <<_interval.maxValue()  << std::endl);
    return _interval;
//    return QwtDoubleInterval(0,1500);
  }

  virtual double value(double x, double y) const
  {
    try
    {
      return (*_hist)(x,y);
    }
    catch (std::out_of_range)
    {
      return(0.0);  // todo: this shouldn't happen if bounding box is set correctly
    }
  }

protected:
  cass::Histogram2DFloat* _hist;
  QwtDoubleRect _boundRect;
  QwtDoubleInterval _interval;
};



/** spectrogramWidget
   * widget that can display 2d histograms.
   * usage:
   *   left mouse drag zooms
   *   right mouse goes back in zoom history
   *   left mouse drag on colorbar sets colorstops
   *   right mouse on colorbar cycles throug axis transformations
   * @todo make most-general colour scale available
   * @todo add user defined "stops" in colour scale
   * @author Stephan Kassemeyer
   * @author Nicola Coppola
   */
class spectrogramWidget : public QWidget
{
  Q_OBJECT

public:

  bool eventFilter(QObject *obj, QEvent *event)
  {
    if (obj == _rightAxis )
    {
      if (event->type() == QEvent::MouseButtonPress)
      {
        QMouseEvent *mouseEvent = static_cast<QMouseEvent*>(event);
        if (mouseEvent->button() == Qt::RightButton)
        {
          if((++_cb_scaleEngineIt)==_cb_scaleEngines->end())
              _cb_scaleEngineIt = _cb_scaleEngines->begin();
          updateColorBarScale();
        }
      }
      if (event->type() == QEvent::MouseMove)
      {
        QMouseEvent *mouseEvent = static_cast<QMouseEvent*>(event);
        double yval= _plot->invTransform(QwtPlot::yRight, mouseEvent->pos().y());
        QwtDoubleInterval range = _spectrogram->data().range();
        double ystep = (yval - range.minValue() ) / (range.maxValue()-range.minValue());

        if (ystep>0 && ystep<1)
        {
          float topdiff = std::abs(ystep-_cs_top);
          float botdiff = std::abs(ystep-_cs_bot);
          if (topdiff<botdiff)
            _cs_top=ystep;
          else
            _cs_bot=ystep;

          updateColorBar(_color_scale->value());
        }
      }
    }
    // pass the event on to the parent class
    return QWidget::eventFilter(obj, event);
  }


  void mouseMoveEvent ( QMouseEvent * /* event */)
  {
    //double yval = _plot->invTransform(QwtPlot::yRight, event->pos().y()) ;
    //std::cout << "scalewidget mousepressevent yval" <<yval << std::endl;
  }


  spectrogramWidget()
  {
    _cs_top = 0.8;
    _cs_bot = 0.1;
    _cb_scaleEngines = new QList< createScaleEngine* >();
    _cb_scaleEngines->append( new createLinearScaleEngine );
    _cb_scaleEngines->append( new createLog10ScaleEngine );
    _cb_scaleEngineIt = _cb_scaleEngines->begin();

    _toolbar = new QToolBar;
    _colorbarPresets = new QComboBox;
    _rad_colormap_lin = new QRadioButton(tr("lin"));
    _rad_colormap_log = new QRadioButton(tr("log"));
    _rad_colormap_exp = new QRadioButton(tr("exp"));
    _rad_colormap_sqrt = new QRadioButton(tr("sqrt"));
    _rad_colormap_sq = new QRadioButton(tr("square"));

    _colorbarPresets->setEditable(true);
    _saveColorbar = new QPushButton(tr("save colorbar"));

    _bool_auto_scale = new QCheckBox(tr("man scale"));
    _bool_auto_scale->setChecked( FALSE );

    _sbx_validator = new QDoubleValidator(-2e12,2e12,3,this);

    QLabel* _lbl_scale_min = new QLabel(tr("Min"),this);
    _sbx_scale_min = new QLineEdit(this);
    _sbx_scale_min->setValidator(_sbx_validator);
    _sbx_scale_min->setText("0.");
    _sbx_scale_min->setMaximumWidth(120);
    //_sbx_scale_min = new QDoubleSpinBox(this);
    //_sbx_scale_min->setRange(-2e12,2e12);
    //_sbx_scale_min->setDecimals(3);
    //_sbx_scale_min->setValue(0.);

    QLabel* _lbl_scale_max = new QLabel(tr("Max"),this);
    //_sbx_scale_max = new QDoubleSpinBox(this);
    //_sbx_scale_max->setRange(-2e12,2e12);
    //_sbx_scale_max->setValue(1500.);
    //_sbx_scale_max->setDecimals(3);
    _sbx_scale_max = new QLineEdit(this);
    _sbx_scale_max->setValidator(_sbx_validator);
    _sbx_scale_max->setText("1500.");
    _sbx_scale_max->setMaximumWidth(120);

    if(_sbx_scale_max->text().toDouble() < _sbx_scale_min->text().toDouble())
    {
      _sbx_scale_min->setStyleSheet("QLineEdit {color: blue; background-color: #FF0000}");
      _sbx_scale_max->setStyleSheet("QLineEdit {color: blue; background-color: #FF0000}");
    }
    else
    {
      _sbx_scale_min->setStyleSheet("QLineEdit {color: black; background-color: #000000}");
      _sbx_scale_max->setStyleSheet("QLineEdit {color: black; background-color: #000000}");
    }

    QLabel* _lbl_color_scale = new QLabel(tr("Color"),this);
    _color_scale = new QSpinBox(this);
    _color_scale->setRange(-1,11);
    _color_scale->setValue(-1);

    // populate colorbar presets:
    QSettings settings;
    settings.beginGroup("ColorBar");
    _colorbarPresets->addItems( settings.childGroups() );
    QString current = settings.value("current","default").toString();
    _colorbarPresets->setCurrentIndex( _colorbarPresets->findText(current) );
    _colorbarPresets->setEditText(current);  // in case it didn't match

    connect(_rad_colormap_lin, SIGNAL(toggled(bool)), this, SLOT(changeColorIntLin(bool)));
    connect(_rad_colormap_log, SIGNAL(toggled(bool)), this, SLOT(changeColorIntLog(bool)));
    connect(_rad_colormap_exp, SIGNAL(toggled(bool)), this, SLOT(changeColorIntExp(bool)));
    connect(_rad_colormap_sqrt, SIGNAL(toggled(bool)), this, SLOT(changeColorIntSqrt(bool)));
    connect(_rad_colormap_sq, SIGNAL(toggled(bool)), this, SLOT(changeColorIntSquare(bool)));
    connect(_saveColorbar, SIGNAL(clicked()), this, SLOT(saveColorbar()));
    connect(_colorbarPresets, SIGNAL(currentIndexChanged(const QString&)), this, SLOT(on_colorbarPreset_changed(const QString&)));

    connect(_color_scale, SIGNAL(valueChanged(int)), this, SLOT(updateColorBar(int)));

    connect(_sbx_scale_min, SIGNAL(textChanged(QString)), this, SLOT(Replot()));
    connect(_sbx_scale_max, SIGNAL(textChanged(QString)), this, SLOT(Replot()));
    //connect(_sbx_scale_max, SIGNAL(valueChanged(double)), this, SLOT(Replot()));

    _toolbar->addWidget( _colorbarPresets );
    _toolbar->addWidget( _saveColorbar );
    _toolbar->addWidget( _rad_colormap_lin );
    _toolbar->addWidget( _rad_colormap_log );
    _toolbar->addWidget( _rad_colormap_exp );
    _toolbar->addWidget( _rad_colormap_sqrt );
    _toolbar->addWidget( _rad_colormap_sq );
    _toolbar->addSeparator();
    _toolbar->addWidget(_bool_auto_scale);
    _toolbar->addWidget(_lbl_scale_min);
    _toolbar->addWidget(_sbx_scale_min);
    _toolbar->addWidget(_lbl_scale_max);
    _toolbar->addWidget(_sbx_scale_max);

    _toolbar->addWidget(_lbl_color_scale);
    _toolbar->addWidget(_color_scale);

    setMouseTracking(true);
    //_transformCol = QwtLogColorMap::trans_pow10;
    //_transformCol_inv = QwtLogColorMap::trans_log10;
    _transformCol = QwtLogColorMap::trans_lin;
    _transformCol_inv = QwtLogColorMap::trans_log10;
    _spectrogramData = new spectrogramData;
    _spectrogramDataDummy = new spectrogramDataDummy();
    _spectrogram = new QwtPlotSpectrogram();
    _plot = new MyPlot;

    _colorMap = new QwtLogColorMap(QColor(0,0,0), QColor(255,255,255));
    _colorMap->addColorStop(0.8, QColor(255,255,255));
    _colorMap->addColorStop(0.1, QColor(0,0,0));
    _colorMap->setTransformId(_transformCol);
    _spectrogram->setColorMap(*_colorMap);

    _spectrogram->setData(*_spectrogramData);
    _spectrogram->attach(_plot);

    _colorMapCol1 = new QwtLogColorMap(Qt::darkCyan, Qt::red);
    _colorMapCol1->addColorStop(0.1, Qt::cyan);
    _colorMapCol1->addColorStop(0.6, Qt::green);
    _colorMapCol1->addColorStop(0.95, Qt::yellow);
    _colorMapCol1->setTransformId(_transformCol);

    _colorMapColMany = new QwtLogColorMap(Qt::darkCyan, Qt::red);
    _colorMapColMany->addColorStop(0.1, Qt::cyan);
    _colorMapColMany->addColorStop(0.6, Qt::green);
    _colorMapColMany->addColorStop(0.95, Qt::yellow);
    _colorMapColMany->setTransformId(_transformCol);

    _colorMapRed = new QwtLogColorMap(QColor(0,0,0), QColor(255,0,0));
    _colorMapRed->addColorStop(_cs_top, QColor(180,0,0));
    _colorMapRed->addColorStop(_cs_bot, QColor(50,0,0));
    _colorMapRed->setTransformId(_transformCol);

    _colorMapGreen = new QwtLogColorMap(QColor(0,0,0), QColor(0,255,0));
    _colorMapGreen->addColorStop(_cs_top, QColor(0,180,0));
    _colorMapGreen->addColorStop(_cs_bot, QColor(0,50,0));
    _colorMapGreen->setTransformId(_transformCol);

    _colorMapBlue = new QwtLogColorMap(QColor(0,0,0), QColor(0,0,255));
    _colorMapBlue->addColorStop(_cs_top, QColor(0,0,180));
    _colorMapBlue->addColorStop(_cs_bot, QColor(0,0,50));
    _colorMapBlue->setTransformId(_transformCol);

    _colorMapVio = new QwtLogColorMap(QColor(0,0,0), QColor(0,255,255));
    _colorMapVio->addColorStop(_cs_top, QColor(0,180,180));
    _colorMapVio->addColorStop(_cs_bot, QColor(0,50,50));
    _colorMapVio->setTransformId(_transformCol);

    _colorMapCyn = new QwtLogColorMap(QColor(0,0,0), QColor(255,0,255));
    _colorMapCyn->addColorStop(_cs_top, QColor(180,0,180));
    _colorMapCyn->addColorStop(_cs_bot, QColor(50,0,50));
    _colorMapCyn->setTransformId(_transformCol);

    _colorMapColAll = new QwtLogColorMap(Qt::black, Qt::red);
    _colorMapColAll->addColorStop(0.1, Qt::blue);
    _colorMapColAll->addColorStop(0.3, Qt::darkCyan);
    _colorMapColAll->addColorStop(0.4, Qt::cyan);
    _colorMapColAll->addColorStop(0.6, Qt::darkGreen);
    _colorMapColAll->addColorStop(0.7, Qt::green);
    _colorMapColAll->addColorStop(0.95, Qt::yellow);
    _colorMapColAll->setTransformId(_transformCol);

    _colorMapTemperature = new QwtLogColorMap(Qt::darkBlue, Qt::white);
    _colorMapTemperature->addColorStop(0.15, Qt::blue);
    _colorMapTemperature->addColorStop(0.3, QColor(255,90,255)); //pink-magenta
    _colorMapTemperature->addColorStop(0.4, Qt::yellow);
    _colorMapTemperature->addColorStop(0.6, Qt::darkYellow);
    _colorMapTemperature->addColorStop(0.7, Qt::red);
    _colorMapTemperature->addColorStop(0.8, Qt::darkRed);
    _colorMapTemperature->addColorStop(0.95, QColor(149,34,0) ); //brown
    _colorMapTemperature->setTransformId(_transformCol);

    //_colorMapTemperatureCool = new QwtLogColorMap(QColor(75,236,255), QColor(255, 51, 204));//Razzle Dazzle Rose
    _colorMapTemperatureCool = new QwtLogColorMap(QColor(65,105,241), QColor(255, 51, 204));//Razzle Dazzle Rose
    _colorMapTemperatureCool->addColorStop(0.1, QColor(0,127,255));
    _colorMapTemperatureCool->addColorStop(0.6, QColor(221,0,255));
    _colorMapTemperatureCool->addColorStop(0.95, QColor(255, 51, 204));
    _colorMapTemperatureCool->setTransformId(_transformCol);

    _colorMapTemperatureHot = new QwtLogColorMap(QColor(72,6,7), Qt::white);//brown, Bulgarian Rose
    _colorMapTemperatureHot->addColorStop(0.1, QColor(72,6,7));
    _colorMapTemperatureHot->addColorStop(0.2, Qt::darkRed);
    _colorMapTemperatureHot->addColorStop(0.35, Qt::red);
    _colorMapTemperatureHot->addColorStop(0.65, QColor(255,195,59));
    _colorMapTemperatureHot->addColorStop(0.85, Qt::yellow);
    _colorMapTemperatureHot->addColorStop(0.98, Qt::white);
    _colorMapTemperatureHot->setTransformId(_transformCol);

    _colorMapBluetoGreen = new QwtLogColorMap(QColor(16,16,255), QColor(0,255,129));
    _colorMapBluetoGreen->addColorStop(0.1, QColor(16,16,255));
    _colorMapBluetoGreen->addColorStop(0.5, Qt::cyan);
    _colorMapBluetoGreen->addColorStop(0.9, QColor(0,255,155));
    _colorMapBluetoGreen->setTransformId(_transformCol);

    _colorMapCopper = new QwtLogColorMap(QColor(10,10,10), QColor(184,115,51)); //copper
    _colorMapCopper->addColorStop(0.1, QColor(10,10,10));
    _colorMapCopper->addColorStop(0.2, QColor(149,34,0));
    _colorMapCopper->addColorStop(0.9, QColor(184,115,51));
    _colorMapCopper->setTransformId(_transformCol);

    // A color bar on the right axis
    _rightAxis = _plot->axisWidget(QwtPlot::yRight);
    _rightAxis->setTitle("Intensity");
    _rightAxis->setColorBarEnabled(true);
    _rightAxis->installEventFilter(this);

    _colorMapInv = new QwtLogColorMap(Qt::darkCyan, Qt::red);
    _colorMapInv->addColorStop(0.1, Qt::cyan);
    _colorMapInv->addColorStop(0.6, Qt::green);
    _colorMapInv->addColorStop(0.95, Qt::yellow);
    _colorMapInv->setTransformId(_transformCol_inv);
    //_spectrogram->setColorMap(*_colorMapInv);

    _spectrogram->setColorMap(*_colorMap);
    _rightAxis->setColorMap(_spectrogram->data().range(),
                            *_colorMap);
                            
    //_rightAxis->setColorMap(_spectrogram->data().range(),
    //                        *_colorMapInv);
    //_plot->setAxisScaleEngine(QwtPlot::yRight, new QwtLog10ScaleEngine);
    _plot->setAxisScale(QwtPlot::yRight,
                        _spectrogram->data().range().minValue(),
                        _spectrogram->data().range().maxValue() );
    _plot->enableAxis(QwtPlot::yRight);


    QwtPlotRescaler dataPlotRescaler(_plot->canvas());
    dataPlotRescaler.setReferenceAxis(QwtPlot::xBottom);
    dataPlotRescaler.setAspectRatio(QwtPlot::yLeft, 1.0);
    dataPlotRescaler.setAspectRatio(QwtPlot::yRight, 0.0);
    dataPlotRescaler.setAspectRatio(QwtPlot::xTop, 0.0);

    _zoomer = new TrackZoomer2D(_plot->canvas());
    _zoomer->setSelectionFlags( QwtPicker::RectSelection | QwtPicker::DragSelection );
    _zoomer->setMousePattern(QwtEventPattern::MouseSelect2,
                             Qt::RightButton, Qt::ControlModifier);
    _zoomer->setMousePattern(QwtEventPattern::MouseSelect3,
                             Qt::RightButton);
    _layout.addWidget(_plot);
    _layout.addWidget(_toolbar);
    setLayout(&_layout);
    _spectrogram->setDisplayMode(QwtPlotSpectrogram::ContourMode, true);
    _plot->plotLayout()->setAlignCanvasToScales(true);
    loadColorbar( current );
    _plot->replot();
  }

  ~spectrogramWidget() {
     delete _colorMap;

     delete _colorMapCol1;
     delete _colorMapColMany;
     delete _colorMapBlue;
     delete _colorMapRed;
     delete _colorMapGreen;

     delete _colorMapVio;
     delete _colorMapCyn;

     delete _colorMapColAll;

     delete _colorMapTemperature;
     delete _colorMapTemperatureCool;
     delete _colorMapTemperatureHot;
     delete _colorMapBluetoGreen;
     delete _colorMapCopper;

     delete _colorMapInv;
     delete _spectrogram;
     delete _spectrogramDataDummy;
     delete _spectrogramData;
     while (!_cb_scaleEngines->isEmpty())
         delete _cb_scaleEngines->takeFirst();
     delete _cb_scaleEngines;
<<<<<<< HEAD
     delete _toolbar;
     /** @bug jocassview sefaults when closing, here (deleting _colorbarPresets) */
=======
>>>>>>> 83f8f2d9
     delete _colorbarPresets;

     delete _rad_colormap_lin;
     delete _rad_colormap_exp;
     delete _rad_colormap_sqrt;
     delete _rad_colormap_sq;

     delete _bool_auto_scale;
     delete _sbx_scale_min;
     delete _sbx_scale_max;

     delete _saveColorbar;
     delete _color_scale;

     delete _toolbar;
  }


  void setData(cass::Histogram2DFloat* hist)
  {
    static std::string oldKey("");

    _spectrogram->setData(*_spectrogramDataDummy); //hack
    dynamic_cast<TrackZoomer2D*>(_zoomer)->setHistogram(hist);

    _spectrogramData->setHistogram(hist,
                                   _bool_auto_scale->checkState(),
                                   _sbx_scale_min->text().toDouble(),
                                   _sbx_scale_max->text().toDouble() );
    if(_sbx_scale_max->text().toDouble() < _sbx_scale_min->text().toDouble() )
    {
      _sbx_scale_min->setStyleSheet("QLineEdit {color: blue; background-color: #FF0000}");
      _sbx_scale_max->setStyleSheet("QLineEdit {color: blue; background-color: #FF0000}");
    }
    else
    {
      _sbx_scale_min->setStyleSheet("QLineEdit {color: black; background-color: #FFFFFF}");
      _sbx_scale_max->setStyleSheet("QLineEdit {color: black; background-color: #FFFFFF}");
    }

    _spectrogram->setData(*_spectrogramData);   //hack
    _spectrogram->invalidateCache();
    _spectrogram->itemChanged();

    if(_color_scale->value()==-1)
      _rightAxis->setColorMap(_spectrogram->data().range(), *_colorMap);
    else if(_color_scale->value()==0)
      _rightAxis->setColorMap(_spectrogram->data().range(), *_colorMapColMany);
    else if(_color_scale->value()==1)
      _rightAxis->setColorMap(_spectrogram->data().range(), *_colorMapRed);
    else if(_color_scale->value()==2)
      _rightAxis->setColorMap(_spectrogram->data().range(), *_colorMapGreen);
    else if(_color_scale->value()==3)
      _rightAxis->setColorMap(_spectrogram->data().range(), *_colorMapBlue);
    else if(_color_scale->value()==4)
      _rightAxis->setColorMap(_spectrogram->data().range(), *_colorMapVio);
    else if(_color_scale->value()==5)
      _rightAxis->setColorMap(_spectrogram->data().range(), *_colorMapCyn);
    else if(_color_scale->value()==6)
      _rightAxis->setColorMap(_spectrogram->data().range(), *_colorMapColAll);
    else if(_color_scale->value()==7)
      _rightAxis->setColorMap(_spectrogram->data().range(), *_colorMapTemperature);
    else if(_color_scale->value()==8)
      _rightAxis->setColorMap(_spectrogram->data().range(), *_colorMapTemperatureCool);
    else if(_color_scale->value()==9)
      _rightAxis->setColorMap(_spectrogram->data().range(), *_colorMapTemperatureHot);
    else if(_color_scale->value()==10)
      _rightAxis->setColorMap(_spectrogram->data().range(), *_colorMapBluetoGreen);
    else if(_color_scale->value()==11)
      _rightAxis->setColorMap(_spectrogram->data().range(), *_colorMapCopper);

    /*    _rightAxis->setColorMap(_spectrogram->data().range(),
     *_colorMap);*/
    //_rightAxis->setColorMap(_spectrogram->data().range(),
    //                        *_colorMapInv);
    _plot->setAxisScale(QwtPlot::yRight,
                        _spectrogram->data().range().minValue()+0.001,
                        _spectrogram->data().range().maxValue() );
    VERBOSEOUT(std::cout << "spectrogramWidget::setData(): \""<<hist->key()
               << "\" \""<< oldKey<<"\""
               <<std::endl);
    if (hist->key() != oldKey)
    {
      QRectF brect;
      oldKey = hist->key();
      //            brect.setLeft( hist->axis()[cass::HistogramBackend::xAxis].lowerLimit() );
      //            brect.setTop( hist->axis()[cass::HistogramBackend::yAxis].upperLimit() );
      //            brect.setWidth( hist->axis()[cass::HistogramBackend::xAxis].upperLimit() - hist->axis()[cass::HistogramBackend::xAxis].lowerLimit());
      //            brect.setHeight( hist->axis()[cass::HistogramBackend::yAxis].upperLimit()- hist->axis()[cass::HistogramBackend::yAxis].lowerLimit() );
      brect.setCoords(
          hist->axis()[cass::HistogramBackend::xAxis].lowerLimit(),
          hist->axis()[cass::HistogramBackend::yAxis].upperLimit(),
          hist->axis()[cass::HistogramBackend::xAxis].upperLimit(),
          hist->axis()[cass::HistogramBackend::yAxis].lowerLimit());
      VERBOSEOUT(std::cout << "spectrogramWidget::setData(): NEW"
          <<" left: "<<brect.left()
          <<" right: "<<brect.right()
          <<" top: "<<brect.top()
          <<" bottom: "<<brect.bottom()
          <<" width: "<<brect.width()
          <<" height: "<<brect.height()
          <<std::endl);
      _zoomer->setZoomBase( brect  );
      _zoomer->zoom(0);
    }
    _plot->replot();
  }


  QImage qimage()
  {
    return const_cast<cass::Histogram2DFloat*>(_spectrogramData->histogram())->qimage();
  }

protected slots:
  void saveColorbar()
  {
    QSettings settings;
    settings.beginGroup("ColorBar");
    if (_colorbarPresets->currentText() == QString("") ) _colorbarPresets->setEditText(tr("default"));
    settings.beginGroup( _colorbarPresets->currentText() );
    settings.setValue("pos1", _cs_top );
    settings.setValue("pos2", _cs_bot );
    settings.setValue("transformCol", _transformCol);
    std::cout<<"Col to save is "<<_selectColMap<<std::endl;
    settings.setValue("selectColMap", _selectColMap);
  }

  void Replot()
  {
    /*    _spectrogramData->setHistogram(hist,
                                   _bool_auto_scale->checkState(),
                                   _sbx_scale_min->value(),
                                   _sbx_scale_max->value() );*/

    if(_bool_auto_scale->checkState())
    {
      _plot->setAxisScale(QwtPlot::yRight,
                          _sbx_scale_min->text().toDouble(),
                          _sbx_scale_max->text().toDouble() );
      _plot->replot();
    }
  }


  void changeColorIntLin(bool checked) {if (checked) _transformCol = QwtLogColorMap::trans_lin; changeColorInt();}
  void changeColorIntLog(bool checked) {if (checked) _transformCol = QwtLogColorMap::trans_log10; changeColorInt();}
  void changeColorIntExp(bool checked) {if (checked) _transformCol = QwtLogColorMap::trans_pow10; changeColorInt();}
  void changeColorIntSqrt(bool checked) {if (checked) _transformCol = QwtLogColorMap::trans_sqrt; changeColorInt();}
  void changeColorIntSquare(bool checked) {if (checked) _transformCol = QwtLogColorMap::trans_square; changeColorInt();}

  void changeColorInt()
  {
    updateColorBar(_color_scale->value());
    _selectColMap=_color_scale->value();
    //I doubt that the next is necessary, in case the user may manually save the colour-map settings
    //saveColorbar();
  }

  void on_colorbarPreset_changed(const QString& name)
  {
    QSettings settings;
    settings.beginGroup("ColorBar");
    settings.setValue("current", name);
    loadColorbar(name);
  }

  void loadColorbar(QString name)
  {
    QSettings settings;

    settings.beginGroup("ColorBar");
    settings.beginGroup( name );
    _cs_top = settings.value("pos1", 0.8).toDouble();
    _cs_bot = settings.value("pos2", 0.1).toDouble();
    _transformCol = static_cast<QwtLogColorMap::transformId>( settings.value("transformCol", QwtLogColorMap::trans_lin).toInt() );
    //std::cout<<"Test " << _cs_top<<" "<<_cs_bot <<std::endl;
    switch(_transformCol)
    {
    case QwtLogColorMap::trans_lin: _rad_colormap_lin->setChecked(true);
      break;
    case QwtLogColorMap::trans_log10: _rad_colormap_log->setChecked(true);
      break;
    case QwtLogColorMap::trans_pow10: _rad_colormap_exp->setChecked(true);
      break;
    case QwtLogColorMap::trans_square: _rad_colormap_sq->setChecked(true);
      break;
    case QwtLogColorMap::trans_sqrt: _rad_colormap_sqrt->setChecked(true);
      break;
    }
    _selectColMap=settings.value("selectColMap",-1).toInt();
    _color_scale->setValue(_selectColMap);
    std::cout<<"Selected colour is  " << _selectColMap<<" scale is "<< _transformCol <<std::endl;
    updateColorBar(_selectColMap);
  }

  void updateColorBarScale()
  {
    _plot->setAxisScaleEngine(QwtPlot::yRight, (*_cb_scaleEngineIt)->create() );
    _plot->replot();
  }


  void updateColorBar(int _color_scale)
  {
    // old colormap is deleted by _spectrogram->setColorMap !!
    /*
    delete _colorMap;
    _colorMap = new QwtLogColorMap(QColor(0,0,0), QColor(255,255,255));
    _colorMap->addColorStop(_cs_top, QColor(255,255,255));
    _colorMap->addColorStop(_cs_bot, QColor(0,0,0));
    _colorMap->setTransformId(_transformCol);
    _rightAxis->setColorMap(_spectrogram->data().range(), *_colorMap);
    */
    if(_color_scale==-1)
    {
      delete _colorMap;
      _colorMap = new QwtLogColorMap(QColor(0,0,0), QColor(255,255,255));
      _colorMap->addColorStop(_cs_top, QColor(255,255,255));
      _colorMap->addColorStop(_cs_bot, QColor(0,0,0));
      _colorMap->setTransformId(_transformCol);
      _rightAxis->setColorMap(_spectrogram->data().range(), *_colorMap);
      _spectrogram->setColorMap(*_colorMap);
    }
    else if(_color_scale==0)
    {
      delete _colorMapColMany;
      _colorMapColMany = new QwtLogColorMap(Qt::darkCyan, Qt::red);
      _colorMapColMany->addColorStop(0.1, Qt::cyan);
      _colorMapColMany->addColorStop(0.6, Qt::green);
      _colorMapColMany->addColorStop(0.90, Qt::yellow);
      _colorMapColMany->setTransformId(_transformCol);
      _rightAxis->setColorMap(_spectrogram->data().range(), *_colorMapColMany);
      _spectrogram->setColorMap(*_colorMapColMany);
    }
    else if(_color_scale==1)
    {
      delete _colorMapRed;
      _colorMapRed = new QwtLogColorMap(QColor(0,0,0), QColor(255,0,0));
      _colorMapRed->addColorStop(_cs_top, QColor(180,0,0));
      _colorMapRed->addColorStop(_cs_bot, QColor(50,0,0));
      _colorMapRed->addColorStop((_cs_top+_cs_bot)/2., QColor(115,0,0));
      _colorMapRed->setTransformId(_transformCol);
      _rightAxis->setColorMap(_spectrogram->data().range(), *_colorMapRed);
      _spectrogram->setColorMap(*_colorMapRed);
    }
    else if(_color_scale==2)
    {
      delete _colorMapGreen;
      _colorMapGreen = new QwtLogColorMap(QColor(0,0,0), QColor(0,255,0));
      _colorMapGreen->addColorStop(_cs_top, QColor(0,180,0));
      _colorMapGreen->addColorStop(_cs_bot, QColor(0,50,0));
      _colorMapGreen->addColorStop((_cs_top+_cs_bot)/2., QColor(0,115,0));
      _colorMapGreen->setTransformId(_transformCol);
      _rightAxis->setColorMap(_spectrogram->data().range(), *_colorMapGreen);
      _spectrogram->setColorMap(*_colorMapGreen);
    }
    else if(_color_scale==3)
    {
      delete _colorMapBlue;
      _colorMapBlue = new QwtLogColorMap(QColor(0,0,0), QColor(0,0,255));
      _colorMapBlue->addColorStop(_cs_top, QColor(0,0,180));
      _colorMapBlue->addColorStop(_cs_bot, QColor(0,0,50));
      _colorMapBlue->addColorStop((_cs_top+_cs_bot)/2., QColor(0,0,115));
      _colorMapBlue->setTransformId(_transformCol);
      _rightAxis->setColorMap(_spectrogram->data().range(), *_colorMapBlue);
      _spectrogram->setColorMap(*_colorMapBlue);
    }
    else if(_color_scale==4)
    {
      delete _colorMapVio;
      _colorMapVio = new QwtLogColorMap(QColor(0,0,0), QColor(255,0,255));
      _colorMapVio->addColorStop(_cs_top, QColor(180,0,180));
      _colorMapVio->addColorStop(_cs_bot, QColor(50,0,50));
      _colorMapVio->addColorStop((_cs_top+_cs_bot)/2., QColor(115,0,115));
      _colorMapVio->setTransformId(_transformCol);
      _rightAxis->setColorMap(_spectrogram->data().range(), *_colorMapVio);
      _spectrogram->setColorMap(*_colorMapVio);
    }
    else if(_color_scale==5)
    {
      delete _colorMapCyn;
      _colorMapCyn = new QwtLogColorMap(QColor(0,0,0), QColor(0,255,255));
      _colorMapCyn->addColorStop(_cs_top, QColor(0,180,180));
      _colorMapCyn->addColorStop(_cs_bot, QColor(0,50,50));
      _colorMapCyn->addColorStop((_cs_top+_cs_bot)/2., QColor(0,115,115));
      _colorMapCyn->setTransformId(_transformCol);
      _rightAxis->setColorMap(_spectrogram->data().range(), *_colorMapCyn);
      _spectrogram->setColorMap(*_colorMapCyn);
    }
    else if(_color_scale==6)
    {
      delete _colorMapColAll;
      _colorMapColAll = new QwtLogColorMap(Qt::black, Qt::red);
      _colorMapColAll->addColorStop(0.1, Qt::blue);
      _colorMapColAll->addColorStop(0.3, Qt::darkCyan);
      _colorMapColAll->addColorStop(0.4, Qt::cyan);
      _colorMapColAll->addColorStop(0.6, Qt::darkGreen);
      _colorMapColAll->addColorStop(0.7, Qt::green);
      _colorMapColAll->addColorStop(0.95, Qt::yellow);
      _colorMapColAll->setTransformId(_transformCol);
      _rightAxis->setColorMap(_spectrogram->data().range(), *_colorMapColAll);
      _spectrogram->setColorMap(*_colorMapColAll);
    }
    else if(_color_scale==7)
    {
      delete _colorMapTemperature;
      _colorMapTemperature = new QwtLogColorMap(Qt::darkBlue, Qt::white);
      _colorMapTemperature->addColorStop(0.15, Qt::blue);
      _colorMapTemperature->addColorStop(0.3, QColor(255,90,255)); //pink-magenta
      _colorMapTemperature->addColorStop(0.4, Qt::yellow);
      _colorMapTemperature->addColorStop(0.6, Qt::darkYellow);
      _colorMapTemperature->addColorStop(0.7, Qt::red);
      _colorMapTemperature->addColorStop(0.8, Qt::darkRed);
      _colorMapTemperature->addColorStop(0.95, QColor(149,34,0) ); //brown
      _colorMapTemperature->setTransformId(_transformCol);
      _rightAxis->setColorMap(_spectrogram->data().range(), *_colorMapTemperature);
      _spectrogram->setColorMap(*_colorMapTemperature);
    }
    else if(_color_scale==8)
    {
      delete _colorMapTemperatureCool;
      //_colorMapTemperatureCool = new QwtLogColorMap(QColor(75,236,255), QColor(255, 51, 204));//Razzle Dazzle Rose
      _colorMapTemperatureCool = new QwtLogColorMap(QColor(65,105,241), QColor(255, 51, 204));//Razzle Dazzle Rose
      _colorMapTemperatureCool->addColorStop(0.1, QColor(0,127,255));
      _colorMapTemperatureCool->addColorStop(0.6, QColor(221,0,255));
      _colorMapTemperatureCool->addColorStop(0.95, QColor(255, 51, 204));
      _colorMapTemperatureCool->setTransformId(_transformCol);
      _rightAxis->setColorMap(_spectrogram->data().range(), *_colorMapTemperatureCool);
      _spectrogram->setColorMap(*_colorMapTemperatureCool);
    }
    else if(_color_scale==9)
    {
      delete _colorMapTemperatureHot;
      _colorMapTemperatureHot = new QwtLogColorMap(QColor(72,6,7), Qt::white);//brown, Bulgarian Rose
      _colorMapTemperatureHot->addColorStop(0.1, QColor(72,6,7));
      _colorMapTemperatureHot->addColorStop(0.2, Qt::darkRed);
      _colorMapTemperatureHot->addColorStop(0.35, Qt::red);
      _colorMapTemperatureHot->addColorStop(0.65, QColor(255,195,59));
      _colorMapTemperatureHot->addColorStop(0.85, Qt::yellow);
      _colorMapTemperatureHot->addColorStop(0.98, Qt::white);
      _colorMapTemperatureHot->setTransformId(_transformCol);
      _rightAxis->setColorMap(_spectrogram->data().range(), *_colorMapTemperatureHot);
      _spectrogram->setColorMap(*_colorMapTemperatureHot);
    }
    else if(_color_scale==10)
    {
      delete _colorMapBluetoGreen;
      _colorMapBluetoGreen = new QwtLogColorMap(QColor(16,16,255), QColor(0,255,129));
      _colorMapBluetoGreen->addColorStop(0.1, QColor(16,16,255));
      _colorMapBluetoGreen->addColorStop(0.5, Qt::cyan);
      _colorMapBluetoGreen->addColorStop(0.9, QColor(0,255,155));
      _colorMapBluetoGreen->setTransformId(_transformCol);
      _rightAxis->setColorMap(_spectrogram->data().range(), *_colorMapBluetoGreen);
      _spectrogram->setColorMap(*_colorMapBluetoGreen);
    }
    else if(_color_scale==11)
    {
      delete _colorMapCopper;
      _colorMapCopper = new QwtLogColorMap(QColor(10,10,10), QColor(184,115,51)); //copper
      _colorMapCopper->addColorStop(0.1, QColor(10,10,10));
      _colorMapCopper->addColorStop(0.2, QColor(149,34,0));
      _colorMapCopper->addColorStop(0.9, QColor(184,115,51));
      _colorMapCopper->setTransformId(_transformCol);
      _rightAxis->setColorMap(_spectrogram->data().range(), *_colorMapCopper);
      _spectrogram->setColorMap(*_colorMapCopper);
    }

    //_spectrogram->setColorMap(*_colorMapInv);

    _plot->replot();
  }

protected:

  QwtLogColorMap::transformId _transformCol, _transformCol_inv;
  QwtLogColorMap* _colorMapInv;
  QwtLogColorMap* _colorMap;

  QwtLogColorMap* _colorMapCol1;
  QwtLogColorMap* _colorMapColMany;
  QwtLogColorMap* _colorMapRed;
  QwtLogColorMap* _colorMapGreen;
  QwtLogColorMap* _colorMapBlue;
  QwtLogColorMap* _colorMapVio;
  QwtLogColorMap* _colorMapCyn;

  QwtLogColorMap* _colorMapColAll;

  QwtLogColorMap* _colorMapTemperature;
  QwtLogColorMap* _colorMapTemperatureCool;
  QwtLogColorMap* _colorMapTemperatureHot;
  QwtLogColorMap* _colorMapBluetoGreen;
  QwtLogColorMap* _colorMapCopper;

  spectrogramData* _spectrogramData;
  spectrogramDataDummy* _spectrogramDataDummy;
  QwtPlotSpectrogram* _spectrogram;
  MyPlot* _plot;
  QVBoxLayout _layout;
  QwtScaleWidget * _rightAxis;
  QwtPlotZoomer* _zoomer;

  double _cs_top, _cs_bot;
  int _selectColMap;
  QList< createScaleEngine* >* _cb_scaleEngines;
  QList< createScaleEngine* >::iterator _cb_scaleEngineIt;

  QToolBar* _toolbar;
  QComboBox* _colorbarPresets;
  QPushButton* _saveColorbar;

  QRadioButton* _rad_colormap_log;
  QRadioButton* _rad_colormap_lin;
  QRadioButton* _rad_colormap_exp;
  QRadioButton* _rad_colormap_sqrt;
  QRadioButton* _rad_colormap_sq;

  QCheckBox* _bool_auto_scale;
  //QDoubleSpinBox* _sbx_scale_min;
  //QDoubleSpinBox* _sbx_scale_max;
  QDoubleValidator* _sbx_validator;
  QLineEdit* _sbx_scale_min;
  QLineEdit* _sbx_scale_max;
  QSpinBox* _color_scale;
};



/** 1d plot
 *
 * @author Stephan Kassemeyer
 * @author Nicola Coppola
 * @todo 1d hist: log of x axis
 * @todo scale overlay data, change color and thickness of overlay line
 * @todo zoom into x axis but let y axis scale automatically to highest value
 * @todo document this class
 */
class plotWidget : public QWidget
{
  Q_OBJECT
public:
  void addOverlay(cass::Histogram1DFloat* hist, QString name)
  {
    NaNCurve* overlayCurve = new NaNCurve(name);
    overlayCurve->setPen( QPen(QColor::fromHsv(qrand() % 256, 255, 190)) );
    //overlayCurve->setPen( QPen(Qt::red));
    _overlayCurves.append( overlayCurve );


    QVector<double> qdata(hist->size());
    QVector<double> qx(hist->size());
    const cass::AxisProperty &axis = hist->axis()[0];
    for (size_t ii=0;ii<hist->size();ii++)
    {
      qx[ii]=static_cast<double>(axis.position(ii));
      qdata[ii]=static_cast<double>(hist->bin(ii));
    }
    overlayCurve->attach(&_plot);
    overlayCurve->setData(static_cast<QwtArray<double> >(qx), static_cast<QwtArray<double> >(qdata));
    QWidget* curveWidget = _legend->find( overlayCurve );
    _overlayCurveWidgets.append(curveWidget);
    curveWidget->installEventFilter(this);
  }

  virtual void redraw() {std::cout << "plotWidget::redraw(): base redraw" << std::endl;}

  void setHistogramKey(std::string str)
  {
    _histogramKey = str;
    redraw();
  }

  void setData(cass::Histogram1DFloat* hist )
  {
    static std::string oldKey("");
    //QVector<cass::HistogramFloatBase::value_t> &qdata = QVector::fromStdVector ( data.memory() );
    //QVector<cass::HistogramFloatBase::value_t> qdata(hist.size());
    QVector<double> qdata(hist->size());
    //QVector<cass::HistogramFloatBase::value_t> qx(hist.size());
    QVector<double> qx(hist->size());
    const cass::AxisProperty &axis = hist->axis()[0];
    for (size_t ii=0;ii<hist->size();ii++) {
      qx[ii]=static_cast<double>(axis.position(ii));
      if(!_linyaxis)
        qdata[ii]=static_cast<double>(hist->bin(ii))+1.e-6;
      else
        qdata[ii]=static_cast<double>(hist->bin(ii));
    }
    _curve.attach(&_plot);
    _curve.setData(static_cast<QwtArray<double> >(qx), static_cast<QwtArray<double> >(qdata));

    dynamic_cast<TrackZoomer1D*>(_zoomer)->setHistogram(hist);

    _baseRect.setTop( hist->max() );
    _baseRect.setBottom( hist->min() );
    if(!_bool_auto_scale1d->checkState())
    {
      //if (_linyaxis) _plot.setAxisScale(QwtPlot::yLeft,hist->min(),hist->max(),0.);
      //else
      //  _plot.setAxisScale(QwtPlot::yLeft,hist->max()/1.e5,hist->max(),0.);
    }
    else
    {
      _plot.setAxisScale(QwtPlot::yLeft,_sbx_scale1d_min->text().toDouble(),_sbx_scale1d_max->text().toDouble(),0.);
    }

    if(_sbx_scale1d_max->text().toDouble() < _sbx_scale1d_min->text().toDouble())
    {
      _sbx_scale1d_min->setStyleSheet("QLineText {color: blue; background-color: #FF0000}");
      _sbx_scale1d_max->setStyleSheet("QLineText {color: blue; background-color: #FF0000}");
    }
    else
    {
      _sbx_scale1d_min->setStyleSheet("QLineText {color: black; background-color: #FFFFFF}");
      _sbx_scale1d_max->setStyleSheet("QLineText {color: black; background-color: #FFFFFF}");
    }

    if (hist->key() != oldKey)
    {
      oldKey = hist->key();
      _baseRect.setLeft( axis.position(0) );
      _baseRect.setRight( axis.position(hist->size()) );
      _zoomer->setZoomBase(_baseRect);
      _zoomer->setZoomBase();
      _zoomer->zoom(0);
    }
    _plot.replot();
  };

  void customEvent( QEvent* event)
  {
    if (event->type() == QEvent::User+111)
    {
      EremoveCurve* removeCurveEvent = dynamic_cast<EremoveCurve*>(event);
      _overlayCurves.removeAll(removeCurveEvent->curve);
      _overlayCurveWidgets.removeAll(removeCurveEvent->curveWidget);
      removeCurveEvent->curve->detach();
      _plot.replot();
    }
  }

  bool eventFilter(QObject *obj, QEvent *event)
  {
    if ( _overlayCurveWidgets.contains(dynamic_cast<QWidget*>(obj)) )
    {
      if (event->type() == QEvent::MouseButtonPress)
      {
        QMouseEvent *mouseEvent = static_cast<QMouseEvent*>(event);
        if (mouseEvent->button() == Qt::RightButton)
        {
          NaNCurve* curve = dynamic_cast<NaNCurve*>( _legend->find(dynamic_cast<QWidget*>(obj)) );
          if (curve) {
            EremoveCurve* removeCurveEvent = new EremoveCurve( static_cast<QEvent::Type>(QEvent::User+111) );
            removeCurveEvent->curve = curve;
            removeCurveEvent->curveWidget = dynamic_cast<QWidget*>(obj);
            QCoreApplication::postEvent(this, removeCurveEvent);
          }
        }
      }
    }
    // pass the event on to the parent class
    return QWidget::eventFilter(obj, event);
  }

public slots:

  void setHistogramKey(const QString& str)
  {
    setHistogramKey(str.toStdString());
  }

  void Replot()
  {
    if(_bool_auto_scale1d->checkState())
    {
      _plot.setAxisScale(QwtPlot::yLeft,_sbx_scale1d_min->text().toDouble(),_sbx_scale1d_max->text().toDouble(),0.);
      _plot.replot();
    }
  }

  void legendChecked(QwtPlotItem* item, bool checked)
  {
    if (!checked) item->show();
    else item->hide();
    _plot.replot();
  }

  void ZoomReset()
  {
    _zoomer->zoom(0);
    _plot.setAxisAutoScale(QwtPlot::xBottom);
    _plot.setAxisAutoScale(QwtPlot::yLeft);
    //    if(_linyaxis) _plot.setAxisAutoScale(QwtPlot::yLeft);
    //else _plot.setAxisScale(QwtPlot::yLeft,hist->max()/1.e5,hist->max(),0.);
    _plot.replot();
    _zoomer->setZoomBase();
  }

  void ZoomY(double factor)
  {
    QStack<QRectF> stack = _zoomer->zoomStack();
#ifdef VERBOSE
    int ii=0;
    for (QStack<QRectF>::iterator it=stack.begin(); it!=stack.end(); ++it)
      std::cout << "zoomstack " << ii++ << ":  left " << it->left() << "right " << it->right() << "top " << it->top() << "bot " << it->bottom() << std::endl;
    std::cout << std::endl;
#endif
    //_zoomer->zoom(1);
    int idx = _zoomer->zoomRectIndex();
    VERBOSEOUT(std::cout << "plotWidget::YoomY(): idx: " << idx << std::endl);
    QRectF newZoomRect = stack[idx];

    if(!_bool_auto_scale1d->checkState())
    {
      // top: lower axis limit
      // bottom: upper axis limit
      std::cout<< "Zoom YCoord "<<newZoomRect.height() << " "<<newZoomRect.bottom() <<std::endl;
      double oldheight = newZoomRect.height();
      double newheight = newZoomRect.height() * factor;
      newZoomRect.setHeight( newheight );
      newZoomRect.moveBottom( newZoomRect.bottom() - (newheight-oldheight)/2 );
      newZoomRect = newZoomRect.normalized();
      std::cout<< "Zoom YCoord "<<newZoomRect.height() << " "<<newZoomRect.bottom() <<std::endl;
    }
    else
    {
      std::cout<< "Zoom YCoord "<<newZoomRect.height() << " "<<newZoomRect.bottom() <<std::endl;
      double oldheight = _sbx_scale1d_max->text().toDouble()-_sbx_scale1d_min->text().toDouble();
      double newheight = oldheight * factor;
      newZoomRect.setHeight( newheight );
      newZoomRect.setBottom( _sbx_scale1d_min->text().toDouble() *factor );
      newZoomRect = newZoomRect.normalized();
      QString newyaxis=QString("%1").arg(newheight,0,'E',4);
      _sbx_scale1d_min->setText(newyaxis);
      newyaxis=QString("%1").arg( _sbx_scale1d_min->text().toDouble() * factor ,0,'E',4);
      _sbx_scale1d_max->setText(newyaxis);
      std::cout<< "Zoom YCoord "<<newZoomRect.height() << " "<<newZoomRect.bottom() <<std::endl;
    }

    stack.push( newZoomRect );
    //stack[0] = newZoomRect.unite(stack[0]);
    _zoomer->setZoomStack(stack, -1);
    _plot.replot();
  }

  void ZoomOut()
  {
    ZoomY(2.0);
  }
  void ZoomIn()
  {
    ZoomY(0.5);
  }

  void GridToggle(bool checked)
  {
    _grid->enableX(checked);
    _grid->enableY(checked);
    _plot.replot();
  }

  void YAxisToggle(int checked)
  {
    _linyaxis=checked;
    if((++_cb_scaleEngineIt)==_cb_scaleEngines->end())
      _cb_scaleEngineIt = _cb_scaleEngines->begin();
    if(_linyaxis) _plot.setAxisScaleEngine(QwtPlot::yLeft, (*_cb_scaleEngineIt)->create());
    if(!_linyaxis)  _plot.setAxisScaleEngine(QwtPlot::yLeft, (*_cb_scaleEngineIt)->create());
    _plot.replot();
  }

protected:

  void initToolbar(QLayout& layout)
  {
    _toolbar = new QToolBar(tr("plot toolbar"), this);
    _act_zoomin  = new QAction( QIcon(":images/zoomin.png"), tr("&Zoom in"), this);
    _act_zoomout = new QAction( QIcon(":images/zoomout.png"), tr("Zoom in"), this);
    _act_zoomreset = new QAction( QIcon(":images/zoomreset.png"), tr("Zoom reset"), this);
    _act_gridtoggle = new QAction( QIcon(":images/grid.png"), tr("toggle Grid"), this);
    _act_gridtoggle->setCheckable(true);
    _act_gridtoggle->setChecked(true);
    connect(_act_zoomreset, SIGNAL(triggered()), this, SLOT(ZoomReset()));
    connect(_act_zoomin, SIGNAL(triggered()), this, SLOT(ZoomIn()));
    connect(_act_zoomout, SIGNAL(triggered()), this, SLOT(ZoomOut()));
    connect(_act_gridtoggle, SIGNAL(toggled(bool)), this, SLOT(GridToggle(bool)));

    _toolbar->addAction(_act_zoomin);
    _toolbar->addAction(_act_zoomout);
    _toolbar->addAction(_act_zoomreset);
    _toolbar->addAction(_act_gridtoggle);

    //QLabel* _linlog_yscale = new QLabel(tr("  lin/log y-scale "),this);
    //_toolbar->addWidget(_linlog_yscale);
    //_bool_1d_lin_yscale = new QAction( QIcon(":images/chart-Axis_Features.jpg"), tr("toggle lin/log y-scale"), this);
    //_bool_1d_lin_yscale = new QAction( QIcon(":images/Modelica_Math_log10I.png"), tr("toggle lin/log y-scale"), this);
    //_bool_1d_lin_yscale = new QCheckBox(tr("lin/log y-scale"));
    //_bool_1d_lin_yscale->setCheckable( true );
    //_bool_1d_lin_yscale->setChecked( true );
    //_toolbar->addAction(_bool_1d_lin_yscale);
    //connect(_bool_1d_lin_yscale, SIGNAL(toggled(bool)), this, SLOT(YAxisToggle(bool)));

    _bool_1d_lin_yscale = new QCheckBox(tr("lin/log y-scale"),this);
    _bool_1d_lin_yscale->setChecked( TRUE );
    _toolbar->addWidget(_bool_1d_lin_yscale);

    connect(_bool_1d_lin_yscale, SIGNAL(stateChanged(int)), this, SLOT(YAxisToggle(int)));
    _cb_scaleEngines = new QList< createScaleEngine* >();
    _cb_scaleEngines->append( new createLinearScaleEngine );
    _cb_scaleEngines->append( new createLog10ScaleEngine );
    _cb_scaleEngineIt = _cb_scaleEngines->begin();

    _bool_auto_scale1d = new QCheckBox(tr("man scale"));
    _bool_auto_scale1d->setChecked( FALSE );

    _sbx_validator1d = new QDoubleValidator(-2e12,2e12,3,this);

    QLabel* _lbl_scale1d_min = new QLabel(tr("Min"),this);
    _sbx_scale1d_min = new QLineEdit(this);
    _sbx_scale1d_min->setValidator(_sbx_validator1d);
    _sbx_scale1d_min->setText("1.");
    _sbx_scale1d_min->setMaximumWidth(120);

    //_sbx_scale1d_min = new QDoubleSpinBox(this);
    //_sbx_scale1d_min->setRange(-2.e6,2.e6);
    //_sbx_scale1d_min->setValue(1);
    //_sbx_scale1d_min->setDecimals(3);

    QLabel* _lbl_scale1d_max = new QLabel(tr("Max"),this);
    _sbx_scale1d_max = new QLineEdit(this);
    _sbx_scale1d_max->setValidator(_sbx_validator1d);
    _sbx_scale1d_max->setText("1.e6");
    _sbx_scale1d_max->setMaximumWidth(120);

    _toolbar->addWidget(_bool_auto_scale1d);
    _toolbar->addWidget(_lbl_scale1d_min);
    _toolbar->addWidget(_sbx_scale1d_min);
    _toolbar->addWidget(_lbl_scale1d_max);
    _toolbar->addWidget(_sbx_scale1d_max);
    connect(_sbx_scale1d_max, SIGNAL(textChanged(QString)), this, SLOT(Replot()));
    connect(_sbx_scale1d_min, SIGNAL(textChanged(QString)), this, SLOT(Replot()));

    if(_sbx_scale1d_max->text().toDouble() < _sbx_scale1d_min->text().toDouble() )
    {
      _sbx_scale1d_min->setStyleSheet("QLineEdit {color: blue; background-color: #FF0000}");
      _sbx_scale1d_max->setStyleSheet("QLineEdit {color: blue; background-color: #FF0000}");
    }
    else
    {
      _sbx_scale1d_min->setStyleSheet("QLineEdit {color: black; background-color: #000000}");
      _sbx_scale1d_max->setStyleSheet("QLineEdit {color: black; background-color: #000000}");
    }

    layout.addWidget(_toolbar);
  }

  void initPlot(QLayout&  layout)
  {
    layout.addWidget(&_plot);
    _plot.replot();
    _curve.setPen( QPen(Qt::blue) );
    _zoomer = new TrackZoomer1D(_plot.canvas());
    _zoomer->setSelectionFlags( QwtPicker::RectSelection | QwtPicker::DragSelection );
    /*_zoomer = new TrackZoomer1D(QwtPlot::xBottom, QwtPlot::yLeft,
                                     QwtPicker::DragSelection, QwtPicker::AlwaysOff,
                                     _plot.canvas());*/
    _zoomer->setMousePattern(QwtEventPattern::MouseSelect3,
                             Qt::RightButton);
    _zoomer->setMousePattern(QwtEventPattern::MouseSelect2,
                             Qt::RightButton, Qt::ControlModifier);
    _zoomer->setRubberBandPen(QPen(Qt::green));
    _zoomer->setMousePattern(QwtEventPattern::MouseSelect2, Qt::RightButton,
                             Qt::ControlModifier);
    _zoomer->setMousePattern(QwtEventPattern::MouseSelect3, Qt::RightButton);

    _zoomer->zoom(0);
    _zoomer->setZoomBase();

    // Grid for the plot
    _grid = new QwtPlotGrid;
    _grid->setMajPen(QPen(Qt::black, 0, Qt::DashLine));
    _grid->attach(&_plot);
    // Legend for the plot
    _legend = new QwtLegend;
    _legend->setItemMode(QwtLegend::CheckableItem);
    connect(&_plot, SIGNAL(legendChecked(QwtPlotItem *, bool)),
            this, SLOT(legendChecked(QwtPlotItem *, bool)));
    //_plot.insertLegend(_legend, QwtPlot::ExternalLegend);
    _plot.insertLegend(_legend, QwtPlot::RightLegend);

  }

  QwtPlot _plot;
  QwtPlotZoomer* _zoomer;
  QwtPlotGrid* _grid;
  QwtLegend* _legend;
  QwtDoubleRect _baseRect;
  NaNCurve _curve;
  QList<NaNCurve*> _overlayCurves;
  QList<QWidget*> _overlayCurveWidgets;

  QToolBar* _toolbar;
  QAction* _act_zoomin;
  QAction* _act_zoomout;
  QAction* _act_zoomreset;
  QAction* _act_gridtoggle;

  //QAction* _bool_1d_lin_yscale;
  QCheckBox* _bool_1d_lin_yscale;
  bool _linyaxis;
  QList< createScaleEngine* >* _cb_scaleEngines;
  QList< createScaleEngine* >::iterator _cb_scaleEngineIt;

  QCheckBox* _bool_auto_scale1d;
  //QDoubleSpinBox* _sbx_scale1d_min;
  //QDoubleSpinBox* _sbx_scale1d_max;
  QLineEdit* _sbx_scale1d_min;
  QLineEdit* _sbx_scale1d_max;
  QDoubleValidator* _sbx_validator1d;
  CASSsoapProxy* _cass;

  std::string _histogramKey;
};





/** plotWidget1D
   * widget that can display 1d histograms.
   * usage:
   *   left mouse drag zooms
   *   right mouse goes back in zoom history
   * @author Stephan Kassemeyer
   */
class plotWidget1D : public plotWidget
{
public:
  //
  plotWidget1D()
  {
    setupUI();
  }

  void setupUI()
  {
    initPlot(_layout);
    initToolbar(_layout);
    setLayout(&_layout);
  }

protected slots:
  //void getHistogram();
  //void getList();

protected:
  QVBoxLayout _layout;

  std::string getHistogram_mime(size_t type);
private:
  //
};






/** plotWidget0D
 * widget that can display 0d histograms.
 * Displays current value and a plot of last accumulationLength values.
 * usage:
 *   left mouse drag zooms
 *   right mouse goes back in zoom history
 * @author Stephan Kassemeyer
 */
class plotWidget0D: public plotWidget
{
public:
  plotWidget0D(int accumulationLength)
    : _accumulationLength(accumulationLength),
    _histAccumulator(accumulationLength, 0, accumulationLength-1)   // hist: nbrXBins, xLow, xUp
  {
    VERBOSEOUT(std::cout << "plotWidget0D::plotWidget0D(): constr" << std::endl);
    setupUI();
  }

  void setupUI()
  {
    initPlot(_layout);
    _lblValue = new QLabel;
    _lblValue->setAlignment(Qt::AlignHCenter);
    QFont font(_lblValue->font());
    font.setPointSize(20);
    _lblValue->setFont(font);
    _layout.addWidget(_lblValue);
    initToolbar(_layout);
    setLayout(&_layout);
  }

  void setData(cass::Histogram0DFloat* hist )
  {
    setValue(hist->getValue());
    redraw();
  }

  void redraw()
  {
    _histAccumulator.clear();
    int ii=0;
    for (QQueue<float>::iterator valueit=_values[_histogramKey].begin(); valueit!=_values[_histogramKey].end(); valueit++)
    {
      _histAccumulator.fill( ii, (*valueit));
      ii++;
    }
    plotWidget::setData(&_histAccumulator);
  }

  void setValue(float val)
  {
    _lblValue->setText( QString::number(val) );
    _values[_histogramKey].enqueue(val);
    if (_values[_histogramKey].size()>_accumulationLength) _values[_histogramKey].dequeue();
  }

protected:

  QLabel* _lblValue;

  std::map<std::string, QQueue<float> > _values;

  int _accumulationLength;

  cass::Histogram1DFloat _histAccumulator;

  QVBoxLayout _layout;
};


#endif


// Local Variables:
// coding: utf-8
// mode: C++
// c-file-style: "gnu"
// c-file-offsets: ((c . 0) (innamespace . 0))
// fill-column: 100
// End:<|MERGE_RESOLUTION|>--- conflicted
+++ resolved
@@ -682,11 +682,6 @@
      while (!_cb_scaleEngines->isEmpty())
          delete _cb_scaleEngines->takeFirst();
      delete _cb_scaleEngines;
-<<<<<<< HEAD
-     delete _toolbar;
-     /** @bug jocassview sefaults when closing, here (deleting _colorbarPresets) */
-=======
->>>>>>> 83f8f2d9
      delete _colorbarPresets;
 
      delete _rad_colormap_lin;
@@ -811,7 +806,7 @@
     settings.setValue("pos1", _cs_top );
     settings.setValue("pos2", _cs_bot );
     settings.setValue("transformCol", _transformCol);
-    std::cout<<"Col to save is "<<_selectColMap<<std::endl;
+    VERBOSEOUT(std::cout<<"spectrogramWidget::saveColorbar(): Col to save is "<<_selectColMap<<std::endl);
     settings.setValue("selectColMap", _selectColMap);
   }
 
@@ -1292,7 +1287,7 @@
 #ifdef VERBOSE
     int ii=0;
     for (QStack<QRectF>::iterator it=stack.begin(); it!=stack.end(); ++it)
-      std::cout << "zoomstack " << ii++ << ":  left " << it->left() << "right " << it->right() << "top " << it->top() << "bot " << it->bottom() << std::endl;
+      std::cout << "plotWidget::ZoomY(): zoomstack " << ii++ << ":  left " << it->left() << "right " << it->right() << "top " << it->top() << "bot " << it->bottom() << std::endl;
     std::cout << std::endl;
 #endif
     //_zoomer->zoom(1);
@@ -1310,7 +1305,7 @@
       newZoomRect.setHeight( newheight );
       newZoomRect.moveBottom( newZoomRect.bottom() - (newheight-oldheight)/2 );
       newZoomRect = newZoomRect.normalized();
-      std::cout<< "Zoom YCoord "<<newZoomRect.height() << " "<<newZoomRect.bottom() <<std::endl;
+      VERBOSEOUT(std::cout<< "plotWidget::ZoomY(): Zoom YCoord "<<newZoomRect.height() << " "<<newZoomRect.bottom() <<std::endl);
     }
     else
     {
@@ -1324,7 +1319,7 @@
       _sbx_scale1d_min->setText(newyaxis);
       newyaxis=QString("%1").arg( _sbx_scale1d_min->text().toDouble() * factor ,0,'E',4);
       _sbx_scale1d_max->setText(newyaxis);
-      std::cout<< "Zoom YCoord "<<newZoomRect.height() << " "<<newZoomRect.bottom() <<std::endl;
+      VERBOSEOUT(std::cout<< "plotWidget::ZoomY(): Zoom YCoord "<<newZoomRect.height() << " "<<newZoomRect.bottom() <<std::endl);
     }
 
     stack.push( newZoomRect );
