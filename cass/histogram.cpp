--- conflicted
+++ resolved
@@ -8,62 +8,12 @@
 
 namespace cass
 {
-<<<<<<< HEAD
-  /** Convert Histogram2DFloat::value_t to uint8_t
- *
- * @author Jochen Küpper
- */
-  class value2pixel
-  {
-  public:
-
-    value2pixel(Histogram2DFloat::value_t min, Histogram2DFloat::value_t max)
-      : _min(min), _max(max)
-    {};
-
-    uint8_t operator()(Histogram2DFloat::value_t val) {
-      return uint8_t((val - _min) / (_max - _min) * 0xff);
-    };
-
-  protected:
-
-    Histogram2DFloat::value_t _min, _max;
-  };
-
-
-  QImage Histogram2DFloat::qimage()
-  {
-    QImage qi(shape().first, shape().second, QImage::Format_Indexed8);
-    qi.setColorCount(256);
-    for(unsigned i=0; i<256; ++i)
-      qi.setColor(i, QColor(i, i, i).rgb());
-    qi.fill(0);
-    uint8_t *data(qi.bits());
-    //    value2pixel converter(0,1);
-    value2pixel converter(min(), max());
-    lock.lockForRead();
-    // Subtract 8 to get the size of the buffer excluding over/underflow flags
-    std::transform(_memory.begin(), _memory.end()-8, data, converter);
-    lock.unlock();
-    return qi;
-  }
-
   void HistogramFloatBase::operator=(const HistogramFloatBase& rhs)
   {
     _axis = rhs._axis;
     _nbrOfFills = rhs._nbrOfFills;
     _memory = rhs._memory;
   }
-=======
-void HistogramFloatBase::operator=(const HistogramFloatBase& rhs)
-{
-  _axis = rhs._axis;
-  _nbrOfFills = rhs._nbrOfFills;
-  _memory = rhs._memory;
-}
-
->>>>>>> ee75293e
-
 
   void Histogram1DFloat::resize(size_t nbrXBins, float xLow, float xUp)
   {
