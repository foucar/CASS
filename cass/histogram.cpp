// Copyright (C) 2010 Jochen Küpper

#include <algorithm>
#include <cmath>

#include "histogram.h"


namespace cass
{
  void HistogramFloatBase::operator=(const HistogramFloatBase& rhs)
  {
    _axis = rhs._axis;
    _nbrOfFills = rhs._nbrOfFills;
    _memory = rhs._memory;
  }
<<<<<<< HEAD

  void Histogram1DFloat::resize(size_t nbrXBins, float xLow, float xUp)
  {
    _memory.clear();
    _axis.clear();
    _memory.resize(nbrXBins+2);
    _axis.push_back(AxisProperty(nbrXBins,xLow,xUp));
  }
=======
>>>>>>> c566235c

  void Histogram2DFloat::resize(size_t nbrXBins, float xLow, float xUp,
                                size_t nbrYBins, float yLow, float yUp)
  {
    _memory.clear();
    _axis.clear();
    _memory.resize(nbrXBins*nbrYBins+8);
    _axis.push_back(AxisProperty(nbrXBins,xLow,xUp));
    _axis.push_back(AxisProperty(nbrYBins,yLow,yUp));
  }

  Histogram1DFloat Histogram2DFloat::project(std::pair<float,float> range, Histogram2DFloat::Axis axis) const
  {
    Histogram1DFloat hist(_axis[axis].size(), _axis[axis].lowerLimit(), _axis[axis].upperLimit());
    size_t columns(_axis[1].size()), rows(_axis[0].size());
    switch(axis)
    {
    case xAxis: // reduce along rows (integrate rows)
      {
        size_t low(_axis[yAxis].bin(std::min(range.first,range.second)));
        size_t up (_axis[yAxis].bin(std::max(range.first,range.second)));
        for(size_t row=low; row<up; ++row)
          for(size_t col=0; col<columns; ++col)
            hist.bin(col) += bin(row, col);
      }
      break;
    case yAxis: // reduce along columns (integrate rows)
      {
        size_t low(_axis[xAxis].bin(std::min(range.first,range.second)));
        size_t up (_axis[xAxis].bin(std::max(range.first,range.second)));
        for(size_t row=0; row<rows; ++row)
          for(size_t col=low; col<up; ++col)
            hist.bin(row) += bin(row, col);
      }
      break;
    case zAxis:
      throw std::out_of_range("Cannot reduce 2D histogram along 3rd (z) axis!");
    }
    return hist;
  }


  Histogram1DFloat Histogram2DFloat::radial_project(const std::pair<size_t,size_t> &center, size_t maxRadius)const
  {
    //    size_t NbrBins=static_cast<size_t>(ceil(radius));
    //    const float NbrBins2=pow(NbrBins,2);
    //    Histogram1DFloat hist(NbrBins, 0., radius);
    //    Histogram1DFloat norms(NbrBins, 0., radius);
    //
    //    const int32_t xc(static_cast<int32_t>(centre.first));
    //    const int32_t yc(static_cast<int32_t>(centre.second));
    //
    //    const int32_t row_min(static_cast<int32_t>(yc-radius));
    //    const int32_t row_max(static_cast<int32_t>(yc+radius));
    //
    //    const int32_t col_min(static_cast<int32_t>(xc-radius));
    //    const int32_t col_max(static_cast<int32_t>(xc+radius));
    //
    //    //here the following are safe as the radius has been safely reduced
    //    for(int32_t row=row_min; row<row_max; ++row)
    //      for(int32_t col=col_min; col<col_max; ++col)
    //      {
    //        float iradius2= square(row-yc)+square(col-xc);
    //        //only if inside the radius add the bin-values
    //        if(iradius2<=NbrBins2)
    //        {
    //          hist.bin( static_cast<int32_t>( floor(std::sqrt(iradius2)) ) ) += bin(row, col);
    //          norms.bin(static_cast<int32_t>( floor(std::sqrt(iradius2)) ) ) +=1.;
    //        }
    //      }
    //    //and now normalise the output histogram
    //    for(size_t ibin=0; ibin<NbrBins; ibin++)
    //      if(norms.bin(ibin)>0)
    //        hist.bin(ibin)=hist.bin(ibin)/norms.bin(ibin);
    //    return hist;

    Histogram1DFloat hist(maxRadius, 0., _axis[xAxis].hist2user(maxRadius));
    for(size_t jr = 0;jr<maxRadius; jr++)
    {
      float val(0);
      for(size_t jth = 1; jth<360; jth++)
      {
        const float radius(jr);
        const float angle(2.*M_PI * float(jth) / float(360));
        size_t col(size_t(center.first  + radius*sin(angle)));
        size_t row(size_t(center.second + radius*cos(angle)));
        val += _memory[col + row * _axis[0].nbrBins()];
      }
      hist.memory()[jr]+=val;
    }
    return hist;
  }


  Histogram1DFloat Histogram2DFloat::radar_plot(const std::pair<size_t,size_t> &center,
                                                const std::pair<size_t,size_t> &range,
                                                size_t nbrBins) const
  {
//    size_t NbrBins=720;
//    const float NbrBins2_min=pow(range.first,2);
//    const float NbrBins2_max=pow(range.second,2);
//    //size_t NbrBins=100;
//    //Histogram1DFloat hist(NbrBins, -180.f, 180.f);
//    Histogram1DFloat hist(NbrBins, -M_PI, M_PI);
//    //Histogram1DFloat hist(NbrBins, -1.005f, 1.005f);
//    //Histogram1DFloat norms(NbrBins, 0., radius);
//
//    const float xc(centre.first-0.5);
//    const float yc(centre.second-0.5);
//
//    //here the following are NOT safe as the radius has NOT been reduced
//
//    int32_t row_min(static_cast<int32_t>(yc-range.second));
//    row_min=std::max(row_min,static_cast<int32_t>(_axis[yAxis].lowerLimit()));
//    int32_t row_max(static_cast<int32_t>(yc+range.second));
//    row_max=std::min(row_max,static_cast<int32_t>(_axis[yAxis].upperLimit()));
//
//    int32_t col_min(static_cast<int32_t>(xc-range.second));
//    col_min=std::max(col_min,static_cast<int32_t>(_axis[xAxis].lowerLimit()));
//    int32_t col_max(static_cast<int32_t>(xc+range.second));
//    col_max=std::min(col_max,static_cast<int32_t>(_axis[xAxis].upperLimit()));
//
//    /*std::cout<<"0 4 "
//             <<row_min << " "<<row_max<<" "
//             <<col_min << " "<<col_max<<std::endl;*/
//    //std::cout<<"0 5 " <<std::endl;
//
//    //the following loop is quite generous...
//    for(int32_t row=row_min; row<row_max; ++row)
//      for(int32_t col=col_min; col<col_max; ++col)
//      {
//      float iradius2= square(static_cast<float>(row)-yc)+square(static_cast<float>(col)-xc);
//      //only if inside the corona of range.first,range.second add the bin-values
//      //boundary included!!
//      if(iradius2<NbrBins2_max && iradius2>NbrBins2_min)
//      {
//
//        //const float angle(180.*std::atan2(static_cast<double>(row-yc),static_cast<double>(col-xc))/M_PI);
//        const float angle(std::atan2(static_cast<float>(row)-yc,static_cast<float>(col)-xc));
//        /*float cosangle;
//          if ((square(col-xc)+square(row-yc))!=0)
//            cosangle= (col-xc)/sqrt(square(col-xc)+square(row-yc)) ;
//          else
//          cosangle=0.;*/
//        /*
//          std::cout<<"angle vs pos "<< row-yc << " "<< col-xc << " "<< angle << " "
//                      << row << " " << col <<std::endl;
//          */
//        //hist.bin( angle ) += bin(row, col);
//        //hist.fill( cosangle );
//        //hist.fill( angle );
//        hist.fill( angle,bin(row,col) );
//      }

    Histogram1DFloat hist(nbrBins, 0., 360.);
    for(size_t jr = range.first;jr<range.second; jr++)
    {
      for(size_t jth = 1; jth<360; jth++)
      {
        const float radius(jr);
        const float angle(2.*M_PI * float(jth) / float(360));
        size_t col(size_t(center.first  + radius*sin(angle)));
        size_t row(size_t(center.second + radius*cos(angle)));
        float val = _memory[col + row * _axis[0].nbrBins()];
        hist.fill(jth-0.5,val);
      }
    }
    return hist;
  }
} // end namespace cass



// Local Variables:
// coding: utf-8
// mode: C++
// c-file-style: "gnu"
// c-file-offsets: ((c . 0) (innamespace . 0))
// fill-column: 100
// End:<|MERGE_RESOLUTION|>--- conflicted
+++ resolved
@@ -14,7 +14,6 @@
     _nbrOfFills = rhs._nbrOfFills;
     _memory = rhs._memory;
   }
-<<<<<<< HEAD
 
   void Histogram1DFloat::resize(size_t nbrXBins, float xLow, float xUp)
   {
@@ -23,8 +22,6 @@
     _memory.resize(nbrXBins+2);
     _axis.push_back(AxisProperty(nbrXBins,xLow,xUp));
   }
-=======
->>>>>>> c566235c
 
   void Histogram2DFloat::resize(size_t nbrXBins, float xLow, float xUp,
                                 size_t nbrYBins, float yLow, float yUp)
