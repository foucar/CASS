--- conflicted
+++ resolved
@@ -12,23 +12,17 @@
 
 namespace cass
 {
-//forward declaration
-class CASSEvent;
+  //forward declaration
+  class CASSEvent;
 
-/** @brief base class for postprocessors */
-class CASSSHARED_EXPORT PostprocessorBackend
-{
-public:
+  /** @brief base class for postprocessors */
+  class CASSSHARED_EXPORT PostprocessorBackend
+  {
+  public:
     /** constructor. */
-<<<<<<< HEAD
-  PostprocessorBackend(PostProcessors& pp, const PostProcessors::key_t &key)
-    : _key(key), _pp(pp)
-  {}
-=======
-    PostprocessorBackend(PostProcessors& pp, PostProcessors::id_t id)
-        : _id(id), _pp(pp)
+    PostprocessorBackend(PostProcessors& pp, const PostProcessors::key_t &key)
+      : _key(key), _pp(pp)
     {}
->>>>>>> 6442b1a2
 
     virtual ~PostprocessorBackend() { }
 
@@ -44,13 +38,9 @@
      *
      * The dependencies must be run before the actual postprocessor is run by itself.
      */
-<<<<<<< HEAD
-    virtual PostProcessors::active_t dependencies() { return PostProcessors::active_t(); };
-=======
     virtual PostProcessors::active_t dependencies() { return PostProcessors::active_t(); }
->>>>>>> 6442b1a2
 
-protected:
+  protected:
     /** @return histogram of the actual postprocessor we call this for */
     virtual HistogramBackend *histogram_checkout() { return histogram_checkout(_key); }
 
@@ -60,32 +50,27 @@
      */
     virtual HistogramBackend *histogram_checkout(std::string name)
     {
-        try
-        {
-            PostProcessors::histograms_t hist(_pp.histograms_checkout());
-            _pp.validate(name);
-            return hist[name];
-        }
-        catch (InvalidHistogramError)
-        {
-            return 0;
-        }
-    };
+      try
+      {
+        PostProcessors::histograms_t hist(_pp.histograms_checkout());
+        _pp.validate(name);
+        return hist[name];
+      }
+      catch (InvalidHistogramError)
+      {
+        return 0;
+      }
+    }
 
     /** release the histogram container readwritelock */
-    void histogram_release() { _pp.histograms_release(); };
+    void histogram_release() { _pp.histograms_release(); }
 
-<<<<<<< HEAD
     /** the postprocessors key */
     PostProcessors::key_t _key;
-=======
-    /** the postprocessors id (see post_processor.h for an list of ids)*/
-    PostProcessors::key_t _id;
->>>>>>> 6442b1a2
 
     /** reference to the PostProcessors container */
     PostProcessors& _pp;
-};
+  };
 
 } //end namespace cass
 
