--- conflicted
+++ resolved
@@ -1,721 +1,710 @@
-//Copyright (C) 2010 Lutz Foucar
-
-#ifndef _DELAYLINE_POSTPROCESSOR_H_
-#define _DELAYLINE_POSTPROCESSOR_H_
-
-#include "postprocessing/postprocessor.h"
-#include "postprocessing/backend.h"
-#include "cass_acqiris.h"
-
-namespace cass
-{
-  //forward declarations//
-  class Histogram0DFloat;
-  class Histogram1DFloat;
-  class Histogram2DFloat;
-
-  /** Number of Signals in MCP Waveform.
-   *
-   * This postprocessor will output how many Signals have been found
-   * in the acqiris channel for the mcp of the detector.
-   *
-   * To set up the channel assignment for the requested detector one needs to set
-   * up the detector parameters.
-   * @see cass::ACQIRIS::TofDetector or cass::ACQIRIS::DelaylineDetector and
-   *      cass::ACQIRIS::Signal
-   *
-   * @cassttng PostProcessor/\%name\%/{Detector}\n
-   *           The detector that we are responsible for. Default is 1. Options are:
-   *           - 0: InvalidDetector
-   *           - 1: HexDetector
-   *           - 2: QuadDetector
-   *           - 3: VMIMcp
-   *           - 4: FELBeamMonitor
-   *           - 5: YAGPhotodiode
-   *           - 6: FsPhotodiode
-   *
-   * @author Lutz Foucar
-   */
-  class pp150 : public PostprocessorBackend
-  {
-  public:
-    /** Constructor. Constructor for Number of Signals*/
-    pp150(PostProcessors&, const PostProcessors::key_t&);
-
-    /** Free histogram space */
-    virtual ~pp150();
-
-    /** Retrieve the number of Signals and histogram it */
-    virtual void operator()(const CASSEvent&);
-
-    /** load the histogram settings from file*/
-    virtual void loadSettings(size_t);
-
-  protected:
-    /** The detector we are there for*/
-    ACQIRIS::Detectors _detector;
-
-    /** The Histogram storing the info*/
-    Histogram0DFloat  *_nbrSignals;
-  };
-
-
-
-
-
-
-
-
-  /** all mcp signals.
-   *
-   * This postprocessor will output the times of all found singal int the
-   * mcp waveform of the detector. This is a Time of Flight Spectrum
-   *
-   * To set up the channel assignment for the requested detector one needs to set
-   * up the detector parameters.
-   * @see cass::ACQIRIS::TofDetector or cass::ACQIRIS::DelaylineDetector and
-   *      cass::ACQIRIS::Signal
-   *
-   * @cassttng PostProcessor/\%name\%/{XNbrBins|XLow|XUp}\n
-   *           properties of the 1d histogram
-   * @cassttng PostProcessor/\%name\%/{Detector}\n
-   *           The detector that we are responsible for. Default is 1. Options are:
-   *           - 0: InvalidDetector
-   *           - 1: HexDetector
-   *           - 2: QuadDetector
-   *           - 3: VMIMcp
-   *           - 4: FELBeamMonitor
-   *           - 5: YAGPhotodiode
-   *           - 6: FsPhotodiode
-   *
-   * @author Lutz Foucar
-   */
-  class pp151 : public PostprocessorBackend
-  {
-  public:
-    /** Constructor*/
-    pp151(PostProcessors&, const PostProcessors::key_t&);
-
-    /** Free _image space */
-    virtual ~pp151();
-
-    /** Retrieve the number of Signals and histogram it */
-    virtual void operator()(const CASSEvent&);
-
-    /** load the histogram settings from file*/
-    virtual void loadSettings(size_t);
-
-  protected:
-    /** The detector we are there for*/
-    ACQIRIS::Detectors _detector;
-
-    /** The Histogram storing the info*/
-    Histogram1DFloat  *_tof;
-  };
-
-
-
-
-
-
-
-  /** FWHM vs. Height of mcp signals.
-   *
-   * This postprocessor will make a histogram of the fwhm and height of
-   * found mcp signals.
-   *
-   * To set up the channel assignment for the requested detector one needs to set
-   * up the detector parameters.
-   * @see cass::ACQIRIS::DelaylineDetector and
-   *      cass::ACQIRIS::Signal
-   *
-   * @cassttng PostProcessor/\%name\%/{XNbrBins|XLow|XUp|YNbrBins|YLow|YUp}\n
-   *           properties of the 2d histogram
-   * @cassttng PostProcessor/\%name\%/{Detector}\n
-   *           The detector that we are responsible for. Default is 1. Options are:
-   *           - 0: InvalidDetector
-   *           - 1: HexDetector
-   *           - 2: QuadDetector
-   *           - 3: VMIMcp
-   *           - 4: FELBeamMonitor
-   *           - 5: YAGPhotodiode
-   *           - 6: FsPhotodiode
-   *
-   * @author Lutz Foucar
-   */
-  class pp152 : public PostprocessorBackend
-  {
-  public:
-    /** Constructor for Number of Signals*/
-    pp152(PostProcessors&, const PostProcessors::key_t&);
-
-    /** Free _image space */
-    virtual ~pp152();
-
-    /** Retrieve the number of Signals and histogram it */
-    virtual void operator()(const CASSEvent&);
-
-    /** load the histogram settings from file*/
-    virtual void loadSettings(size_t);
-
-  protected:
-    /** The detector we are there for*/
-    ACQIRIS::Detectors _detector;
-
-    /** The Histogram storing the info*/
-    Histogram2DFloat  *_sigprop;
-  };
-
-
-
-
-
-
-
-
-  /** Number of Signals in Anode Layers Waveform.
-   *
-   * This postprocessor will output how many Signals have been found in the
-   * acqiris channels of requested layers.
-   *
-   * To set up the channel assignment for the requested detector one needs to set
-   * up the detector parameters.
-   * @see cass::ACQIRIS::DelaylineDetector and
-   *      cass::ACQIRIS::Signal
-   *
-   * @cassttng PostProcessor/\%name\%/{Detector}\n
-   *           The detector that we are responsible for. Default is 1. Options are:
-   *           - 1: HexDetector
-   *           - 2: QuadDetector
-   * @cassttng PostProcessor/\%name\%/{Layer}\n
-   *           The anode layer. Default is U. Options are:
-   *           - for HexDetector
-   *             - U: U-Layer
-   *             - V: V-Layer
-   *             - W: W-Layer
-   *           - for Quad Detector
-   *             - X: X-Layer
-   *             - Y: Y-Layer
-   * @cassttng PostProcessor/\%name\%/{Wireend}\n
-   *           The anode layer Wireend. Default is 1. Options are:
-   *           - 1: first wireend
-   *           - 2: second wireend
-   *
-   * @author Lutz Foucar
-   */
-  class pp160 : public PostprocessorBackend
-  {
-  public:
-    /** Constructor for Number of Signals*/
-    pp160(PostProcessors&, const PostProcessors::key_t&);
-
-    /** Free _image space */
-    virtual ~pp160();
-
-    /** Retrieve the number of Signals and histogram it */
-    virtual void operator()(const CASSEvent&);
-
-    /** load the histogram settings from file*/
-    virtual void loadSettings(size_t);
-
-  protected:
-    /** The detector we are there for*/
-    ACQIRIS::Detectors _detector;
-
-    /** The layer of the detector detector we are there for*/
-    char _layer;
-
-    /** The Signal of the layer detector we are there for*/
-    char _signal;
-
-    /** The Histogram storing the info*/
-    Histogram0DFloat  *_nbrSignals;
-  };
-
-
-
-
-
-
-
-
-
-
-
-  /** FWHM vs. Height of wireend signals.
-   *
-   * This postprocessor will make a histogram of the fwhm and height of
-   * all identified signals in a detector.
-   *
-   * To set up the channel assignment for the requested detector one needs to set
-   * up the detector parameters.
-   * @see cass::ACQIRIS::TofDetector or cass::ACQIRIS::DelaylineDetector and
-   *      cass::ACQIRIS::Signal
-   *
-   * @cassttng PostProcessor/\%name\%/{XNbrBins|XLow|XUp|YNbrBins|YLow|YUp}\n
-   *           properties of the 2d histogram
-   * @cassttng PostProcessor/\%name\%/{Detector}\n
-   *           The detector that we are responsible for. Default is 1. Options are:
-   *           - 1: HexDetector
-   *           - 2: QuadDetector
-   * @cassttng PostProcessor/\%name\%/{Layer}\n
-   *           The anode layer. Default is U. Options are:
-   *           - for HexDetector
-   *             - U: U-Layer
-   *             - V: V-Layer
-   *             - W: W-Layer
-   *           - for Quad Detector
-   *             - X: X-Layer
-   *             - Y: Y-Layer
-   * @cassttng PostProcessor/\%name\%/{Wireend}\n
-   *           The anode layer Wireend. Default is 1. Options are:
-   *           - 1: first wireend
-   *           - 2: second wireend
-   *
-   * @author Lutz Foucar
-   */
-  class pp161 : public PostprocessorBackend
-  {
-  public:
-    /** Constructor*/
-    pp161(PostProcessors&, const PostProcessors::key_t&);
-
-    /** Free _image space */
-    virtual ~pp161();
-
-    /** Retrieve the number of Signals and histogram it */
-    virtual void operator()(const CASSEvent&);
-
-    /** load the histogram settings from file*/
-    virtual void loadSettings(size_t);
-
-  protected:
-    /** The detector we are there for*/
-    ACQIRIS::Detectors _detector;
-
-    /** The layer of the detector detector we are there for*/
-    char _layer;
-
-    /** The Signal of the layer detector we are there for*/
-    char _signal;
-
-    /** The Histogram storing the info*/
-    Histogram2DFloat  *_sigprop;
-  };
-
-
-
-
-
-
-
-
-
-
-  /** Timesum of Delayline.
-   *
-   * This postprocessor will output Timesum of a Delayline Anode for the first
-   * hit in a selectable good range.
-   *
-   * To set up the channel assignment for the requested detector one needs to set
-   * up the detector parameters.
-   * @see cass::ACQIRIS::DelaylineDetector and
-   *      cass::ACQIRIS::Signal
-   *
-   * @cassttng PostProcessor/\%name\%/{Detector}\n
-   *           The detector that we are responsible for. Default is 1. Options are:
-   *           - 1: HexDetector
-   *           - 2: QuadDetector
-   * @cassttng PostProcessor/\%name\%/{Layer}\n
-   *           The anode layer. Default is U. Options are:
-   *           - for HexDetector
-   *             - U: U-Layer
-   *             - V: V-Layer
-   *             - W: W-Layer
-   *           - for Quad Detector
-   *             - X: X-Layer
-   *             - Y: Y-Layer
-   *
-   * @author Lutz Foucar
-   */
-  class pp162 : public PostprocessorBackend
-  {
-  public:
-    /** Constructor*/
-    pp162(PostProcessors&, const PostProcessors::key_t&);
-
-    /** Free _image space */
-    virtual ~pp162();
-
-    /** Retrieve the number of Signals and histogram it */
-    virtual void operator()(const CASSEvent&);
-
-    /** load the histogram settings from file*/
-    virtual void loadSettings(size_t);
-
-  protected:
-    /** The detector we are there for*/
-    ACQIRIS::Detectors _detector;
-
-    /** The layer of the detector detector we are there for*/
-    char _layer;
-
-    /** The Histogram storing the info*/
-    Histogram0DFloat  *_timesum;
-  };
-
-
-
-
-
-
-
-
-  /** Timesum of Delayline Anode vs Position of Anode.
-   *
-   * This postprocessor will output Timesum of a Delayline Anode versus the
-   * position of the delayline. This is used to know the value for extracting
-   * the detectorhits.
-   *
-   * To set up the channel assignment for the requested detector one needs to set
-   * up the detector parameters.
-   * @see cass::ACQIRIS::DelaylineDetector and
-   *      cass::ACQIRIS::Signal
-   *
-   * @cassttng PostProcessor/\%name\%/{XNbrBins|XLow|XUp|YNbrBins|YLow|YUp}\n
-   *           properties of the 2d histogram
-   * @cassttng PostProcessor/\%name\%/{Detector}\n
-   *           The detector that we are responsible for. Default is 1. Options are:
-   *           - 1: HexDetector
-   *           - 2: QuadDetector
-   * @cassttng PostProcessor/\%name\%/{Layer}\n
-   *           The anode layer. Default is U. Options are:
-   *           - for HexDetector
-   *             - U: U-Layer
-   *             - V: V-Layer
-   *             - W: W-Layer
-   *           - for Quad Detector
-   *             - X: X-Layer
-   *             - Y: Y-Layer
-   *
-   * @author Lutz Foucar
-   */
-  class pp163 : public PostprocessorBackend
-  {
-  public:
-    /** Constructor */
-    pp163(PostProcessors&, const PostProcessors::key_t&);
-
-    /** Free _image space */
-    virtual ~pp163();
-
-    /** Retrieve the number of Signals and histogram it */
-    virtual void operator()(const CASSEvent&);
-
-    /** load the histogram settings from file*/
-    virtual void loadSettings(size_t);
-
-  protected:
-    /** The detector we are there for*/
-    ACQIRIS::Detectors _detector;
-
-    /** The layer of the detector detector we are there for*/
-    char _layer;
-
-    /** The Histogram storing the info*/
-    Histogram2DFloat  *_timesumvsPos;
-  };
-
-
-
-
-
-
-
-
-
-
-  /** detector picture of first hit.
-   *
-   * This postprocessor will output the Detector picture of the first Hit in
-   * the selectable good range. The added Hit fullfilles the timesum condition.
-   *
-   * To set up the channel assignment for the requested detector one needs to set
-   * up the detector parameters.
-   * @see cass::ACQIRIS::DelaylineDetector and
-   *      cass::ACQIRIS::Signal
-   *
-   * @cassttng PostProcessor/\%name\%/{XNbrBins|XLow|XUp|YNbrBins|YLow|YUp}\n
-   *           properties of the 2d histogram
-   * @cassttng PostProcessor/\%name\%/{Detector}\n
-   *           The detector that we are responsible for. Default is 1. Options are:
-   *           - 1: HexDetector
-   *           - 2: QuadDetector
-   * @cassttng PostProcessor/\%name\%/{FirstLayer}\n
-   *           The anode layer of the first coordinate. Default is U. Options are:
-   *           - for HexDetector
-   *             - U: U-Layer
-   *             - V: V-Layer
-   *             - W: W-Layer
-   *           - for Quad Detector
-   *             - X: X-Layer
-   *             - Y: Y-Layer
-   * @cassttng PostProcessor/\%name\%/{SecondLayer}\n
-   *           The anode layer of the second coordinate. Default is V. Options are:
-   *           - for HexDetector
-   *             - U: U-Layer
-   *             - V: V-Layer
-   *             - W: W-Layer
-   *           - for Quad Detector
-   *             - X: X-Layer
-   *             - Y: Y-Layer
-   *
-   * @author Lutz Foucar
-   */
-  class pp164 : public PostprocessorBackend
-  {
-  public:
-    /** Constructor */
-    pp164(PostProcessors&, const PostProcessors::key_t&);
-
-    /** Free _image space */
-    virtual ~pp164();
-
-    /** Retrieve the number of Signals and histogram it */
-    virtual void operator()(const CASSEvent&);
-
-    /** load the histogram settings from file*/
-    virtual void loadSettings(size_t);
-
-  protected:
-    /** The detector we are there for*/
-    ACQIRIS::Detectors _detector;
-
-    /** The first layer of the detector for the position */
-    char _first;
-
-    /** The second layer of the detector for the position */
-    char _second;
-
-    /** The Histogram storing the info*/
-    Histogram2DFloat  *_pos;
-  };
-
-
-
-
-
-
-
-
-
-
-  /** Number of reconstucted hits.
-   *
-   * This postprocessor will output the number of reconstructed detector hits.
-   *
-   * To set up the channel assignment for the requested detector one needs to set
-   * up the detector parameters.
-   * @see cass::ACQIRIS::DelaylineDetector and
-   *      cass::ACQIRIS::Signal
-   *
-   * @cassttng PostProcessor/\%name\%/{Detector}\n
-   *           The detector that we are responsible for. Default is 1. Options are:
-   *           - 1: HexDetector
-   *           - 2: QuadDetector
-   *
-   * @author Lutz Foucar
-   */
-  class pp165 : public PostprocessorBackend
-  {
-  public:
-    /** Constructor for Ratio of the reconstructed Hits vs MCP Hits*/
-    pp165(PostProcessors&, const PostProcessors::key_t&);
-
-    /** Free _image space */
-    virtual ~pp165();
-
-    /** Retrieve the number of Signals and histogram it */
-    virtual void operator()(const CASSEvent&);
-
-    /** load the histogram settings from file*/
-    virtual void loadSettings(size_t);
-
-  protected:
-    /** The detector we are there for*/
-    ACQIRIS::Detectors _detector;
-<<<<<<< HEAD
-
-=======
-    /** The first value of the detector hit */
-    char _first;
-    /** The second value of the detector */
-    char _second;
-    /** The third value of the detector, that we will check the condition for*/
-    char _third;
-    /** The condition that we impose on the third component*/
-    std::pair<float, float> _condition;
-    /** the Detector that we make the condition on*/
-    ACQIRIS::Detectors _conditionDetector;
-    /** flag that will invert the update condition */
-    bool _invert;
->>>>>>> ee75293e
-    /** The Histogram storing the info*/
-    Histogram0DFloat  *_nbrHits;
-  };
-
-
-
-
-
-
-
-
-
-
-  /** detector hits values.
-   *
-   * This postprocessor will output the Detector Hit values reqeuested.
-   * depending on the postprocessor id, it will histogram 2 of the 3 values
-   * of an detectorhit. It will make a condition on the third value of the
-   * detector hit.
-   *
-   * To set up the channel assignment for the requested detector one needs to set
-   * up the detector parameters.
-   * @see cass::ACQIRIS::DelaylineDetector and
-   *      cass::ACQIRIS::Signal
-   *
-   * @cassttng PostProcessor/\%name\%/{XNbrBins|XLow|XUp|YNbrBins|YLow|YUp}\n
-   *           properties of the 2d histogram
-   * @cassttng PostProcessor/\%name\%/{Detector}\n
-   *           The detector that we are responsible for. Default is 1. Options are:
-   *           - 1: HexDetector
-   *           - 2: QuadDetector
-   * @cassttng PostProcessor/\%name\%/{XInput}\n
-   *           The value that should be put onto the x-axis of the histogram.
-   *           Default is 'x'. Options are:
-   *           - x: x-position of the reconstructed hit
-   *           - y: x-position of the reconstructed hit
-   *           - t: time of impact of the reconstructed hit
-   * @cassttng PostProcessor/\%name\%/{YInput}\n
-   *           The value that should be put onto the x-axis of the histogram.
-   *           Default is 'y'. Options are:
-   *           - x: x-position of the reconstructed hit
-   *           - y: x-position of the reconstructed hit
-   *           - t: time of impact of the reconstructed hit
-   * @cassttng PostProcessor/\%name\%/{ConditionLow|ConditionHigh}\n
-   *           conditions on third value, the one not chosen with options above.
-   *
-   * @author Lutz Foucar
-   */
-  class pp166 : public PostprocessorBackend
-  {
-  public:
-    /** Constructor */
-    pp166(PostProcessors&, const PostProcessors::key_t&);
-
-    /** Free _image space */
-    virtual ~pp166();
-
-    /** Retrieve the number of Signals and histogram it */
-    virtual void operator()(const CASSEvent&);
-
-    /** load the histogram settings from file*/
-    virtual void loadSettings(size_t);
-
-  protected:
-    /** The detector we are there for*/
-    ACQIRIS::Detectors _detector;
-
-    /** The first value of the detector hit */
-    char _first;
-
-    /** The second value of the detector */
-    char _second;
-
-    /** The third value of the detector, that we will check the condition for*/
-    char _third;
-
-    /** The condition that we impose on the third component*/
-    std::pair<float, float> _condition;
-
-    /** The Histogram storing the info*/
-    Histogram2DFloat  *_hist;
-  };
-
-
-
-
-
-
-
-
-
-
-
-
-
-
-  /** Pipico spectra.
-   *
-   * This postprocessor will create Photo-Ion Photo-Ion Coincidence Spectra.
-   *
-   * To set up the channel assignment for the requested detector one needs to set
-   * up the detector parameters.
-   * @see cass::ACQIRIS::TofDetector or cass::ACQIRIS::DelaylineDetector and
-   *      cass::ACQIRIS::Signal
-   *
-   * @cassttng PostProcessor/\%name\%/{XNbrBins|XLow|XUp|YNbrBins|YLow|YUp}\n
-   *           properties of the 2d histogram
-   * @cassttng PostProcessor/\%name\%/{FirstDetector}\n
-   *           The detector that we are responsible for. Default is 1. Options are:
-   *           - 0: InvalidDetector
-   *           - 1: HexDetector
-   *           - 2: QuadDetector
-   *           - 3: VMIMcp
-   *           - 4: FELBeamMonitor
-   *           - 5: YAGPhotodiode
-   *           - 6: FsPhotodiode
-   * @cassttng PostProcessor/\%name\%/{SecondDetector}\n
-   *           The detector that we are responsible for. Default is 1. Options are:
-   *           - 0: InvalidDetector
-   *           - 1: HexDetector
-   *           - 2: QuadDetector
-   *           - 3: VMIMcp
-   *           - 4: FELBeamMonitor
-   *           - 5: YAGPhotodiode
-   *           - 6: FsPhotodiode
-   *
-   * @author Lutz Foucar
-   */
-  class pp220 : public PostprocessorBackend
-  {
-  public:
-    /** Constructor for Number of Signals*/
-    pp220(PostProcessors&, const PostProcessors::key_t&);
-
-    /** Free _image space */
-    virtual ~pp220();
-
-    /** Retrieve the number of Signals and histogram it */
-    virtual void operator()(const CASSEvent&);
-
-    /** load the histogram settings from file*/
-    virtual void loadSettings(size_t);
-
-  protected:
-    /** The first detector of the cooincdence*/
-    ACQIRIS::Detectors _detector01;
-
-    /** The second detector of the cooincdence*/
-    ACQIRIS::Detectors _detector02;
-
-    /** The Histogram storing the info*/
-    Histogram2DFloat  *_pipico;
-  };
-
-
-
-}//end cass
-
-#endif
+//Copyright (C) 2010 Lutz Foucar
+
+#ifndef _DELAYLINE_POSTPROCESSOR_H_
+#define _DELAYLINE_POSTPROCESSOR_H_
+
+#include "postprocessing/postprocessor.h"
+#include "postprocessing/backend.h"
+#include "cass_acqiris.h"
+
+namespace cass
+{
+  //forward declarations//
+  class Histogram0DFloat;
+  class Histogram1DFloat;
+  class Histogram2DFloat;
+
+  /** Number of Signals in MCP Waveform.
+   *
+   * This postprocessor will output how many Signals have been found
+   * in the acqiris channel for the mcp of the detector.
+   *
+   * To set up the channel assignment for the requested detector one needs to set
+   * up the detector parameters.
+   * @see cass::ACQIRIS::TofDetector or cass::ACQIRIS::DelaylineDetector and
+   *      cass::ACQIRIS::Signal
+   *
+   * @cassttng PostProcessor/\%name\%/{Detector}\n
+   *           The detector that we are responsible for. Default is 1. Options are:
+   *           - 0: InvalidDetector
+   *           - 1: HexDetector
+   *           - 2: QuadDetector
+   *           - 3: VMIMcp
+   *           - 4: FELBeamMonitor
+   *           - 5: YAGPhotodiode
+   *           - 6: FsPhotodiode
+   *
+   * @author Lutz Foucar
+   */
+  class pp150 : public PostprocessorBackend
+  {
+  public:
+    /** Constructor. Constructor for Number of Signals*/
+    pp150(PostProcessors&, const PostProcessors::key_t&);
+
+    /** Free histogram space */
+    virtual ~pp150();
+
+    /** Retrieve the number of Signals and histogram it */
+    virtual void operator()(const CASSEvent&);
+
+    /** load the histogram settings from file*/
+    virtual void loadSettings(size_t);
+
+  protected:
+    /** The detector we are there for*/
+    ACQIRIS::Detectors _detector;
+
+    /** The Histogram storing the info*/
+    Histogram0DFloat  *_nbrSignals;
+  };
+
+
+
+
+
+
+
+
+  /** all mcp signals.
+   *
+   * This postprocessor will output the times of all found singal int the
+   * mcp waveform of the detector. This is a Time of Flight Spectrum
+   *
+   * To set up the channel assignment for the requested detector one needs to set
+   * up the detector parameters.
+   * @see cass::ACQIRIS::TofDetector or cass::ACQIRIS::DelaylineDetector and
+   *      cass::ACQIRIS::Signal
+   *
+   * @cassttng PostProcessor/\%name\%/{XNbrBins|XLow|XUp}\n
+   *           properties of the 1d histogram
+   * @cassttng PostProcessor/\%name\%/{Detector}\n
+   *           The detector that we are responsible for. Default is 1. Options are:
+   *           - 0: InvalidDetector
+   *           - 1: HexDetector
+   *           - 2: QuadDetector
+   *           - 3: VMIMcp
+   *           - 4: FELBeamMonitor
+   *           - 5: YAGPhotodiode
+   *           - 6: FsPhotodiode
+   *
+   * @author Lutz Foucar
+   */
+  class pp151 : public PostprocessorBackend
+  {
+  public:
+    /** Constructor*/
+    pp151(PostProcessors&, const PostProcessors::key_t&);
+
+    /** Free _image space */
+    virtual ~pp151();
+
+    /** Retrieve the number of Signals and histogram it */
+    virtual void operator()(const CASSEvent&);
+
+    /** load the histogram settings from file*/
+    virtual void loadSettings(size_t);
+
+  protected:
+    /** The detector we are there for*/
+    ACQIRIS::Detectors _detector;
+
+    /** The Histogram storing the info*/
+    Histogram1DFloat  *_tof;
+  };
+
+
+
+
+
+
+
+  /** FWHM vs. Height of mcp signals.
+   *
+   * This postprocessor will make a histogram of the fwhm and height of
+   * found mcp signals.
+   *
+   * To set up the channel assignment for the requested detector one needs to set
+   * up the detector parameters.
+   * @see cass::ACQIRIS::DelaylineDetector and
+   *      cass::ACQIRIS::Signal
+   *
+   * @cassttng PostProcessor/\%name\%/{XNbrBins|XLow|XUp|YNbrBins|YLow|YUp}\n
+   *           properties of the 2d histogram
+   * @cassttng PostProcessor/\%name\%/{Detector}\n
+   *           The detector that we are responsible for. Default is 1. Options are:
+   *           - 0: InvalidDetector
+   *           - 1: HexDetector
+   *           - 2: QuadDetector
+   *           - 3: VMIMcp
+   *           - 4: FELBeamMonitor
+   *           - 5: YAGPhotodiode
+   *           - 6: FsPhotodiode
+   *
+   * @author Lutz Foucar
+   */
+  class pp152 : public PostprocessorBackend
+  {
+  public:
+    /** Constructor for Number of Signals*/
+    pp152(PostProcessors&, const PostProcessors::key_t&);
+
+    /** Free _image space */
+    virtual ~pp152();
+
+    /** Retrieve the number of Signals and histogram it */
+    virtual void operator()(const CASSEvent&);
+
+    /** load the histogram settings from file*/
+    virtual void loadSettings(size_t);
+
+  protected:
+    /** The detector we are there for*/
+    ACQIRIS::Detectors _detector;
+
+    /** The Histogram storing the info*/
+    Histogram2DFloat  *_sigprop;
+  };
+
+
+
+
+
+
+
+
+  /** Number of Signals in Anode Layers Waveform.
+   *
+   * This postprocessor will output how many Signals have been found in the
+   * acqiris channels of requested layers.
+   *
+   * To set up the channel assignment for the requested detector one needs to set
+   * up the detector parameters.
+   * @see cass::ACQIRIS::DelaylineDetector and
+   *      cass::ACQIRIS::Signal
+   *
+   * @cassttng PostProcessor/\%name\%/{Detector}\n
+   *           The detector that we are responsible for. Default is 1. Options are:
+   *           - 1: HexDetector
+   *           - 2: QuadDetector
+   * @cassttng PostProcessor/\%name\%/{Layer}\n
+   *           The anode layer. Default is U. Options are:
+   *           - for HexDetector
+   *             - U: U-Layer
+   *             - V: V-Layer
+   *             - W: W-Layer
+   *           - for Quad Detector
+   *             - X: X-Layer
+   *             - Y: Y-Layer
+   * @cassttng PostProcessor/\%name\%/{Wireend}\n
+   *           The anode layer Wireend. Default is 1. Options are:
+   *           - 1: first wireend
+   *           - 2: second wireend
+   *
+   * @author Lutz Foucar
+   */
+  class pp160 : public PostprocessorBackend
+  {
+  public:
+    /** Constructor for Number of Signals*/
+    pp160(PostProcessors&, const PostProcessors::key_t&);
+
+    /** Free _image space */
+    virtual ~pp160();
+
+    /** Retrieve the number of Signals and histogram it */
+    virtual void operator()(const CASSEvent&);
+
+    /** load the histogram settings from file*/
+    virtual void loadSettings(size_t);
+
+  protected:
+    /** The detector we are there for*/
+    ACQIRIS::Detectors _detector;
+
+    /** The layer of the detector detector we are there for*/
+    char _layer;
+
+    /** The Signal of the layer detector we are there for*/
+    char _signal;
+
+    /** The Histogram storing the info*/
+    Histogram0DFloat  *_nbrSignals;
+  };
+
+
+
+
+
+
+
+
+
+
+
+  /** FWHM vs. Height of wireend signals.
+   *
+   * This postprocessor will make a histogram of the fwhm and height of
+   * all identified signals in a detector.
+   *
+   * To set up the channel assignment for the requested detector one needs to set
+   * up the detector parameters.
+   * @see cass::ACQIRIS::TofDetector or cass::ACQIRIS::DelaylineDetector and
+   *      cass::ACQIRIS::Signal
+   *
+   * @cassttng PostProcessor/\%name\%/{XNbrBins|XLow|XUp|YNbrBins|YLow|YUp}\n
+   *           properties of the 2d histogram
+   * @cassttng PostProcessor/\%name\%/{Detector}\n
+   *           The detector that we are responsible for. Default is 1. Options are:
+   *           - 1: HexDetector
+   *           - 2: QuadDetector
+   * @cassttng PostProcessor/\%name\%/{Layer}\n
+   *           The anode layer. Default is U. Options are:
+   *           - for HexDetector
+   *             - U: U-Layer
+   *             - V: V-Layer
+   *             - W: W-Layer
+   *           - for Quad Detector
+   *             - X: X-Layer
+   *             - Y: Y-Layer
+   * @cassttng PostProcessor/\%name\%/{Wireend}\n
+   *           The anode layer Wireend. Default is 1. Options are:
+   *           - 1: first wireend
+   *           - 2: second wireend
+   *
+   * @author Lutz Foucar
+   */
+  class pp161 : public PostprocessorBackend
+  {
+  public:
+    /** Constructor*/
+    pp161(PostProcessors&, const PostProcessors::key_t&);
+
+    /** Free _image space */
+    virtual ~pp161();
+
+    /** Retrieve the number of Signals and histogram it */
+    virtual void operator()(const CASSEvent&);
+
+    /** load the histogram settings from file*/
+    virtual void loadSettings(size_t);
+
+  protected:
+    /** The detector we are there for*/
+    ACQIRIS::Detectors _detector;
+
+    /** The layer of the detector detector we are there for*/
+    char _layer;
+
+    /** The Signal of the layer detector we are there for*/
+    char _signal;
+
+    /** The Histogram storing the info*/
+    Histogram2DFloat  *_sigprop;
+  };
+
+
+
+
+
+
+
+
+
+
+  /** Timesum of Delayline.
+   *
+   * This postprocessor will output Timesum of a Delayline Anode for the first
+   * hit in a selectable good range.
+   *
+   * To set up the channel assignment for the requested detector one needs to set
+   * up the detector parameters.
+   * @see cass::ACQIRIS::DelaylineDetector and
+   *      cass::ACQIRIS::Signal
+   *
+   * @cassttng PostProcessor/\%name\%/{Detector}\n
+   *           The detector that we are responsible for. Default is 1. Options are:
+   *           - 1: HexDetector
+   *           - 2: QuadDetector
+   * @cassttng PostProcessor/\%name\%/{Layer}\n
+   *           The anode layer. Default is U. Options are:
+   *           - for HexDetector
+   *             - U: U-Layer
+   *             - V: V-Layer
+   *             - W: W-Layer
+   *           - for Quad Detector
+   *             - X: X-Layer
+   *             - Y: Y-Layer
+   *
+   * @author Lutz Foucar
+   */
+  class pp162 : public PostprocessorBackend
+  {
+  public:
+    /** Constructor*/
+    pp162(PostProcessors&, const PostProcessors::key_t&);
+
+    /** Free _image space */
+    virtual ~pp162();
+
+    /** Retrieve the number of Signals and histogram it */
+    virtual void operator()(const CASSEvent&);
+
+    /** load the histogram settings from file*/
+    virtual void loadSettings(size_t);
+
+  protected:
+    /** The detector we are there for*/
+    ACQIRIS::Detectors _detector;
+
+    /** The layer of the detector detector we are there for*/
+    char _layer;
+
+    /** The Histogram storing the info*/
+    Histogram0DFloat  *_timesum;
+  };
+
+
+
+
+
+
+
+
+  /** Timesum of Delayline Anode vs Position of Anode.
+   *
+   * This postprocessor will output Timesum of a Delayline Anode versus the
+   * position of the delayline. This is used to know the value for extracting
+   * the detectorhits.
+   *
+   * To set up the channel assignment for the requested detector one needs to set
+   * up the detector parameters.
+   * @see cass::ACQIRIS::DelaylineDetector and
+   *      cass::ACQIRIS::Signal
+   *
+   * @cassttng PostProcessor/\%name\%/{XNbrBins|XLow|XUp|YNbrBins|YLow|YUp}\n
+   *           properties of the 2d histogram
+   * @cassttng PostProcessor/\%name\%/{Detector}\n
+   *           The detector that we are responsible for. Default is 1. Options are:
+   *           - 1: HexDetector
+   *           - 2: QuadDetector
+   * @cassttng PostProcessor/\%name\%/{Layer}\n
+   *           The anode layer. Default is U. Options are:
+   *           - for HexDetector
+   *             - U: U-Layer
+   *             - V: V-Layer
+   *             - W: W-Layer
+   *           - for Quad Detector
+   *             - X: X-Layer
+   *             - Y: Y-Layer
+   *
+   * @author Lutz Foucar
+   */
+  class pp163 : public PostprocessorBackend
+  {
+  public:
+    /** Constructor */
+    pp163(PostProcessors&, const PostProcessors::key_t&);
+
+    /** Free _image space */
+    virtual ~pp163();
+
+    /** Retrieve the number of Signals and histogram it */
+    virtual void operator()(const CASSEvent&);
+
+    /** load the histogram settings from file*/
+    virtual void loadSettings(size_t);
+
+  protected:
+    /** The detector we are there for*/
+    ACQIRIS::Detectors _detector;
+
+    /** The layer of the detector detector we are there for*/
+    char _layer;
+
+    /** The Histogram storing the info*/
+    Histogram2DFloat  *_timesumvsPos;
+  };
+
+
+
+
+
+
+
+
+
+
+  /** detector picture of first hit.
+   *
+   * This postprocessor will output the Detector picture of the first Hit in
+   * the selectable good range. The added Hit fullfilles the timesum condition.
+   *
+   * To set up the channel assignment for the requested detector one needs to set
+   * up the detector parameters.
+   * @see cass::ACQIRIS::DelaylineDetector and
+   *      cass::ACQIRIS::Signal
+   *
+   * @cassttng PostProcessor/\%name\%/{XNbrBins|XLow|XUp|YNbrBins|YLow|YUp}\n
+   *           properties of the 2d histogram
+   * @cassttng PostProcessor/\%name\%/{Detector}\n
+   *           The detector that we are responsible for. Default is 1. Options are:
+   *           - 1: HexDetector
+   *           - 2: QuadDetector
+   * @cassttng PostProcessor/\%name\%/{FirstLayer}\n
+   *           The anode layer of the first coordinate. Default is U. Options are:
+   *           - for HexDetector
+   *             - U: U-Layer
+   *             - V: V-Layer
+   *             - W: W-Layer
+   *           - for Quad Detector
+   *             - X: X-Layer
+   *             - Y: Y-Layer
+   * @cassttng PostProcessor/\%name\%/{SecondLayer}\n
+   *           The anode layer of the second coordinate. Default is V. Options are:
+   *           - for HexDetector
+   *             - U: U-Layer
+   *             - V: V-Layer
+   *             - W: W-Layer
+   *           - for Quad Detector
+   *             - X: X-Layer
+   *             - Y: Y-Layer
+   *
+   * @author Lutz Foucar
+   */
+  class pp164 : public PostprocessorBackend
+  {
+  public:
+    /** Constructor */
+    pp164(PostProcessors&, const PostProcessors::key_t&);
+
+    /** Free _image space */
+    virtual ~pp164();
+
+    /** Retrieve the number of Signals and histogram it */
+    virtual void operator()(const CASSEvent&);
+
+    /** load the histogram settings from file*/
+    virtual void loadSettings(size_t);
+
+  protected:
+    /** The detector we are there for*/
+    ACQIRIS::Detectors _detector;
+
+    /** The first layer of the detector for the position */
+    char _first;
+
+    /** The second layer of the detector for the position */
+    char _second;
+
+    /** The Histogram storing the info*/
+    Histogram2DFloat  *_pos;
+  };
+
+
+
+
+
+
+
+
+
+
+  /** Number of reconstucted hits.
+   *
+   * This postprocessor will output the number of reconstructed detector hits.
+   *
+   * To set up the channel assignment for the requested detector one needs to set
+   * up the detector parameters.
+   * @see cass::ACQIRIS::DelaylineDetector and
+   *      cass::ACQIRIS::Signal
+   *
+   * @cassttng PostProcessor/\%name\%/{Detector}\n
+   *           The detector that we are responsible for. Default is 1. Options are:
+   *           - 1: HexDetector
+   *           - 2: QuadDetector
+   *
+   * @author Lutz Foucar
+   */
+  class pp165 : public PostprocessorBackend
+  {
+  public:
+    /** Constructor for Ratio of the reconstructed Hits vs MCP Hits*/
+    pp165(PostProcessors&, const PostProcessors::key_t&);
+
+    /** Free _image space */
+    virtual ~pp165();
+
+    /** Retrieve the number of Signals and histogram it */
+    virtual void operator()(const CASSEvent&);
+
+    /** load the histogram settings from file*/
+    virtual void loadSettings(size_t);
+
+  protected:
+    /** The detector we are there for*/
+    ACQIRIS::Detectors _detector;
+
+    /** the Detector that we make the condition on*/
+    ACQIRIS::Detectors _conditionDetector;
+    /** flag that will invert the update condition */
+    bool _invert;
+    /** The Histogram storing the info*/
+    Histogram0DFloat  *_nbrHits;
+  };
+
+
+
+
+
+
+
+
+
+
+  /** detector hits values.
+   *
+   * This postprocessor will output the Detector Hit values reqeuested.
+   * depending on the postprocessor id, it will histogram 2 of the 3 values
+   * of an detectorhit. It will make a condition on the third value of the
+   * detector hit.
+   *
+   * To set up the channel assignment for the requested detector one needs to set
+   * up the detector parameters.
+   * @see cass::ACQIRIS::DelaylineDetector and
+   *      cass::ACQIRIS::Signal
+   *
+   * @cassttng PostProcessor/\%name\%/{XNbrBins|XLow|XUp|YNbrBins|YLow|YUp}\n
+   *           properties of the 2d histogram
+   * @cassttng PostProcessor/\%name\%/{Detector}\n
+   *           The detector that we are responsible for. Default is 1. Options are:
+   *           - 1: HexDetector
+   *           - 2: QuadDetector
+   * @cassttng PostProcessor/\%name\%/{XInput}\n
+   *           The value that should be put onto the x-axis of the histogram.
+   *           Default is 'x'. Options are:
+   *           - x: x-position of the reconstructed hit
+   *           - y: x-position of the reconstructed hit
+   *           - t: time of impact of the reconstructed hit
+   * @cassttng PostProcessor/\%name\%/{YInput}\n
+   *           The value that should be put onto the x-axis of the histogram.
+   *           Default is 'y'. Options are:
+   *           - x: x-position of the reconstructed hit
+   *           - y: x-position of the reconstructed hit
+   *           - t: time of impact of the reconstructed hit
+   * @cassttng PostProcessor/\%name\%/{ConditionLow|ConditionHigh}\n
+   *           conditions on third value, the one not chosen with options above.
+   *
+   * @author Lutz Foucar
+   */
+  class pp166 : public PostprocessorBackend
+  {
+  public:
+    /** Constructor */
+    pp166(PostProcessors&, const PostProcessors::key_t&);
+
+    /** Free _image space */
+    virtual ~pp166();
+
+    /** Retrieve the number of Signals and histogram it */
+    virtual void operator()(const CASSEvent&);
+
+    /** load the histogram settings from file*/
+    virtual void loadSettings(size_t);
+
+  protected:
+    /** The detector we are there for*/
+    ACQIRIS::Detectors _detector;
+
+    /** The first value of the detector hit */
+    char _first;
+
+    /** The second value of the detector */
+    char _second;
+
+    /** The third value of the detector, that we will check the condition for*/
+    char _third;
+
+    /** The condition that we impose on the third component*/
+    std::pair<float, float> _condition;
+
+    /** The Histogram storing the info*/
+    Histogram2DFloat  *_hist;
+  };
+
+
+
+
+
+
+
+
+
+
+
+
+
+
+  /** Pipico spectra.
+   *
+   * This postprocessor will create Photo-Ion Photo-Ion Coincidence Spectra.
+   *
+   * To set up the channel assignment for the requested detector one needs to set
+   * up the detector parameters.
+   * @see cass::ACQIRIS::TofDetector or cass::ACQIRIS::DelaylineDetector and
+   *      cass::ACQIRIS::Signal
+   *
+   * @cassttng PostProcessor/\%name\%/{XNbrBins|XLow|XUp|YNbrBins|YLow|YUp}\n
+   *           properties of the 2d histogram
+   * @cassttng PostProcessor/\%name\%/{FirstDetector}\n
+   *           The detector that we are responsible for. Default is 1. Options are:
+   *           - 0: InvalidDetector
+   *           - 1: HexDetector
+   *           - 2: QuadDetector
+   *           - 3: VMIMcp
+   *           - 4: FELBeamMonitor
+   *           - 5: YAGPhotodiode
+   *           - 6: FsPhotodiode
+   * @cassttng PostProcessor/\%name\%/{SecondDetector}\n
+   *           The detector that we are responsible for. Default is 1. Options are:
+   *           - 0: InvalidDetector
+   *           - 1: HexDetector
+   *           - 2: QuadDetector
+   *           - 3: VMIMcp
+   *           - 4: FELBeamMonitor
+   *           - 5: YAGPhotodiode
+   *           - 6: FsPhotodiode
+   *
+   * @author Lutz Foucar
+   */
+  class pp220 : public PostprocessorBackend
+  {
+  public:
+    /** Constructor for Number of Signals*/
+    pp220(PostProcessors&, const PostProcessors::key_t&);
+
+    /** Free _image space */
+    virtual ~pp220();
+
+    /** Retrieve the number of Signals and histogram it */
+    virtual void operator()(const CASSEvent&);
+
+    /** load the histogram settings from file*/
+    virtual void loadSettings(size_t);
+
+  protected:
+    /** The first detector of the cooincdence*/
+    ACQIRIS::Detectors _detector01;
+
+    /** The second detector of the cooincdence*/
+    ACQIRIS::Detectors _detector02;
+
+    /** The Histogram storing the info*/
+    Histogram2DFloat  *_pipico;
+  };
+
+
+
+}//end cass
+
+#endif