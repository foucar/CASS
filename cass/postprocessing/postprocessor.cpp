--- conflicted
+++ resolved
@@ -264,7 +264,6 @@
 
 PostprocessorBackend * PostProcessors::create(const key_t &key)
 {
-<<<<<<< HEAD
   QSettings settings;
   settings.beginGroup("PostProcessor");
   settings.beginGroup(QString::fromStdString(key));
@@ -356,230 +355,6 @@
   case PIPICO:
     processor = new pp220(*this,key);
     break;
-=======
-    PostprocessorBackend * processor(0);
-    switch(id) {
-    case Pnccd1LastImage:
-    case Pnccd2LastImage:
-    case VmiCcdLastImage:
-        processor = new pp1(*this, id);
-        break;
-    case FirstPnccdFrontBinnedConditionalRunningAverage:
-    case SecondPnccdFrontBinnedConditionalRunningAverage:
-    case FirstPnccdBackBinnedConditionalRunningAverage:
-    case SecondPnccdBackBinnedConditionalRunningAverage:
-    case FirstCommercialCCDBinnedConditionalRunningAverage:
-    case SecondCommercialCCDBinnedConditionalRunningAverage:
-        processor = new pp101(*this, id);
-        break;
-    case FirstImageSubstraction:
-    case SecondImageSubstraction:
-        processor = new pp106(*this, id);
-        break;
-    case VMIPhotonHits:
-    case VMIPhotonHitsTwo:
-    case PnCCDFrontPhotonHits:
-    case PnCCDBackPhotonHits:
-        processor = new pp110(*this,id);
-        break;
-    case VMIPhotonHits1d:
-    case PnCCDFrontPhotonHits1d:
-    case PnCCDBackPhotonHits1d:
-        processor = new pp113(*this,id);
-        break;
-    case VMIPhotonHitseV1d:
-    case PnCCDFrontPhotonHitseV1d:
-    case PnCCDBackPhotonHitseV1d:
-        processor = new pp116(*this,id);
-        break;
-    case CampChannel00LastWaveform:
-    case CampChannel01LastWaveform:
-    case CampChannel02LastWaveform:
-    case CampChannel03LastWaveform:
-    case CampChannel04LastWaveform:
-    case CampChannel05LastWaveform:
-    case CampChannel06LastWaveform:
-    case CampChannel07LastWaveform:
-    case CampChannel08LastWaveform:
-    case CampChannel09LastWaveform:
-    case CampChannel10LastWaveform:
-    case CampChannel11LastWaveform:
-    case CampChannel12LastWaveform:
-    case CampChannel13LastWaveform:
-    case CampChannel14LastWaveform:
-    case CampChannel15LastWaveform:
-    case CampChannel16LastWaveform:
-    case CampChannel17LastWaveform:
-    case CampChannel18LastWaveform:
-    case CampChannel19LastWaveform:
-    case ITofChannel00LastWaveform:
-    case ITofChannel01LastWaveform:
-    case ITofChannel02LastWaveform:
-    case ITofChannel03LastWaveform:
-        processor = new pp4(*this,id);
-        break;
-    case CampChannel00AveragedWaveform:
-    case CampChannel01AveragedWaveform:
-    case CampChannel02AveragedWaveform:
-    case CampChannel03AveragedWaveform:
-    case CampChannel04AveragedWaveform:
-    case CampChannel05AveragedWaveform:
-    case CampChannel06AveragedWaveform:
-    case CampChannel07AveragedWaveform:
-    case CampChannel08AveragedWaveform:
-    case CampChannel09AveragedWaveform:
-    case CampChannel10AveragedWaveform:
-    case CampChannel11AveragedWaveform:
-    case CampChannel12AveragedWaveform:
-    case CampChannel13AveragedWaveform:
-    case CampChannel14AveragedWaveform:
-    case CampChannel15AveragedWaveform:
-    case CampChannel16AveragedWaveform:
-    case CampChannel17AveragedWaveform:
-    case CampChannel18AveragedWaveform:
-    case CampChannel19AveragedWaveform:
-    case ITofChannel00AveragedWaveform:
-    case ITofChannel01AveragedWaveform:
-    case ITofChannel02AveragedWaveform:
-    case ITofChannel03AveragedWaveform:
-        processor = new pp500(*this,id);
-        break;
-    case HexMCPNbrSignals:
-    case QuadMCPNbrSignals:
-    case VMIMcpNbrSignals:
-    case FELBeamMonitorNbrSignals:
-    case YAGPhotodiodeNbrSignals:
-    case FsPhotodiodeNbrSignals:
-        processor = new pp550(*this, id);
-        break;
-    case HexU1NbrSignals:
-    case HexU2NbrSignals:
-    case HexV1NbrSignals:
-    case HexV2NbrSignals:
-    case HexW1NbrSignals:
-    case HexW2NbrSignals:
-    case QuadX1NbrSignals:
-    case QuadX2NbrSignals:
-    case QuadY1NbrSignals:
-    case QuadY2NbrSignals:
-        processor = new pp551(*this, id);
-        break;
-    case HexU1U2Ratio:
-    case HexV1V2Ratio:
-    case HexW1W2Ratio:
-    case QuadX1X2Ratio:
-    case QuadY1Y2Ratio:
-        processor = new pp557(*this, id);
-        break;
-    case HexU1McpRatio:
-    case HexU2McpRatio:
-    case HexV1McpRatio:
-    case HexV2McpRatio:
-    case HexW1McpRatio:
-    case HexW2McpRatio:
-    case QuadX1McpRatio:
-    case QuadX2McpRatio:
-    case QuadY1McpRatio:
-    case QuadY2McpRatio:
-        processor = new pp558(*this, id);
-        break;
-    case HexRekMcpRatio:
-    case QuadRekMcpRatio:
-        processor = new pp566(*this, id);
-        break;
-    case HexAllMcp:
-    case QuadAllMcp:
-    case VMIMcpAllMcp:
-    case FELBeamMonitorAllMcp:
-    case YAGPhotodiodeAllMcp:
-    case FsPhotodiodeAllMcp:
-        processor = new pp567(*this, id);
-        break;
-    case HexTimesumU:
-    case HexTimesumV:
-    case HexTimesumW:
-    case QuadTimesumX:
-    case QuadTimesumY:
-        processor = new pp568(*this, id);
-        break;
-    case HexTimesumUvsU:
-    case HexTimesumVvsV:
-    case HexTimesumWvsW:
-    case QuadTimesumXvsX:
-    case QuadTimesumYvsY:
-        processor = new pp571(*this, id);
-        break;
-    case HexFirstUV:
-    case HexFirstUW:
-    case HexFirstVW:
-    case QuadFirstXY:
-        processor = new pp574(*this, id);
-        break;
-    case HexXY:
-    case HexXT:
-    case HexYT:
-    case QuadXY:
-    case QuadXT:
-    case QuadYT:
-        processor = new pp578(*this, id);
-        break;
-    case HexHeightvsFwhmMcp:
-    case QuadHeightvsFwhmMcp:
-    case VMIMcpHeightvsFwhmMcp:
-    case FELBeamMonitorHeightvsFwhmMcp:
-    case YAGPhotodiodeHeightvsFwhmMcp:
-    case FsPhotodiodeHeightvsFwhmMcp:
-        processor = new pp581(*this, id);
-        break;
-    case HexHeightvsFwhmU1:
-    case HexHeightvsFwhmU2:
-    case HexHeightvsFwhmV1:
-    case HexHeightvsFwhmV2:
-    case HexHeightvsFwhmW1:
-    case HexHeightvsFwhmW2:
-    case QuadHeightvsFwhmX1:
-    case QuadHeightvsFwhmX2:
-    case QuadHeightvsFwhmY1:
-    case QuadHeightvsFwhmY2:
-        processor = new pp582(*this, id);
-        break;
-    case HexPIPICO:
-    case HexQuadPIPICO:
-        processor = new pp700(*this,id);
-        break;
-    case VmiFixedCos2Theta:
-        processor = new pp150(*this,id);
-        break;
-    case AdvancedPhotonFinderFrontPnCCD:
-    case AdvancedPhotonFinderFrontPnCCDTwo:
-    case AdvancedPhotonFinderBackPnCCD:
-    case AdvancedPhotonFinderBackPnCCDTwo:
-    case AdvancedPhotonFinderCommercialCCD:
-    case AdvancedPhotonFinderCommercialCCDTwo:
-        processor = new pp160(*this,id);
-        break;
-    case AdvancedPhotonFinderFrontPnCCD1dHist:
-    case AdvancedPhotonFinderFrontPnCCDTwo1dHist:
-    case AdvancedPhotonFinderBackPnCCD1dHist:
-    case AdvancedPhotonFinderBackPnCCDTwo1dHist:
-    case AdvancedPhotonFinderCommercialCCD1dHist:
-    case AdvancedPhotonFinderCommercialCCDTwo1dHist:
-        processor = new pp166(*this,id);
-        break;
-    case PhotonEnergy:
-        processor = new pp852(*this,id);
-        break;
-    case Project2d:
-        processor = new pp806(*this,id);
-        break;
-    case Project2rho:
-        processor = new pp807(*this,id);
-        break;
-    case Project2phi:
-        processor = new pp808(*this,id);
-        break;
-
->>>>>>> ee75293e
 #ifdef HDF5
   case PnccdHDF5:
     processor = new pp1000(*this,key);
