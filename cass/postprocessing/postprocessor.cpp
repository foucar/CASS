--- conflicted
+++ resolved
@@ -475,23 +475,11 @@
   case TestImage:
     processor = new pp240(*this,key);
     break;
-<<<<<<< HEAD
-=======
-  case TaisHelperAnswer:
-    processor = new pp4000(*this,key);
-    break;
-  case SingleCcdImageWithConditions:
-    processor = new pp4100(*this,key);
-    break;
-  case SingleHalfCcdImage:
-    processor = new pp4101(*this,key);
-    break;
 #ifdef SINGLEPARTICLE_HIT
   case SingleParticleDetection:
     processor = new pp589(*this,key);
     break;
 #endif
->>>>>>> 3e2476dd
 #ifdef HDF5
   case PnccdHDF5:
     processor = new pp1000(*this,key);
