// Copyright (C) 2010 Lutz Foucar
// Copyright (C) 2010 Jochen Küpper

#include <QtCore/QMutex>
#include <QtCore/QSettings>
#include <QtCore/QStringList>

#include <cassert>
#include <algorithm>
#include <iostream>

#include "acqiris_detectors.h"
#include "histogram.h"
#include "ccd.h"
#include "alignment.h"
#include "postprocessor.h"
#include "waveform.h"
#include "hdf5dump.h"
#include "operations.h"
#include "imaging.h"
#include "machine_data.h"
#include "backend.h"
#include "machine_data.h"


namespace cass
{


// ============define static members (do not touch)==============
PostProcessors *PostProcessors::_instance(0);
QMutex PostProcessors::_mutex;


// create an instance of the singleton
PostProcessors *PostProcessors::instance(std::string outputfilename)
{
#ifdef VERBOSE
    static int n(0), create(0);
#endif
    VERBOSEOUT(std::cerr<<"PostProcessors::instance -- call "<<++n<<std::endl);
    QMutexLocker locker(&_mutex);
    if(0 == _instance)
    {
        VERBOSEOUT(std::cerr<<"PostProcessors::instance -- create "<<++create
                   << std::endl);
        _instance = new PostProcessors(outputfilename);
    }
    return _instance;
}



// destroy the instance of the singleton
void PostProcessors::destroy()
{
    QMutexLocker locker(&_mutex);
    delete _instance;
    _instance = 0;
}
//===============================================================



/** Internal helper function to convert QVariant to id_t */
static inline std::string QStringToStdString(QString str)
{
  return std::string(str.toStdString());
}





PostProcessors::PostProcessors(std::string outputfilename)
<<<<<<< HEAD
  :_invalidMime("invalidMimetype"),_outputfilename(outputfilename)
{
  VERBOSEOUT(std::cout<<"Postprocessors::constructor: output Filename: "
             <<_outputfilename
             <<std::endl);
  // set up list of all active postprocessors/histograms
  // and fill maps of histograms and postprocessors
  loadSettings(0);
  _IdList = new IdList();
=======
  :_IdList(new IdList()),
  _outputfilename(outputfilename)
{
    VERBOSEOUT(std::cout<<"Postprocessors::constructor: output Filename: "<<_outputfilename<<std::endl);
    // set up list of all active postprocessors/histograms
    // and fill maps of histograms and postprocessors
    /**
     * @todo maybe delay the call to load settings, so that in load settings
     *       one can call instance again.
     */
    loadSettings(0);
>>>>>>> eaffde1a
}


void PostProcessors::process(CASSEvent& event)
{
<<<<<<< HEAD
  /** @todo catch when postprocessor throws an exeption and delete the
   *        postprocessor from the active list.
   */
  for(active_t::iterator iter(_active.begin()); iter != _active.end(); ++iter)
    (*(_postprocessors[*iter]))(event);
=======
    /**
     * @todo catch when postprocessor throws an exeption and delete the
     *       postprocessor from the active list.
     *       - create a remove list with all postprocessors that depend on this
     *       - go through that list and fill all pp that depend on the ones in
     *         the list recursivly.
     *       - remove all pp that made it on the removelist
     */
    for(std::list<id_t>::iterator iter(_active.begin()); iter != _active.end(); ++iter)
        (*(_postprocessors[*iter]))(event);
>>>>>>> eaffde1a
}


void PostProcessors::loadSettings(size_t)
{
  VERBOSEOUT(std::cout << "Postprocessor::loadSettings" << std::endl);
  QSettings settings;
  settings.beginGroup("PostProcessor");
  QStringList list(settings.childGroups());
#ifdef VERBOSE
  std::cout << settings.fileName().toStdString() << " " ;
  std::cout << "Entries of "<< settings.group().toStdString() << ": ";
  foreach(QString str, list){
    std::cout<<str.toStdString() << ", ";
      }
  std::cout << std::endl;
#endif
  _active.resize(list.size());
  std::transform(list.begin(), list.end(), _active.begin(), QStringToStdString);
  std::cout <<"   Number of unique postprocessor activations: "<<_active.size()
      << std::endl;
  setup();
  std::cout <<"   Active postprocessor(s): ";
  for(active_t::iterator iter = _active.begin(); iter != _active.end(); ++iter)
    std::cout << *iter << " ";
}

void PostProcessors::clear(key_t key)
{
  try
  {
    validate(key);
  }
  catch (InvalidHistogramError&)
  {
    return;
  }
  histograms_checkout().find(key)->second->clear();
  histograms_release();
}

IdList* PostProcessors::getIdList()
{
  _IdList->clear();
  _IdList->setList(_active);
  return _IdList;
}

const std::string& PostProcessors::getMimeType(key_t key)
{
<<<<<<< HEAD
  histograms_t::iterator it = _histograms.find(key);
  if (it!=_histograms.end())
    return it->second->mimeType();
  VERBOSEOUT(std::cout << "PostProcessors::getMimeType id not found "<<key
             <<std::endl);
  return _invalidMime;
=======
    /** @todo make sure that we do not need to block access to the histograms */
    histograms_t::iterator it = _histograms.find(type);
    if (it!=_histograms.end())
        return it->second->mimeType();
    VERBOSEOUT(std::cout << "PostProcessors::getMimeType id not found " << type <<std::endl);
    return _invalidMime;
>>>>>>> eaffde1a
}

void PostProcessors::_delete(key_t key)
{
  histograms_t::iterator iter(_histograms.find(key));
  if (iter == _histograms.end())
    return;
  HistogramBackend *hist(iter->second);
  _histograms.erase(iter);
  delete hist;
}

void PostProcessors::_replace(key_t key, HistogramBackend *hist)
{
  _delete(key);
  hist->key() = key;
  _histograms.insert(std::make_pair(key, hist));
}

void PostProcessors::setup()
{
<<<<<<< HEAD
  /** @todo do not delete all pp at beginning. but rather just load the settings.
   *        be sure that all dependencies are correct. When deleting a
   *        postprocessor that another pp has dependencies on... make something
   *        smart.
   */
  // for the time beeing delete all existing postprocessors
  for(postprocessors_t::iterator iter = _postprocessors.begin();
      iter != _postprocessors.end();
      ++iter)
    delete iter->second;
  _postprocessors.clear();

  // Add all PostProcessors on active list -- for histograms we simply make sure
  // the pointer is 0 and let the postprocessor correctly initialize it whenever
  // it wants to. When the PostProcessor has a dependency resolve it
  VERBOSEOUT(std::cout << "Postprocessor::setup(): add postprocessors to list"<<std::endl);
  active_t::iterator iter(_active.begin());
  while(iter != _active.end())
  {
    VERBOSEOUT(std::cout << "Postprocessor::setup(): check that "<<*iter
               <<" is not implemented"
               <<std::endl);
    // check that the postprocessor is not already implemented
    if(_postprocessors.end() == _postprocessors.find(*iter))
=======
    using namespace std;

    /**
     * @todo don't delete all pp at the beginning:
     *       - go through all active and create / load settings, find depend, sort them
     *         - when load settings throws exception InvalidHistogram, catch it
     *           put it to a reinitialize list.
     *       - go through reinitialize list and call load setting for them once more
     *         - when load settings throws an exception then remove this pp and
     *           all pp that depend on it (like in process)
     *       - go through active list, compare to existing pp
     *       - when there are existing pp that are not active put them on remove list
     *       - delete all pp on the remove list
     */
    // for the time beeing delete all existing postprocessors
    for(postprocessors_t::iterator iter = _postprocessors.begin(); iter != _postprocessors.end(); ++iter)
      delete iter->second;
    _postprocessors.clear();

    // Add all PostProcessors on active list -- for histograms we simply make sure the pointer is 0 and let
    // the postprocessor correctly initialize it whenever it wants to.
    // When the PostProcessor has a dependency resolve it
    VERBOSEOUT(cout << "Postprocessor::setup(): add postprocessors to list"<<endl);
    list<id_t>::iterator iter(_active.begin());
    while(iter != _active.end())
>>>>>>> eaffde1a
    {
      VERBOSEOUT(std::cout << "Postprocessor::setup(): did not find "<<*iter
                 <<" in histogram container => creating it"
                 <<std::endl);
      // create postprocessor
      _histograms[*iter] = 0;
      _postprocessors[*iter] = create(*iter);
      VERBOSEOUT(std::cout << "Postprocessor::setup(): done creating "<<*iter
                 <<" Now checking its dependecies."
                 <<std::endl);
      // check for dependencies; if there are any open dependencies put all of
      // them in front of us
      bool update(false);
      active_t deps(_postprocessors[*iter]->dependencies());
      for(active_t::iterator d=deps.begin(); d!=deps.end(); ++d)
      {
        VERBOSEOUT(std::cout << "Postprocessor::setup(): "<<*iter<<" depends on "<<*d
                   <<" checking whether dependecy is already there"
                   <<std::endl);
        if(_postprocessors.end() == _postprocessors.find(*d))
        {
          VERBOSEOUT(std::cout << "Postprocessor::setup(): "<<*d
                     <<" is not in postprocessor container"
                     <<" inserting it into the active list before "<<*iter
                     <<std::endl);
          _active.insert(iter, *d);
          active_t::iterator remove(find(iter, _active.end(), *d));
          VERBOSEOUT(std::cout << "Postprocessor::setup(): check whether dependency "<<*d
                     <<" was on the active list, but not at the right position"
                     <<std::endl);
          if(_active.end() != remove)
          {
            VERBOSEOUT(std::cout << "Postprocessor::setup(): dependency "<<*d <<" was on list"
                       <<" removing the later double entry."
                       <<std::endl);
            _active.erase(remove);
          }
          update = true;
        }
      }
      // if we have updated _active, start over again
      if(update)
      {
        // start over
        VERBOSEOUT(std::cout << "Postprocessor::setup(): start over again."<<std::endl);
        iter = _active.begin();
        continue;
      }
    }
    ++iter;
  }

  for(active_t::iterator iter = _active.begin(); iter != _active.end(); ++iter)
  {
    VERBOSEOUT(std::cout << "PostProcessor::setup(): 2nd loading: load settings of "
               << *iter
               <<std::endl);
    _postprocessors[*iter]->loadSettings(0);
  }

#ifdef VERBOSE
  VERBOSEOUT(std::cout << "active postprocessors processing order: ");
  for(active_t::iterator iter(_active.begin()); iter != _active.end(); ++iter)
    VERBOSEOUT(std::cout << *iter << ", ");
  VERBOSEOUT( std::cout << std::endl);
#endif
}


PostprocessorBackend * PostProcessors::create(const key_t &key)
{
  QSettings settings;
  settings.beginGroup("PostProcessor");
  settings.beginGroup(QString::fromStdString(key));
  id_t ppid (static_cast<PostProcessors::id_t>(settings.value("ID",0).toUInt()));
  PostprocessorBackend * processor(0);
  switch(ppid)
  {
  case CompareForLess:
    processor = new pp7(*this, key);
    break;
  case CompareForEqual:
    processor = new pp8(*this, key);
    break;
  case SubstractHistograms:
    processor = new pp20(*this, key);
    break;
  case DivideHistograms:
    processor = new pp21(*this, key);
    break;
  case MultiplyHistograms:
    processor = new pp22(*this, key);
    break;
  case MultiplyConstant:
    processor = new pp23(*this, key);
    break;
  case TwoDProjection:
    processor = new pp50(*this, key);
    break;
  case OneDIntergral:
    processor = new pp51(*this, key);
    break;
  case SingleCcdImage:
    processor = new pp100(*this, key);
    break;
  case AcqirisWaveform:
    processor = new pp110(*this,key);
    break;
  case BlData:
    processor = new pp120(*this,key);
    break;
  case EpicsData:
    processor = new pp130(*this,key);
    break;
  case CCDPhotonHitsSpectrum:
    processor = new pp140(*this,key);
    break;
  case CCDPhotonHitsImage:
    processor = new pp141(*this,key);
    break;
  case TofDetNbrSignals:
    processor = new pp150(*this, key);
    break;
  case TofDetAllSignals:
    processor = new pp151(*this, key);
    break;
  case TofDetMcpHeightVsFwhm:
    processor = new pp152(*this, key);
    break;
  case WireendNbrSignals:
    processor = new pp160(*this, key);
    break;
  case WireendHeightvsFwhm:
    processor = new pp161(*this, key);
    break;
  case AnodeTimesum:
    processor = new pp162(*this, key);
    break;
  case AnodeTimesumVsPos:
    processor = new pp163(*this, key);
    break;
  case DelaylineFirstGoodHit:
    processor = new pp164(*this, key);
    break;
  case DelaylineNbrReconstructedHits:
    processor = new pp165(*this, key);
    break;
  case DelaylineAllReconstuctedHits:
    processor = new pp166(*this, key);
    break;
  case Cos2Theta:
    processor = new pp200(*this,key);
    break;
  case AdvancedPhotonFinder:
    processor = new pp210(*this,key);
    break;
  case AdvancedPhotonFinderSpectrum:
    processor = new pp211(*this,key);
    break;
  case PIPICO:
    processor = new pp220(*this,key);
    break;
#ifdef HDF5
  case PnccdHDF5:
    processor = new pp1000(*this,key);
    break;
#endif
#ifdef CERNROOT
  case ROOTDump:
    processor = new pp2000(*this,key,_outputfilename);
    break;
#endif
  default:
    throw std::invalid_argument(QString("Postprocessortype %1 not available")
                                .arg(ppid).toStdString());
  }
  return processor;
}

} // end namespace cass



// Local Variables:
// coding: utf-8
// mode: C++
// c-file-offsets: ((c . 0) (innamespace . 0))
// c-file-style: "Stroustrup"
// fill-column: 100
// End:<|MERGE_RESOLUTION|>--- conflicted
+++ resolved
@@ -73,21 +73,14 @@
 
 
 PostProcessors::PostProcessors(std::string outputfilename)
-<<<<<<< HEAD
-  :_invalidMime("invalidMimetype"),_outputfilename(outputfilename)
+  :_IdList(new IdList()),
+  _invalidMime("invalidMimetype"),
+  _outputfilename(outputfilename)
+
 {
   VERBOSEOUT(std::cout<<"Postprocessors::constructor: output Filename: "
              <<_outputfilename
              <<std::endl);
-  // set up list of all active postprocessors/histograms
-  // and fill maps of histograms and postprocessors
-  loadSettings(0);
-  _IdList = new IdList();
-=======
-  :_IdList(new IdList()),
-  _outputfilename(outputfilename)
-{
-    VERBOSEOUT(std::cout<<"Postprocessors::constructor: output Filename: "<<_outputfilename<<std::endl);
     // set up list of all active postprocessors/histograms
     // and fill maps of histograms and postprocessors
     /**
@@ -95,30 +88,21 @@
      *       one can call instance again.
      */
     loadSettings(0);
->>>>>>> eaffde1a
 }
 
 
 void PostProcessors::process(CASSEvent& event)
 {
-<<<<<<< HEAD
-  /** @todo catch when postprocessor throws an exeption and delete the
-   *        postprocessor from the active list.
+  /**
+   * @todo catch when postprocessor throws an exeption and delete the
+   *       postprocessor from the active list.
+   *       - create a remove list with all postprocessors that depend on this
+   *       - go through that list and fill all pp that depend on the ones in
+   *         the list recursivly.
+   *       - remove all pp that made it on the removelist
    */
   for(active_t::iterator iter(_active.begin()); iter != _active.end(); ++iter)
     (*(_postprocessors[*iter]))(event);
-=======
-    /**
-     * @todo catch when postprocessor throws an exeption and delete the
-     *       postprocessor from the active list.
-     *       - create a remove list with all postprocessors that depend on this
-     *       - go through that list and fill all pp that depend on the ones in
-     *         the list recursivly.
-     *       - remove all pp that made it on the removelist
-     */
-    for(std::list<id_t>::iterator iter(_active.begin()); iter != _active.end(); ++iter)
-        (*(_postprocessors[*iter]))(event);
->>>>>>> eaffde1a
 }
 
 
@@ -169,21 +153,13 @@
 
 const std::string& PostProcessors::getMimeType(key_t key)
 {
-<<<<<<< HEAD
+  /** @todo make sure that we do not need to block access to the histograms */
   histograms_t::iterator it = _histograms.find(key);
   if (it!=_histograms.end())
     return it->second->mimeType();
   VERBOSEOUT(std::cout << "PostProcessors::getMimeType id not found "<<key
              <<std::endl);
   return _invalidMime;
-=======
-    /** @todo make sure that we do not need to block access to the histograms */
-    histograms_t::iterator it = _histograms.find(type);
-    if (it!=_histograms.end())
-        return it->second->mimeType();
-    VERBOSEOUT(std::cout << "PostProcessors::getMimeType id not found " << type <<std::endl);
-    return _invalidMime;
->>>>>>> eaffde1a
 }
 
 void PostProcessors::_delete(key_t key)
@@ -205,11 +181,17 @@
 
 void PostProcessors::setup()
 {
-<<<<<<< HEAD
-  /** @todo do not delete all pp at beginning. but rather just load the settings.
-   *        be sure that all dependencies are correct. When deleting a
-   *        postprocessor that another pp has dependencies on... make something
-   *        smart.
+  /**
+   * @todo don't delete all pp at the beginning:
+   *       - go through all active and create / load settings, find depend, sort them
+   *         - when load settings throws exception InvalidHistogram, catch it
+   *           put it to a reinitialize list.
+   *       - go through reinitialize list and call load setting for them once more
+   *         - when load settings throws an exception then remove this pp and
+   *           all pp that depend on it (like in process)
+   *       - go through active list, compare to existing pp
+   *       - when there are existing pp that are not active put them on remove list
+   *       - delete all pp on the remove list
    */
   // for the time beeing delete all existing postprocessors
   for(postprocessors_t::iterator iter = _postprocessors.begin();
@@ -230,33 +212,6 @@
                <<std::endl);
     // check that the postprocessor is not already implemented
     if(_postprocessors.end() == _postprocessors.find(*iter))
-=======
-    using namespace std;
-
-    /**
-     * @todo don't delete all pp at the beginning:
-     *       - go through all active and create / load settings, find depend, sort them
-     *         - when load settings throws exception InvalidHistogram, catch it
-     *           put it to a reinitialize list.
-     *       - go through reinitialize list and call load setting for them once more
-     *         - when load settings throws an exception then remove this pp and
-     *           all pp that depend on it (like in process)
-     *       - go through active list, compare to existing pp
-     *       - when there are existing pp that are not active put them on remove list
-     *       - delete all pp on the remove list
-     */
-    // for the time beeing delete all existing postprocessors
-    for(postprocessors_t::iterator iter = _postprocessors.begin(); iter != _postprocessors.end(); ++iter)
-      delete iter->second;
-    _postprocessors.clear();
-
-    // Add all PostProcessors on active list -- for histograms we simply make sure the pointer is 0 and let
-    // the postprocessor correctly initialize it whenever it wants to.
-    // When the PostProcessor has a dependency resolve it
-    VERBOSEOUT(cout << "Postprocessor::setup(): add postprocessors to list"<<endl);
-    list<id_t>::iterator iter(_active.begin());
-    while(iter != _active.end())
->>>>>>> eaffde1a
     {
       VERBOSEOUT(std::cout << "Postprocessor::setup(): did not find "<<*iter
                  <<" in histogram container => creating it"
