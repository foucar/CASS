// Copyright (C) 2010 Lutz Foucar

#include <QtCore/QString>

#include "cass.h"
#include "hitrate.h"
#include "postprocessor.h"
#include "histogram.h"
<<<<<<< HEAD
#include "convenience_functions.h"
#include "cass_settings.h"
=======

#include "hit_helper2.h"
>>>>>>> 0a0f8229

namespace cass
{

// *** postprocessor 589 finds Single particle hits ***
cass::pp300::pp300(PostProcessors& pp, const cass::PostProcessors::key_t &key)
  : PostprocessorBackend(pp, key), _integralimg(NULL), _rowsum(NULL)
{
  loadSettings(0);
}

cass::pp300::~pp300()
{
  delete _integralimg;
  _integralimg = NULL;
  delete _rowsum;
  _rowsum = NULL;
}

void cass::pp300::loadSettings(size_t)
{
  using namespace std;
  CASSSettings settings;
  settings.beginGroup("PostProcessor");
  settings.beginGroup(_key.c_str());

  // Get the input
  _pHist = setupDependency("HistName");
  bool ret (setupCondition());
  if (!(ret && _pHist))
    return;

  _xstart = settings.value("xstart", 0).toInt();
  _ystart = settings.value("ystart", 0).toInt();
  _xend = settings.value("xend", -1).toInt();
  _yend = settings.value("yend", -1).toInt();

  // Create result
  _result = new Histogram0DFloat();
  createHistList(2*cass::NbrOfWorkers);


  // outlier postprocessor:
  _nTrainingSetSize = settings.value("TrainingSetSize", 200).toInt();
  _nFeatures = 5;
  _variationFeatures = matrixType(_nTrainingSetSize, _nFeatures);
  _cov = matrixType( _nFeatures, _nFeatures );
  _covI = matrixType( _nFeatures, _nFeatures);
  _mean = matrixType( 1,_nFeatures );
//  _mean = vigra::MultiArray<1,double>( vigra::MultiArray<1,float>::difference_type(_nTrainingSetSize) );
  _trainingSetsInserted = 0;
  _reTrain = false;


  const Histogram2DFloat &img
      (dynamic_cast<const Histogram2DFloat&>(_pHist->getHist(0)));

  _integralimg = new Histogram2DFloat(img);
  _rowsum = new Histogram2DFloat(img);

  //_pp.histograms_replace(_key,_integralimg);  // for debuging, output _integralimage instead of _result

  std::cout<<"Postprocessor "<<_key
      <<": detects Single particle hits in PostProcessor "<< _pHist->key()
      <<" ROI for detection: ["<<_xstart<<","<<_ystart<<","<<_xend<<","<<_yend<<"]"
      <<". Condition is"<<_condition->key()
      <<std::endl;
}

void cass::pp300::process(const CASSEvent& evt)
{
  using namespace std;
  _integralimg->lock.lockForWrite();
  _rowsum->lock.lockForWrite();
  const Histogram2DFloat &one
        (dynamic_cast<const Histogram2DFloat&>((*_pHist)(evt)));
  one.lock.lockForRead();


  _result->lock.lockForRead();
  if (!_result->nbrOfFills() )
  {
    // first run or histogram has been cleared -> start training phase.
    _trainingSetsInserted = 0;

  }
  _result->lock.unlock();

  const size_t nxbins (one.axis()[HistogramBackend::xAxis].nbrBins());
  const size_t nybins (one.axis()[HistogramBackend::yAxis].nbrBins());

  const HistogramFloatBase::storage_t& img_mem( one.memory() );
  HistogramFloatBase::storage_t& rowsum_mem( _rowsum->memory() );
  HistogramFloatBase::storage_t& integralimg_mem( _integralimg->memory() );

  // sanity checks and auto-set nxbins. todo: restore -1 so that nxbins/nybins gets updated on size change?
  if (_xstart < 0) _xstart = 0;
  if (_ystart < 0) _ystart = 0;
  if (_xend >= static_cast<int>(nxbins)) _xend = nxbins-1;
  if (_yend >= static_cast<int>(nybins)) _yend = nybins-1;
  if (_xend < 0) _xend = nxbins-1;
  if (_yend < 0) _yend = nybins-1;


  // calculate integral-image:
  // row sum initialize first row:
  for (int xx = _xstart; xx<=_xend; ++xx)
    rowsum_mem[xx-_xstart] = img_mem[xx + _ystart*nxbins];
  // row sum rest:
  for (int xx = _xstart; xx<=_xend; ++xx)
    for (int yy=_ystart+1; yy<=_yend; ++yy)
      rowsum_mem[xx-_xstart + (yy-_ystart)*nxbins] = rowsum_mem[xx-_xstart + (yy-_ystart-1)*nxbins] + img_mem[xx + yy*nxbins];
  // intImg first col:
  for (int yy = _ystart; yy<=_yend; ++yy)
    integralimg_mem[(yy-_ystart)*nxbins] = rowsum_mem[(yy-_ystart)*nxbins];
  // intImg rest:
  for (int xx = _xstart+1; xx<=_xend; ++xx)
    for (int yy = _ystart; yy<=_yend; ++yy)
      integralimg_mem[xx-_xstart + (yy-_ystart)*nxbins] = integralimg_mem[xx-_xstart-1 + (yy-_ystart)*nxbins] + rowsum_mem[xx-_xstart + (yy-_ystart)*nxbins];

  // calculate variation features:
  int xsize_intimg = _xend-_xstart+1;
  int ysize_intimg = _yend-_ystart+1;

  //
  // 1st variation feature: sum(cell-avg)^2
  float var0 = 0;
  { // start new scope
  int xsteps = 3;
  int ysteps = 3;
  float avg = integralimg_mem[xsize_intimg-1 + (ysize_intimg-1)*nxbins];
  for (int ii=0; ii<xsteps; ++ii)
  {
    int xx_prev = lround( static_cast<float>(ii)*xsize_intimg/xsteps );
    int xx = lround(  static_cast<float>(ii+1)*xsize_intimg/xsteps-1 );
    for (int jj=0; jj<ysteps; ++jj)
    {
      int yy_prev = lround( static_cast<float>(jj)*ysize_intimg/ysteps );
      int yy = lround(  static_cast<float>(jj+1)*ysize_intimg/ysteps-1 );
      float val = integralimg_mem[xx + yy*nxbins] + integralimg_mem[xx_prev + yy_prev*nxbins] - integralimg_mem[xx + yy_prev*nxbins] - integralimg_mem[xx_prev + yy*nxbins];
      var0 += (val-avg)*(val-avg);
    }
  }
  var0 /= (avg*avg);  // norm result
  } //end scope

  //
  // 2nd variation feature:  (bottom to top, sum(cell-topneighbour)^2
  float var1 = 0;
  { // start new scope
  int xsteps = 10;
  int ysteps = 10;
  // ToDo: check orientation. maybe go left-right instead top-bottom!
  for (int ii=0; ii<xsteps; ++ii)
  {
    int xx_prev = lround( static_cast<float>(ii)*xsize_intimg/xsteps );
    int xx = lround(  static_cast<float>(ii+1)*xsize_intimg/xsteps-1 );
    for (int jj=0; jj<ysteps-2; ++jj)
    {
      int yy_prev = lround( static_cast<float>(jj)*ysize_intimg/ysteps );
      int yy = lround(  static_cast<float>(jj+1)*ysize_intimg/ysteps-1 );
      int yy_next = lround( static_cast<float>(jj+2)*ysize_intimg/ysteps);
      float diff = 2*integralimg_mem[xx+yy*nxbins] + integralimg_mem[xx_prev+yy_prev*nxbins] - integralimg_mem[xx+yy_prev*nxbins] - 2*integralimg_mem[xx_prev+yy*nxbins] - integralimg_mem[xx+yy_next*nxbins] + integralimg_mem[xx_prev+yy_next*nxbins];
      var1 += diff*diff;
    }
  }
  } // end scope

  //
  // 3rd variation feature:  (bottom to top, sum(cell-topneighbour)^2  like 2nd one, but with different scale
  float var2 = 0;
  { // start new scope
  int xsteps = 15;
  int ysteps = 15;
  // ToDo: check orientation. maybe go left-right instead top-bottom!
  for (int ii=0; ii<xsteps; ++ii)
  {
    int xx_prev = lround( static_cast<float>(ii)*xsize_intimg/xsteps );
    int xx = lround(  static_cast<float>(ii+1)*xsize_intimg/xsteps-1 );
    for (int jj=0; jj<ysteps-2; ++jj)
    {
      int yy_prev = lround( static_cast<float>(jj)*ysize_intimg/ysteps );
      int yy = lround(  static_cast<float>(jj+1)*ysize_intimg/ysteps-1 );
      int yy_next = lround( static_cast<float>(jj+2)*ysize_intimg/ysteps);
      float diff = 2*integralimg_mem[xx+yy*nxbins] + integralimg_mem[xx_prev+yy_prev*nxbins] - integralimg_mem[xx+yy_prev*nxbins] - 2*integralimg_mem[xx_prev+yy*nxbins] - integralimg_mem[xx+yy_next*nxbins] + integralimg_mem[xx_prev+yy_next*nxbins];
      var2 += diff*diff;
    }
  }
  } // end scope

  //
  // 4th variation feature: chequerboard
  float var3 = 0;
  { // start new scope
  int xsteps = 15;
  int ysteps = 15;
  int xfactor = -1;
  int yfactor = -1;
  int factor;
  for (int ii=0; ii<xsteps; ++ii)
  {
    xfactor = -xfactor;
    int xx_prev = lround( static_cast<float>(ii)*xsize_intimg/xsteps );
    int xx = lround(  static_cast<float>(ii+1)*xsize_intimg/xsteps-1 );
    for (int jj=0; jj<ysteps; ++jj)
    {
      yfactor = -yfactor;
      factor = xfactor*yfactor;
      int yy_prev = lround( static_cast<float>(jj)*ysize_intimg/ysteps );
      int yy = lround(  static_cast<float>(jj+1)*ysize_intimg/ysteps-1 );
      var3 += factor*(integralimg_mem[xx + yy*nxbins] + integralimg_mem[xx_prev + yy_prev*nxbins] - integralimg_mem[xx + yy_prev*nxbins] - integralimg_mem[xx_prev + yy*nxbins]);
    }
  }
  } //end scope  //

  // 5th variation feature: integral intensity
  float var4 = integralimg_mem[xsize_intimg-1 + (ysize_intimg-1)*nxbins];

  // try to unify feature scales:
  var0 /= 1;
  var1 /= 1e12;
  var2 /= 1e12;
  var3 /= 1e8;
  var4 /= 1e7;

  // output current features:
  VERBOSEOUT(std::cout<< "current features: " << var0 << ",  " << var1 << ",  " << var2 << ",  " << var3 << ",  " << var4 << std::endl);

  // populate Trainingset
  if ( _trainingSetsInserted < _nTrainingSetSize )
  {
    _variationFeatures[matrixType::difference_type(_trainingSetsInserted, 0)] = var0;
    _variationFeatures[matrixType::difference_type(_trainingSetsInserted, 1)] = var1;
    _variationFeatures[matrixType::difference_type(_trainingSetsInserted, 2)] = var2;
    _variationFeatures[matrixType::difference_type(_trainingSetsInserted, 3)] = var3;
    _variationFeatures[matrixType::difference_type(_trainingSetsInserted, 4)] = var4;
    ++_trainingSetsInserted;
    if ( _trainingSetsInserted == _nTrainingSetSize ) _reTrain = true;
    VERBOSEOUT(std::cout << "inserted: " << _trainingSetsInserted << std::endl);
  }
  if ( _reTrain )
  {

  VERBOSEOUT(std::cout << "rows: " << vigra::rowCount(_cov) << std::endl);
  VERBOSEOUT(std::cout << "cols: " << vigra::columnCount(_cov) << std::endl);

    _cov = vigra::linalg::covarianceMatrixOfColumns( _variationFeatures.subarray(vigra::Matrix<float>::difference_type(0,0), vigra::Matrix<float>::difference_type(_trainingSetsInserted,_nFeatures)) );

    typedef matrixType::traverser ttt;
#ifdef VERBOSE
    std::cout << std::endl << "_cov= [";
    for (ttt it0 = _cov.traverser_begin(); it0!=_cov.traverser_end(); ++it0) {
        std::cout << "[";
        for (ttt::next_type it1 = it0.begin(); it1!=it0.end(); ++it1) {
            std::cout << *it1 << ", ";
        }
        std::cout << "]; ";
    }
    std::cout << "] " << std::endl;
    std::cout << std::endl << "_variationFeatures= [";
    for (ttt it0 = _variationFeatures.traverser_begin(); it0!=_variationFeatures.traverser_end(); ++it0) {
        std::cout << "[";
        for (ttt::next_type it1 = it0.begin(); it1!=it0.end(); ++it1) {
            std::cout << *it1 << ", ";
        }
        std::cout << "]; ";
    }
    std::cout << "] " << std::endl;
#endif

    try{
        _covI = vigra::linalg::inverse(_cov);
     }
    catch( vigra::PreconditionViolation E ) {
        // matrix is singular. use normalized euclidean distance instead of mahalanobis:
        vigra::linalg::identityMatrix(_covI); 
    };

#ifdef VERBOSE
    std::cout << std::endl << "_covI = [";
    for (ttt it0 = _covI.traverser_begin(); it0!=_covI.traverser_end(); ++it0) {
        std::cout << "[";
        for (ttt::next_type it1 = it0.begin(); it1!=it0.end(); ++it1) {
            std::cout << *it1 << ", ";
        }
        std::cout << "]; ";
    }
    std::cout << "] " << std::endl;
#endif

    _reTrain = false;
    //calculate collumn-average and store in _mean
    // transformMultArray reduces source-dimensions to scalar for each singleton-dest-dimension 
    /*transformMultiArray(srcMultiArrayRange(_variationFeatures),
                        destMultiArrayRange(_mean.insertSingletonDimension(1)),
                        FindAverage<double>());*/
    vigra::linalg::columnStatistics(_variationFeatures, _mean);
#ifdef VERBOSE
    std::cout << std::endl << "_mean= [";
    for (ttt it0 = _mean.traverser_begin(); it0!=_mean.traverser_end(); ++it0) {
        std::cout << "[";
        for (ttt::next_type it1 = it0.begin(); it1!=it0.end(); ++it1) {
            std::cout << *it1 << ", ";
        }
        std::cout << "]; ";
    }
    std::cout << "] " << std::endl;
#endif

    // also possible:
    /*
    vigra::transformMultiArray(srcMultiArrayRange(_variationFeatures),
                        destMultiArrayRange(_mean),
                        vigra::FindAverage<double>());*/

  } //end reTrain
  // use mean and covariance to predict outliers:
  // mahalanobis^2 = (y-mean)T Cov^-1 y
  matrixType y(1, _nFeatures);
  y[0] = var0; y[1] = var1; y[2] = var2; y[3] = var3; y[4] = var4; 
  //y = _variationFeatures.subarray( matrixType::difference_type(0,0), matrixType::difference_type(1,_nFeatures));

  /*
  std::cout << "rows: " << vigra::rowCount(y) << std::endl;
  std::cout << "cols: " << vigra::columnCount(y) << std::endl;
  std::cout << "rows: " << vigra::rowCount(_covI) << std::endl;
  std::cout << "cols: " << vigra::columnCount(_covI) << std::endl;*/
  float mahal_dist = vigra::linalg::mmul(  (y-_mean), vigra::linalg::mmul( _covI , (y-_mean).transpose() ))[0];

  one.lock.unlock();
  _integralimg->lock.unlock();
  _rowsum->lock.unlock();


  _result->lock.lockForWrite();
  dynamic_cast<Histogram0DFloat*>(_result)->fill( mahal_dist );
  _result->lock.unlock();
}

/*
ToDo: add receiveCommand(std::string) to postprocessor backend.
   send string-commands over soap.
   use a command to reset the outlier detection.
   split up postprocessor in several postprocessors:
   -integralimage (2d)
   -variationfeatures (1d)
   -outlierDistance(1d)
   -threshold(0d)
   -postprocessor to extract value or 1d from nd histogram.
   */


// *** postprocessor 590 finds Single particle hits using HitHelper2***
cass::pp590::pp590(PostProcessors& pp, const cass::PostProcessors::key_t &key)
  : PostprocessorBackend(pp, key), _result(0)
{
  loadSettings(0);
}

cass::pp590::~pp590()
{
  _pp.histograms_delete(_key);
  _result = 0;
}

cass::PostProcessors::active_t cass::pp590::dependencies()
{
  PostProcessors::active_t list;
  return list;
}

void cass::pp590::loadSettings(size_t)
{
  using namespace std;
  QSettings settings;
  settings.beginGroup("PostProcessor");
  settings.beginGroup(_key.c_str());

  _pp.histograms_delete(_key);
  _result = new Histogram0DFloat;
  _pp.histograms_replace(_key,_result);


  Hit2::HitHelper2::instance()->loadSettings();
  std::cout<<"Postprocessor "<<_key
      <<std::endl;
}

void cass::pp590::operator()(const CASSEvent& event)
{
  using namespace std;

  _result->lock.lockForRead();
  if (!_result->nbrOfFills() )
  {
    // first run or histogram has been cleared -> start training phase.
    //_trainingSetsInserted = 0;
    // todo: pass to helper

  }
  _result->lock.unlock();

  _result->lock.lockForWrite();
  *_result = Hit2::HitHelper2::instance()->mahalDist(event);
  ++_result->nbrOfFills();  // todo: remove this once it is implemented inside fill()
  _result->lock.unlock();
}

/*
ToDo: add receiveCommand(std::string) to postprocessor backend.
   send string-commands over soap.
   use a command to reset the outlier detection.
   split up postprocessor in several postprocessors:
   -integralimage (2d)
   -variationfeatures (1d)
   -outlierDistance(1d)
   -threshold(0d)
   -postprocessor to extract value or 1d from nd histogram.
   */


}<|MERGE_RESOLUTION|>--- conflicted
+++ resolved
@@ -6,13 +6,8 @@
 #include "hitrate.h"
 #include "postprocessor.h"
 #include "histogram.h"
-<<<<<<< HEAD
 #include "convenience_functions.h"
 #include "cass_settings.h"
-=======
-
-#include "hit_helper2.h"
->>>>>>> 0a0f8229
 
 namespace cass
 {
@@ -351,87 +346,4 @@
   dynamic_cast<Histogram0DFloat*>(_result)->fill( mahal_dist );
   _result->lock.unlock();
 }
-
-/*
-ToDo: add receiveCommand(std::string) to postprocessor backend.
-   send string-commands over soap.
-   use a command to reset the outlier detection.
-   split up postprocessor in several postprocessors:
-   -integralimage (2d)
-   -variationfeatures (1d)
-   -outlierDistance(1d)
-   -threshold(0d)
-   -postprocessor to extract value or 1d from nd histogram.
-   */
-
-
-// *** postprocessor 590 finds Single particle hits using HitHelper2***
-cass::pp590::pp590(PostProcessors& pp, const cass::PostProcessors::key_t &key)
-  : PostprocessorBackend(pp, key), _result(0)
-{
-  loadSettings(0);
-}
-
-cass::pp590::~pp590()
-{
-  _pp.histograms_delete(_key);
-  _result = 0;
-}
-
-cass::PostProcessors::active_t cass::pp590::dependencies()
-{
-  PostProcessors::active_t list;
-  return list;
-}
-
-void cass::pp590::loadSettings(size_t)
-{
-  using namespace std;
-  QSettings settings;
-  settings.beginGroup("PostProcessor");
-  settings.beginGroup(_key.c_str());
-
-  _pp.histograms_delete(_key);
-  _result = new Histogram0DFloat;
-  _pp.histograms_replace(_key,_result);
-
-
-  Hit2::HitHelper2::instance()->loadSettings();
-  std::cout<<"Postprocessor "<<_key
-      <<std::endl;
-}
-
-void cass::pp590::operator()(const CASSEvent& event)
-{
-  using namespace std;
-
-  _result->lock.lockForRead();
-  if (!_result->nbrOfFills() )
-  {
-    // first run or histogram has been cleared -> start training phase.
-    //_trainingSetsInserted = 0;
-    // todo: pass to helper
-
-  }
-  _result->lock.unlock();
-
-  _result->lock.lockForWrite();
-  *_result = Hit2::HitHelper2::instance()->mahalDist(event);
-  ++_result->nbrOfFills();  // todo: remove this once it is implemented inside fill()
-  _result->lock.unlock();
-}
-
-/*
-ToDo: add receiveCommand(std::string) to postprocessor backend.
-   send string-commands over soap.
-   use a command to reset the outlier detection.
-   split up postprocessor in several postprocessors:
-   -integralimage (2d)
-   -variationfeatures (1d)
-   -outlierDistance(1d)
-   -threshold(0d)
-   -postprocessor to extract value or 1d from nd histogram.
-   */
-
-
 }