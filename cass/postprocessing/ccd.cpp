// Copyright (C) 2010 Lutz Foucar
// Copyright (C) 2010 Jochen Küpper

#include <algorithm>
#include <cassert>
#include <functional>
#include <numeric>
#include <stdexcept>
#include <utility>
#include <math.h>

#include <QtCore/QSettings>
#include <QtCore/QString>

#include "ccd_device.h"
#include "pnccd_device.h"
#include "histogram.h"
#include "cass_event.h"
#include "postprocessing/postprocessor.h"
#include "postprocessing/ccd.h"


namespace cass
{


// *** postprocessors 1, 2, 3 -- last images from a CCD ***

pp1::pp1(PostProcessors& pp, cass::PostProcessors::id_t id)
    : PostprocessorBackend(pp, id)
{
    int cols(0);
    int rows(0);
    switch(id)
    {
    case PostProcessors::Pnccd1LastImage:
        _device=CASSEvent::pnCCD; _detector = 0; cols = 1024; rows = 1024;
        break;
    case PostProcessors::Pnccd2LastImage:
        _device=CASSEvent::pnCCD; _detector = 1; cols = 1024; rows = 1024;
        break;
    case PostProcessors::VmiCcdLastImage:
        _device=CASSEvent::CCD; _detector = 0; cols = 1000; rows = 1000;
        break;

    default:
        throw std::invalid_argument("class not responsible for requested postprocessor");
    };
    // save storage in PostProcessors container
    _image = new Histogram2DFloat(cols, 0, cols-1, rows, 0, rows-1);
    _image->setMimeType(std::string("application/image"));
    _pp.histograms_replace(_id, _image);
}


pp1::~pp1()
{
    _pp.histograms_delete(_id);
    _image = 0;
}


void pp1::operator()(const cass::CASSEvent& event)
{
    //check whether detector exists
    // std::cout<<"BLA"<< event.devices().find(_device)->second->detectors()->size() << " "<< _detector <<std::endl;
    if (event.devices().find(_device)->second->detectors()->size() <= _detector)
        throw std::runtime_error(QString("PostProcessor_%1: Detector %2 does not exist in Device %3").arg(_id).arg(_detector).arg(_device).toStdString());

    //get frame and fill image//
    const PixelDetector::frame_t& frame
        ((*(event.devices().find(_device)->second)->detectors())[_detector].frame());
    _image->lock.lockForWrite();
<<<<<<< HEAD
    if(frame.size()!=1024*1024) 
    {
      //size_t ratio=1024*1024/frame.size();
      //size_t side_ratio = static_cast<size_t>(sqrt( static_cast<double>(ratio) ));
      //std::cout<<"allora "<< ratio << " "<< side_ratio <<std::endl;
      //      _image(Histogram2DFloat(1024/side_ratio, 0, 1023, 1024/side_ratio, 0, 1023));
    }
=======
//    if(frame.size()!=1024*1024)
//    {
//      size_t ratio=1024*1024/frame.size();
//      size_t side_ratio = static_cast<size_t>(sqrt( static_cast<double>(ratio) ));
//      //std::cout<<"allora "<< ratio << " "<< side_ratio <<std::endl;
//      //      _image(Histogram2DFloat(1024/side_ratio, 0, 1023, 1024/side_ratio, 0, 1023));
//    }
>>>>>>> 312a2784
    std::copy(frame.begin(), frame.end(), _image->memory().begin());
    _image->lock.unlock();
}











// *** postprocessors 101, 103, 105 ***

pp101::pp101(PostProcessors& pp, cass::PostProcessors::id_t id)
    : PostprocessorBackend(pp, id),
      _scale(1.), _binning(std::make_pair(1, 1)), _image(0)
{
    loadParameters(0);
    switch(id)
    {
    case PostProcessors::PnccdFrontBinnedRunningAverage:
        _detector = 0; _device=CASSEvent::pnCCD;
        break;
    case PostProcessors::PnccdBackBinnedRunningAverage:
        _detector = 1; _device=CASSEvent::pnCCD;
        break;
    case PostProcessors::CommercialCCDBinnedRunningAverage:
        _detector = 0; _device=CASSEvent::CCD;
        break;
    default:
        throw std::invalid_argument("Impossible postprocessor id for pp101");
        break;
    };
}


cass::pp101::~pp101()
{
    _pp.histograms_delete(_id);
    _image = 0;
}


void cass::pp101::loadParameters(size_t)
{
    int cols(0); int rows(0);
    switch(_id)
    {
    case PostProcessors::PnccdFrontBinnedRunningAverage:
        cols = 1024; rows = 1024;
        break;
    case PostProcessors::PnccdBackBinnedRunningAverage:
        cols = 1024; rows = 1024;
        break;
    case PostProcessors::CommercialCCDBinnedRunningAverage:
        cols = 1000; rows = 1000;
        break;
    default:
        throw std::invalid_argument("Impossible postprocessor id for pp101");
        break;
    };
    QSettings settings;
    settings.beginGroup("PostProcessor");
    settings.beginGroup(QString("p") + QString::number(_id));
    _average = settings.value("average", 1).toUInt();
    _scale =  2./(_average+1);
    std::pair<unsigned, unsigned> binning(std::make_pair(settings.value("bin_horizontal", 1).toUInt(),
                                                         settings.value("bin_vertical", 1).toUInt()));
    std::cout<<"Postprocessor_"<<_id<<": alpha for the averaging:"<<_scale<<" average:"<<_average<<std::endl;
    if((0 == _image) || (binning.first != _binning.first) || (binning.second != _binning.second)) {
        _binning = binning;
        // create new histogram storage and save it in PostProcessors container
        size_t horizontal(cols/_binning.first);
        size_t vertical(rows/_binning.second);
        _image = new Histogram2DFloat(horizontal, vertical);
        _pp.histograms_replace(_id, _image);
    }
}



void cass::pp101::operator()(const CASSEvent& event)
{
    // Running average of pnCCD-1 images with geometric binning (x and y) of
    // postprocessors/101/binning and average length of postprocessors/101/average using namespace
    // cass::pnCCD;

    //check whether detector exists
    if (event.devices().find(_device)->second->detectors()->size() <= _detector)
        throw std::runtime_error(QString("PostProcessor_%1: Detector %2 does not exist in Device %3").arg(_id).arg(_detector).arg(_device).toStdString());

    const PixelDetector &det((*event.devices().find(_device)->second->detectors())[_detector]);
    const PixelDetector::frame_t& frame(det.frame());
    // running average binned data:
    //   new_average = new_sum = f * old_sum + data
    size_t rows(det.rows() / _binning.first);
    size_t cols(det.columns() / _binning.second);
    _image->lock.lockForWrite();
    for(unsigned r=0; r<rows; r+=_binning.first) {
        for(unsigned c=0; c<cols; c+=_binning.second) {
            pixel_t sum(0);
            for(unsigned row=r; row<r+_binning.first; ++row) {
                for(unsigned col=c; col<c+_binning.second; ++col) {
#warning Check and fix major/minor axis
#warning Neither the averging nor the rebinning seem to work correctly
                    sum += frame[row * cols + col];
                }
            }
            _image->memory()[r * cols/_binning.second + c] += _scale* (sum / (_binning.first * _binning.second) - _image->memory()[r * cols/_binning.second + c]);
        }
    }
    _image->lock.unlock();
}

















// *** A Postprocessor that will display the photonhits of ccd detectors***
// ***  used by postprocessors 110-112 ***

pp110::pp110(PostProcessors& pp, cass::PostProcessors::id_t id)
    : PostprocessorBackend(pp, id)
{
    switch(id)
    {
    case PostProcessors::VMIPhotonHits:
        _device=CASSEvent::CCD; _detector = 0;
        break;
    case PostProcessors::PnCCDFrontPhotonHits:
        _device=CASSEvent::pnCCD; _detector = 0;
        break;
    case PostProcessors::PnCCDBackPhotonHits:
        _device=CASSEvent::pnCCD; _detector = 1;
        break;
    default:
        throw std::invalid_argument("Impossible postprocessor id for class pp110");
        break;
    };
}

cass::pp110::~pp110()
{
    _pp.histograms_delete(_id);
    _image = 0;
}

void cass::pp110::loadParameters(size_t)
{
  std::cout <<std::endl<< "load the parameters of postprocessor "<<_id
      <<" it histograms the Nbr of Mcp Peaks"
      <<" of detector "<<_detector
      <<" of device "<<_device
      <<std::endl;
  //create the histogram
  set2DHist(_image,_id);
  _pp.histograms_replace(_id,_image);
}

void cass::pp110::operator()(const CASSEvent& evt)
{
    //check whether detector exists
    if (evt.devices().find(_device)->second->detectors()->size() <= _detector)
        throw std::runtime_error(QString("PostProcessor_%1: Detector %2 does not exist in Device %3").arg(_id).arg(_detector).arg(_device).toStdString());
    //retrieve the detector's photon hits of the device we are working for.
    const PixelDetector::pixelList_t& pixellist
        ((*(evt.devices().find(_device)->second)->detectors())[_detector].pixellist());
    PixelDetector::pixelList_t::const_iterator it(pixellist.begin());
    for (; it != pixellist.end();++it)
        _image->fill(it->x(),it->y());
}






















// *** A Postprocessor that will display the photonhits of ccd detectors in 1D hist***
// ***  used by postprocessors 113-115 ***

pp113::pp113(PostProcessors& pp, cass::PostProcessors::id_t id)
    : PostprocessorBackend(pp, id)
{
    switch(id)
    {
    case PostProcessors::VMIPhotonHits1d:
        _device=CASSEvent::CCD; _detector = 0;
        break;
    case PostProcessors::PnCCDFrontPhotonHits1d:
        _device=CASSEvent::pnCCD; _detector = 0;
        break;
    case PostProcessors::PnCCDBackPhotonHits1d:
        _device=CASSEvent::pnCCD; _detector = 1;
        break;
    default:
        throw std::invalid_argument("Impossible postprocessor id for pp113");
        break;
    };
}

cass::pp113::~pp113()
{
    _pp.histograms_delete(_id);
    _hist = 0;
}

void cass::pp113::loadParameters(size_t)
{
  std::cout <<std::endl<< "load the parameters of postprocessor "<<_id
      <<" it histograms the Nbr of Mcp Peaks"
      <<" of detector "<<_detector
      <<" of device "<<_device
      <<std::endl;
  //create the histogram
  set1DHist(_hist,_id);
  _pp.histograms_replace(_id,_hist);
}

void cass::pp113::operator()(const CASSEvent& evt)
{
    //check whether detector exists
    if (evt.devices().find(_device)->second->detectors()->size() <= _detector)
        throw std::runtime_error(QString("PostProcessor_%1: Detector %2 does not exist in Device %3").arg(_id).arg(_detector).arg(_device).toStdString());

    //retrieve the detector's photon hits of the device we are working for.
    const PixelDetector::pixelList_t& pixellist
        ((*(evt.devices().find(_device)->second)->detectors())[_detector].pixellist());
    PixelDetector::pixelList_t::const_iterator it(pixellist.begin());
    for (; it != pixellist.end();++it)
        _hist->fill(it->z());
}














// *** postprocessor 141 -- integral over last image from VMI CCD ***

pp141::pp141(PostProcessors& pp, cass::PostProcessors::id_t id)
    : PostprocessorBackend(pp, id), _value(new Histogram0DFloat)
{
    _pp.histograms_replace(_id, _value);
}



pp141::~pp141()
{
    _pp.histograms_delete(_id);
}



void pp141::operator()(const cass::CASSEvent&)
{
    HistogramFloatBase *hist(dynamic_cast<HistogramFloatBase *>(_pp.histograms_checkout().find(PostProcessors::VmiCcdLastImage)->second));
    _pp.histograms_release();
    hist->lock.lockForRead();
    const HistogramFloatBase::storage_t& val(hist->memory());
    HistogramFloatBase::value_t sum(0);
    std::accumulate(val.begin(), val.end(), sum);
    hist->lock.unlock();
    _value->lock.lockForWrite();
    *_value = sum;
    _value->lock.unlock();
}







// void PostprocessorAveragePnCCD::operator()(const CASSEvent&)
// {
// /*
// pnCCD::pnCCDDevice &dev(*(dynamic_cast<pnCCDDevice *>(event->devices()[cass::CASSEvent::pnCCD])));
// CCDDetector::frame_t &frame(dev.detectors()[0].frame());
// for(HistogramFloatBasehisto_t::iterator h=_backend->memory().begin(),
// CCDDetector::frame_t::iterator f=frame.begin(); f != frame.end(); ++f, ++h)
// *h = 0.5 * *h + 0.5 * *f;
// */
// }



} // end namespace cass



// Local Variables:
// coding: utf-8
// mode: C++
// c-file-style: "Stroustrup"
// c-file-offsets: ((c . 0) (innamespace . 0))
// fill-column: 100
// End:<|MERGE_RESOLUTION|>--- conflicted
+++ resolved
@@ -71,15 +71,6 @@
     const PixelDetector::frame_t& frame
         ((*(event.devices().find(_device)->second)->detectors())[_detector].frame());
     _image->lock.lockForWrite();
-<<<<<<< HEAD
-    if(frame.size()!=1024*1024) 
-    {
-      //size_t ratio=1024*1024/frame.size();
-      //size_t side_ratio = static_cast<size_t>(sqrt( static_cast<double>(ratio) ));
-      //std::cout<<"allora "<< ratio << " "<< side_ratio <<std::endl;
-      //      _image(Histogram2DFloat(1024/side_ratio, 0, 1023, 1024/side_ratio, 0, 1023));
-    }
-=======
 //    if(frame.size()!=1024*1024)
 //    {
 //      size_t ratio=1024*1024/frame.size();
@@ -87,7 +78,6 @@
 //      //std::cout<<"allora "<< ratio << " "<< side_ratio <<std::endl;
 //      //      _image(Histogram2DFloat(1024/side_ratio, 0, 1023, 1024/side_ratio, 0, 1023));
 //    }
->>>>>>> 312a2784
     std::copy(frame.begin(), frame.end(), _image->memory().begin());
     _image->lock.unlock();
 }
