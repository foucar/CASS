--- conflicted
+++ resolved
@@ -22,96 +22,7 @@
 #include "tof_detector.h"
 
 
-<<<<<<< HEAD
 // *** postprocessor 100 -- single images from a CCD ***
-=======
-namespace cass
-{
-
-
-// *** postprocessors 1, 2, 3 -- last images from a CCD ***
-
-pp1::pp1(PostProcessors& pp, cass::PostProcessors::id_t id)
-    : PostprocessorBackend(pp, id),_image(0)
-{
-    int cols(0);
-    int rows(0);
-    switch(id)
-    {
-    case PostProcessors::Pnccd1LastImage:
-        _device=CASSEvent::pnCCD; _detector = 0; cols = pnCCD::default_size; rows = pnCCD::default_size;
-        break;
-    case PostProcessors::Pnccd2LastImage:
-        _device=CASSEvent::pnCCD; _detector = 1; cols = pnCCD::default_size; rows = pnCCD::default_size;
-        break;
-    case PostProcessors::VmiCcdLastImage:
-        _device=CASSEvent::CCD; _detector = 0; cols = CCD::opal_default_size; rows = CCD::opal_default_size;
-        break;
-
-    default:
-        throw std::invalid_argument("class not responsible for requested postprocessor");
-    };
-    std::cout<<"PostProcessor_"<<_id<<": set up: cols:"<<cols<<" rows:"<<rows<<std::endl;
-    // save storage in PostProcessors container
-    _image = new Histogram2DFloat(cols, 0, cols-1, rows, 0, rows-1);
-    // in future, the default mime-type of 2d histograms is 2d histogram, not image. Mime type for individual postprocessors can be specialized like this.
-    //_image->setMimeType(std::string("application/image"));
-    _pp.histograms_replace(_id, _image);
-    VERBOSEOUT(std::cout<<"Postprocessor_"<<_id<<"done."<<std::endl);
-}
-
-
-pp1::~pp1()
-{
-    _pp.histograms_delete(_id);
-    _image = 0;
-}
-
-
-void pp1::operator()(const cass::CASSEvent& event)
-{
-    //check whether detector exists
-    // std::cout<<"BLA"<< event.devices().find(_device)->second->detectors()->size() << " "<< _detector <<std::endl;
-    return;
-    if (event.devices().find(_device)->second->detectors()->size() <= _detector)
-        throw std::runtime_error(QString("PostProcessor_%1: Detector %2 does not exist in Device %3").arg(_id).arg(_detector).arg(_device).toStdString());
-
-    //get frame and fill image//
-    const PixelDetector::frame_t& frame
-        ((*(event.devices().find(_device)->second)->detectors())[_detector].frame());
-    _image->lock.lockForWrite();
-    /*
-    // the following block is reasonable, if the frames are already rebinned within the Analysis::operator
-    if(frame.size()!=_image->shape().first *_image->shape().second)
-    {
-      size_t cols = _image->shape().first;
-      size_t rows = _image->shape().second;
-      size_t ratio= cols * rows /frame.size();
-      size_t side_ratio = static_cast<size_t>(sqrt( static_cast<double>(ratio) ));
-      //std::cout<<"ratio of sizes, ratio of axis are: "<< ratio << " , "<< side_ratio <<std::endl;
-      _image = new Histogram2DFloat(cols/side_ratio, 0, cols-1, rows/side_ratio, 0, rows-1);
-    }
-    */
-//    const PixelDetector &det((*event.devices().find(_device)->second->detectors())[_detector]);
-
-//    const cass::ROI::ROIiterator_t& ROIiterator_pp(det.ROIiterator_pp());
-    /*std::cout<< "cacca " << ROIiterator_pp.size()
-      <<std::endl;*/
-
-
-
-    std::copy(frame.begin(), frame.end(), _image->memory().begin());
-    _image->lock.unlock();
-}
-
-
-
-
-
-
-
-
->>>>>>> 3df25f4e
 
 cass::pp100::pp100(PostProcessors& pp, const cass::PostProcessors::key_t &key)
   :PostprocessorBackend(pp, key),_image(0)
@@ -277,38 +188,8 @@
 
 cass::pp141::~pp141()
 {
-<<<<<<< HEAD
   _pp.histograms_delete(_key);
   _image = 0;
-=======
-  std::cout <<std::endl<< "load the parameters of postprocessor "<<_id
-      <<" it histograms the Nbr of Mcp Peaks"
-      <<" of detector "<<_detector
-      <<" of device "<<_device
-      <<std::endl;
-  QSettings param;
-  param.beginGroup("PostProcessor");
-  param.beginGroup(QString("p") + QString::number(_id));
-  //load the condition on the third component//
-  adu2eV = param.value("adu2eV",5.).toDouble();
-  if(adu2eV<=0.) adu2eV=5.;
-  //create the histogram
-  _pp.histograms_delete(_id);
-  _hist=0;
-  if(param.value("adu2eV",5.).toDouble()!=0.)
-  {
-    std::cerr << "Creating 1D histogram with"
-              <<" XNbrBins:"<<param.value("XNbrBins",1).toUInt()
-              <<" XLow:"<<param.value("XLow",0).toFloat()
-              <<" XUp:"<<16384./param.value("adu2eV",5).toFloat()
-              <<std::endl;
-    _hist = new cass::Histogram1DFloat(param.value("XNbrBins",1).toUInt(),
-                                       param.value("XLow",0).toFloat(),
-                                       16384./param.value("adu2eV",5).toFloat());
-  }
-  else  set1DHist(_hist,_id);
-  _pp.histograms_replace(_id,_hist);
->>>>>>> 3df25f4e
 }
 
 void cass::pp141::loadSettings(size_t)
@@ -318,17 +199,15 @@
   settings.beginGroup(_key.c_str());
   _device = static_cast<CASSEvent::Device>(settings.value("Device",0).toUInt());
   _detector = settings.value("Detector",0).toUInt();
+  _pp.histograms_delete(_key);
+  _image=0;
+  set2DHist(_image,_key);
+  _pp.histograms_replace(_key,_image);
 
   std::cout<<"Postprocessor "<<_key<<":"
       <<" will display ccd image of detector "<<_detector
       <<" in device "<<_device
       <<std::endl;
-
-  //create the histogram
-  _pp.histograms_delete(_key);
-  _image=0;
-  set2DHist(_image,_key);
-  _pp.histograms_replace(_key,_image);
 }
 
 void cass::pp141::operator()(const CASSEvent& evt)
