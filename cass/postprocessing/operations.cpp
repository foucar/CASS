// Copyright (C) 2010 Lutz Foucar

#include <QtCore/QSettings>
#include <QtCore/QString>


#include "cass.h"
#include "operations.h"
#include "postprocessor.h"
#include "histogram.h"


namespace cass
{
  /** binary function for weighted substracting.
   *
   * @author Lutz Foucar
   */
  class weighted_minus : std::binary_function<float, float, float>
  {
  public:
    /** constructor.
     *
     * @param first_weight the weight value of the first substrant
     * @param second_weight the weight value of the second substrant
     */
    weighted_minus(float first_weight, float second_weight)
      :_first_weight(first_weight),_second_weight(second_weight)
    {}
    /** operator */
    float operator() (float first, float second)
    { return first * _first_weight - second * _second_weight;}
  protected:
    float _first_weight, _second_weight;
  };

  bool retrieve_and_validate(cass::PostProcessors &pp,
                             cass::PostProcessors::key_t key,
                             const char * param_name,
                             cass::PostProcessors::key_t &dependid)
  {
    QSettings settings;
    settings.beginGroup("PostProcessor");
    settings.beginGroup(key.c_str());
    dependid = settings.value(param_name,"0").toString().toStdString();
    //when histogram id is not yet on list we return false
    pp.histograms_checkout();
    try
    {
      pp.validate(dependid);
    }
    catch (InvalidHistogramError&)
    {
      pp.histograms_release();
      return false;
    }
    pp.histograms_release();
    return true;
  }

}







// *** postprocessor 7 compare two histos for less ***

cass::pp7::pp7(PostProcessors& pp, const cass::PostProcessors::key_t &key)
  : PostprocessorBackend(pp, key), _result(0)
{
  loadSettings(0);
}

cass::pp7::~pp7()
{
  _pp.histograms_delete(_key);
  _result = 0;
}

cass::PostProcessors::active_t cass::pp7::dependencies()
{
  PostProcessors::active_t  list;
  list.push_front(_idOne);
  list.push_front(_idTwo);
  return list;
}

void cass::pp7::loadSettings(size_t)
{
  QSettings settings;
  settings.beginGroup("PostProcessor");
  settings.beginGroup(_key.c_str());
  if (!retrieve_and_validate(_pp,_key,"HistOne",_idOne))
    return;
  if (!retrieve_and_validate(_pp,_key,"HistTwo",_idTwo))
    return;
  const HistogramFloatBase *one
      (dynamic_cast<HistogramFloatBase*>(_pp.histograms_checkout().find(_idOne)->second));
  _pp.histograms_release();
  const HistogramFloatBase *two
      (dynamic_cast<HistogramFloatBase*>(_pp.histograms_checkout().find(_idTwo)->second));
  _pp.histograms_release();
  if ((one->dimension() != two->dimension()) ||
      (one->memory().size() != two->memory().size()))
  {
    throw std::runtime_error("pp type 7: idOne is not the same type as idTwo or they have not the same size");
  }
  _pp.histograms_delete(_key);
  _result = new Histogram0DFloat();
  _pp.histograms_replace(_key,_result);
  std::cout << "PostProcessor "<<_key
      <<": will check whether Histogram in PostProcessor "<<_idOne
      <<" is smaller than Histogram in PostProcessor "<<_idTwo
      <<std::endl;
}

void cass::pp7::operator()(const CASSEvent&)
{
  using namespace std;
  // retrieve the memory of the to be substracted histograms//
  HistogramFloatBase *one
      (dynamic_cast<HistogramFloatBase*>(_pp.histograms_checkout().find(_idOne)->second));
  _pp.histograms_release();
  HistogramFloatBase *two
      (dynamic_cast<HistogramFloatBase*>(_pp.histograms_checkout().find(_idTwo)->second));
  _pp.histograms_release();
  // substract using transform with a special build function//
  one->lock.lockForRead();
  two->lock.lockForRead();
  float first (accumulate(one->memory().begin(),
                          one->memory().end(),
                          0.f));
  float second (accumulate(one->memory().begin(),
                           one->memory().end(),
                           0.f));
  two->lock.unlock();
  one->lock.unlock();
  _result->lock.lockForWrite();
  *_result = (first < second);
  _result->lock.unlock();
}










// *** postprocessors 8 compare two histos for equality ***

cass::pp8::pp8(PostProcessors& pp, const cass::PostProcessors::key_t &key)
  : PostprocessorBackend(pp, key), _result(0)
{
  loadSettings(0);
}

cass::pp8::~pp8()
{
  _pp.histograms_delete(_key);
  _result = 0;
}

cass::PostProcessors::active_t cass::pp8::dependencies()
{
  PostProcessors::active_t list;
  list.push_front(_idOne);
  list.push_front(_idTwo);
  return list;
}

void cass::pp8::loadSettings(size_t)
{
  QSettings settings;
  settings.beginGroup("PostProcessor");
  settings.beginGroup(_key.c_str());
  if (!retrieve_and_validate(_pp,_key,"HistOne",_idOne))
    return;
  if (!retrieve_and_validate(_pp,_key,"HistTwo",_idTwo))
    return;
  const HistogramFloatBase *one
      (dynamic_cast<HistogramFloatBase*>(_pp.histograms_checkout().find(_idOne)->second));
  _pp.histograms_release();
  const HistogramFloatBase *two
      (dynamic_cast<HistogramFloatBase*>(_pp.histograms_checkout().find(_idTwo)->second));
  _pp.histograms_release();
  if ((one->dimension() != two->dimension()) ||
      (one->memory().size() != two->memory().size()))
  {
    throw std::runtime_error("pp801 idOne is not the same type as idTwo or they have not the same size");
  }
  _pp.histograms_delete(_key);
  _result = new Histogram0DFloat();
  _pp.histograms_replace(_key,_result);
  std::cout << "PostProcessor "<<_key
      <<": will check whether Histogram in PostProcessor "<<_idOne
      <<" is equal to Histogram in PostProcessor "<<_idTwo
      <<std::endl;
}

void cass::pp8::operator()(const CASSEvent&)
{
  using namespace std;
  //retrieve the memory of the to be substracted histograms//
  HistogramFloatBase *one
      (dynamic_cast<HistogramFloatBase*>(_pp.histograms_checkout().find(_idOne)->second));
  _pp.histograms_release();
  HistogramFloatBase *two
      (dynamic_cast<HistogramFloatBase*>(_pp.histograms_checkout().find(_idTwo)->second));
  _pp.histograms_release();

  //substract using transform with a special build function//
  one->lock.lockForRead();
  two->lock.lockForRead();
  float first (accumulate(one->memory().begin(),
                          one->memory().end(),
                          0.f));
  float second (accumulate(one->memory().begin(),
                           one->memory().end(),
                           0.f));
  one->lock.unlock();
  two->lock.unlock();
  _result->lock.lockForWrite();
  *_result = (first == second);
  _result->lock.unlock();
}










// *** postprocessors 20 substract two histograms ***

cass::pp20::pp20(PostProcessors& pp, const cass::PostProcessors::key_t &key)
  : PostprocessorBackend(pp, key), _result(0)
{
  loadSettings(0);
}

cass::pp20::~pp20()
{
  _pp.histograms_delete(_key);
  _result = 0;
}

cass::PostProcessors::active_t cass::pp20::dependencies()
{
  PostProcessors::active_t list;
  list.push_front(_idOne);
  list.push_front(_idTwo);
  return list;
}

void cass::pp20::loadSettings(size_t)
{
  QSettings settings;
  settings.beginGroup("PostProcessor");
  settings.beginGroup(_key.c_str());
  _fOne = settings.value("FactorOne",1.).toFloat();
  _fTwo = settings.value("FactorTwo",1.).toFloat();
  if (!retrieve_and_validate(_pp,_key,"HistOne",_idOne))
    return;
  if (!retrieve_and_validate(_pp,_key,"HistTwo",_idTwo))
    return;
  const HistogramFloatBase *one
      (dynamic_cast<HistogramFloatBase*>(_pp.histograms_checkout().find(_idOne)->second));
  _pp.histograms_release();
  const HistogramFloatBase *two
      (dynamic_cast<HistogramFloatBase*>(_pp.histograms_checkout().find(_idTwo)->second));
  _pp.histograms_release();
  if ((one->dimension() != two->dimension()) ||
      (one->memory().size() != two->memory().size()))
  {
    throw std::runtime_error("pp type 20: idOne is not the same type as idTwo or they have not the same size");
  }
  _pp.histograms_delete(_key);
  _result = new HistogramFloatBase(*one);
  _pp.histograms_replace(_key,_result);
  std::cout << "PostProcessor "<<_key
      <<": will substract Histogram in PostProcessor "<<_idOne
      <<" from Histogram in PostProcessor "<<_idTwo
      <<std::endl;
}

void cass::pp20::operator()(const CASSEvent&)
{
  using namespace std;
  //retrieve the memory of the to be substracted histograms//
  HistogramFloatBase *one
      (dynamic_cast<HistogramFloatBase*>(_pp.histograms_checkout().find(_idOne)->second));
  _pp.histograms_release();
  HistogramFloatBase *two
      (dynamic_cast<HistogramFloatBase*>(_pp.histograms_checkout().find(_idTwo)->second));
  _pp.histograms_release();

  //substract using transform with a special build function//
  one->lock.lockForRead();
  two->lock.lockForRead();
  _result->lock.lockForWrite();
  transform(one->memory().begin(),
            one->memory().end(),
            two->memory().begin(),
            _result->memory().begin(),
            weighted_minus(_fOne,_fTwo));
  _result->lock.unlock();
  one->lock.unlock();
  two->lock.unlock();
}

















// *** postprocessors 21 divides two histograms ***

cass::pp21::pp21(PostProcessors& pp, const cass::PostProcessors::key_t &key)
  : PostprocessorBackend(pp, key), _result(0)
{
  loadSettings(0);
}

cass::pp21::~pp21()
{
  _pp.histograms_delete(_key);
  _result = 0;
}

cass::PostProcessors::active_t cass::pp21::dependencies()
{
  PostProcessors::active_t list;
  list.push_front(_idOne);
  list.push_front(_idTwo);
  return list;
}

void cass::pp21::loadSettings(size_t)
{
  QSettings settings;
  settings.beginGroup("PostProcessor");
  settings.beginGroup(_key.c_str());
  if (!retrieve_and_validate(_pp,_key,"HistOne",_idOne))
    return;
  if (!retrieve_and_validate(_pp,_key,"HistTwo",_idTwo))
    return;
  const HistogramFloatBase *one
      (dynamic_cast<HistogramFloatBase*>(_pp.histograms_checkout().find(_idOne)->second));
  _pp.histograms_release();
  const HistogramFloatBase *two
      (dynamic_cast<HistogramFloatBase*>(_pp.histograms_checkout().find(_idTwo)->second));
  _pp.histograms_release();
  if ((one->dimension() != two->dimension()) ||
      (one->memory().size() != two->memory().size()))
  {
    throw std::runtime_error("pp type 21: idOne is not the same type as idTwo or they have not the same size");
  }
  _pp.histograms_delete(_key);
  _result = new HistogramFloatBase(*one);
  _pp.histograms_replace(_key,_result);
  std::cout << "PostProcessor "<<_key
      <<": will divide Histogram in PostProcessor "<<_idOne
      <<" by Histogram in PostProcessor "<<_idTwo
      <<std::endl;
}

void cass::pp21::operator()(const CASSEvent&)
{
  using namespace std;
  //retrieve the memory of the to be substracted histograms//
  HistogramFloatBase *one
      (dynamic_cast<HistogramFloatBase*>(_pp.histograms_checkout().find(_idOne)->second));
  _pp.histograms_release();
  HistogramFloatBase *two
      (dynamic_cast<HistogramFloatBase*>(_pp.histograms_checkout().find(_idTwo)->second));
  _pp.histograms_release();

  //substract using transform with a special build function//
  one->lock.lockForRead();
  two->lock.lockForRead();
  _result->lock.lockForWrite();
  transform(one->memory().begin(),
            one->memory().end(),
            two->memory().begin(),
            _result->memory().begin(),
            divides<float>());
  _result->lock.unlock();
  one->lock.unlock();
  two->lock.unlock();
}

















// *** postprocessors 22 multiplies two histograms ***

cass::pp22::pp22(PostProcessors& pp, const cass::PostProcessors::key_t &key)
  : PostprocessorBackend(pp, key), _result(0)
{
  loadSettings(0);
}

cass::pp22::~pp22()
{
  _pp.histograms_delete(_key);
  _result = 0;
}

cass::PostProcessors::active_t cass::pp22::dependencies()
{
  PostProcessors::active_t list;
  list.push_front(_idOne);
  list.push_front(_idTwo);
  return list;
}

void cass::pp22::loadSettings(size_t)
{
  QSettings settings;
  settings.beginGroup("PostProcessor");
  settings.beginGroup(_key.c_str());
  if (!retrieve_and_validate(_pp,_key,"HistOne",_idOne))
    return;
  if (!retrieve_and_validate(_pp,_key,"HistTwo",_idTwo))
    return;
  const HistogramFloatBase *one
      (dynamic_cast<HistogramFloatBase*>(_pp.histograms_checkout().find(_idOne)->second));
  _pp.histograms_release();
  const HistogramFloatBase *two
      (dynamic_cast<HistogramFloatBase*>(_pp.histograms_checkout().find(_idTwo)->second));
  _pp.histograms_release();
  if ((one->dimension() != two->dimension()) ||
      (one->memory().size() != two->memory().size()))
  {
    throw std::runtime_error("pp type 22: idOne is not the same type as idTwo or they have not the same size");
  }
  _pp.histograms_delete(_key);
  _result = new HistogramFloatBase(*one);
  _pp.histograms_replace(_key,_result);
  std::cout << "PostProcessor "<<_key
      <<": will multiply Histogram in PostProcessor "<<_idOne
      <<" with Histogram in PostProcessor "<<_idTwo
      <<std::endl;
}

void cass::pp22::operator()(const CASSEvent&)
{
  using namespace std;
  HistogramFloatBase *one
      (dynamic_cast<HistogramFloatBase*>(_pp.histograms_checkout().find(_idOne)->second));
  _pp.histograms_release();
  HistogramFloatBase *two
      (dynamic_cast<HistogramFloatBase*>(_pp.histograms_checkout().find(_idTwo)->second));
  _pp.histograms_release();

  one->lock.lockForRead();
  two->lock.lockForRead();
  _result->lock.lockForWrite();
  transform(one->memory().begin(),
            one->memory().end(),
            two->memory().begin(),
            _result->memory().begin(),
            multiplies<float>());
  _result->lock.unlock();
  one->lock.unlock();
  two->lock.unlock();
}



















// *** postprocessors 23 multiplies histogram with constant ***

cass::pp23::pp23(PostProcessors& pp, const cass::PostProcessors::key_t &key)
  : PostprocessorBackend(pp, key), _result(0)
{
  loadSettings(0);
}

cass::pp23::~pp23()
{
  _pp.histograms_delete(_key);
  _result = 0;
}

cass::PostProcessors::active_t cass::pp23::dependencies()
{
  PostProcessors::active_t list;
  list.push_front(_idHist);
  return list;
}

void cass::pp23::loadSettings(size_t)
{
  QSettings settings;
  settings.beginGroup("PostProcessor");
  settings.beginGroup(_key.c_str());
  _factor = settings.value("Factor",1).toFloat();
  if (!retrieve_and_validate(_pp,_key,"HistId",_idHist))
    return;
  const HistogramFloatBase *one
      (dynamic_cast<HistogramFloatBase*>(_pp.histograms_checkout().find(_idHist)->second));
  _pp.histograms_release();
  _pp.histograms_delete(_key);
  _result = new HistogramFloatBase(*one);
  _pp.histograms_replace(_key,_result);
  std::cout << "PostProcessor "<<_key
      <<": will multiply Histogram in PostProcessor "<<_idHist
      <<" with "<<_factor
      <<std::endl;
}

void cass::pp23::operator()(const CASSEvent&)
{
  using namespace std;
  HistogramFloatBase *one
      (dynamic_cast<HistogramFloatBase*>(_pp.histograms_checkout().find(_idHist)->second));
  _pp.histograms_release();
  one->lock.lockForRead();
  _result->lock.lockForWrite();
  transform(one->memory().begin(),
            one->memory().end(),
            _result->memory().begin(),
            bind2nd(multiplies<float>(),_factor));
  _result->lock.unlock();
  one->lock.unlock();
}
















// *** postprocessors 50 projects 2d hist to 1d histo for a selected region of the axis ***

cass::pp50::pp50(PostProcessors& pp, const cass::PostProcessors::key_t &key)
  : PostprocessorBackend(pp, key), _projec(0)
{
  loadSettings(0);
}

cass::pp50::~pp50()
{
  _pp.histograms_delete(_key);
  _projec = 0;
}

cass::PostProcessors::active_t cass::pp50::dependencies()
{
  PostProcessors::active_t list;
  list.push_front(_idHist);
  return list;
}

void cass::pp50::loadSettings(size_t)
{
  using namespace std;
  QSettings settings;
  settings.beginGroup("PostProcessor");
  settings.beginGroup(_key.c_str());
  _range = make_pair(settings.value("LowerBound",-1e6).toFloat(),
                     settings.value("UpperBound", 1e6).toFloat());
  _axis = settings.value("Axis",HistogramBackend::xAxis).toUInt();
  if (!retrieve_and_validate(_pp,_key,"HistId",_idHist))
    return;
  const Histogram2DFloat *one
      (dynamic_cast<Histogram2DFloat*>(_pp.histograms_checkout().find(_idHist)->second));
  _pp.histograms_release();
  _pp.histograms_delete(_key);
  switch (_axis)
  {
  case (HistogramBackend::xAxis):
    _range.first  = max(_range.first, one->axis()[HistogramBackend::yAxis].lowerLimit());
    _range.second = min(_range.second,one->axis()[HistogramBackend::yAxis].upperLimit());
    _projec = new Histogram1DFloat(one->axis()[HistogramBackend::xAxis].nbrBins(),
                                   one->axis()[HistogramBackend::xAxis].lowerLimit(),
                                   one->axis()[HistogramBackend::xAxis].upperLimit());
    break;
  case (HistogramBackend::yAxis):
    _range.first  = max(_range.first, one->axis()[HistogramBackend::xAxis].lowerLimit());
    _range.second = min(_range.second,one->axis()[HistogramBackend::xAxis].upperLimit());
    _projec = new Histogram1DFloat(one->axis()[HistogramBackend::yAxis].nbrBins(),
                                   one->axis()[HistogramBackend::yAxis].lowerLimit(),
                                   one->axis()[HistogramBackend::yAxis].upperLimit());
    break;
  }
  _pp.histograms_replace(_key,_projec);
  std::cout << "PostProcessor "<<_key
      <<" will project histogram of PostProcessor "<<_idHist
      <<" from "<<_range.first
      <<" to "<<_range.second
      <<" on axis "<<_axis
      <<std::endl;
}

void cass::pp50::operator()(const CASSEvent&)
{
  using namespace std;
  Histogram2DFloat *one
      (dynamic_cast<Histogram2DFloat*>(_pp.histograms_checkout().find(_idHist)->second));
  _pp.histograms_release();
  one->lock.lockForRead();
  _projec->lock.lockForWrite();
  *_projec = one->project(_range,static_cast<HistogramBackend::Axis>(_axis));
  _projec->lock.unlock();
  one->lock.unlock();
}













// *** postprocessors 51 calcs integral over a region in 1d histo ***

cass::pp51::pp51(PostProcessors& pp, const cass::PostProcessors::key_t &key)
  : PostprocessorBackend(pp, key), _result(0)
{
  loadSettings(0);
}

cass::pp51::~pp51()
{
  _pp.histograms_delete(_key);
  _result = 0;
}

cass::PostProcessors::active_t cass::pp51::dependencies()
{
  PostProcessors::active_t list;
  list.push_front(_idHist);
  return list;
}

void cass::pp51::loadSettings(size_t)
{

  using namespace std;
  QSettings settings;
  settings.beginGroup("PostProcessor");
<<<<<<< HEAD
  settings.beginGroup(_key.c_str());
  _area = make_pair(settings.value("LowerBound",-1e6).toFloat(),
                    settings.value("UpperBound", 1e6).toFloat());
  if (!retrieve_and_validate(_pp,_key,"HistId",_idHist))
    return;
  const Histogram1DFloat *one
      (dynamic_cast<Histogram1DFloat*>(_pp.histograms_checkout().find(_idHist)->second));
  _pp.histograms_release();
  _area.first  = max(_area.first, one->axis()[HistogramBackend::xAxis].lowerLimit());
  _area.second = min(_area.second,one->axis()[HistogramBackend::xAxis].upperLimit());
  _pp.histograms_delete(_key);
  _result = new Histogram0DFloat();
  _pp.histograms_replace(_key,_result);
  std::cout << "PostProcessor "<<_key
      <<": will create integral of 1d histogram in PostProcessor "<<_idHist
      <<" from "<<_area.first
      <<" to "<<_area.second
=======
  settings.beginGroup(QString("p") + QString::number(_id));

  _range = make_pair(settings.value("LowerBound",-1e6).toFloat(),
                     settings.value("UpperBound", 1e6).toFloat());
  _axis = settings.value("Axis",HistogramBackend::xAxis).toUInt();
  _normalize = settings.value("Normalize",false).toBool();


  if (!retrieve_and_validate(_pp,_id,"HistId",_idHist))
    return;

  //make sure that lower and upper bound are not exceeding histograms boudaries
  const Histogram2DFloat *one
      (reinterpret_cast<Histogram2DFloat*>(_pp.histograms_checkout().find(_idHist)->second));
  _pp.histograms_release();

  //creat the resulting histogram from the right axis of the 2d
  _pp.histograms_delete(_id);
  switch (_axis)
  {
  case (HistogramBackend::xAxis):
    _range.first  = max(_range.first, one->axis()[HistogramBackend::yAxis].lowerLimit());
    _range.second = min(_range.second,one->axis()[HistogramBackend::yAxis].upperLimit());
    _projec = new Histogram1DFloat(one->axis()[HistogramBackend::xAxis].nbrBins(),
                                   one->axis()[HistogramBackend::xAxis].lowerLimit(),
                                   one->axis()[HistogramBackend::xAxis].upperLimit());
    break;
  case (HistogramBackend::yAxis):
    _range.first  = max(_range.first, one->axis()[HistogramBackend::xAxis].lowerLimit());
    _range.second = min(_range.second,one->axis()[HistogramBackend::xAxis].upperLimit());
    _projec = new Histogram1DFloat(one->axis()[HistogramBackend::yAxis].nbrBins(),
                                   one->axis()[HistogramBackend::yAxis].lowerLimit(),
                                   one->axis()[HistogramBackend::yAxis].upperLimit());
    break;
  }
  _pp.histograms_replace(_id,_projec);

  std::cout << "PostProcessor_"<<_id
      <<" will project histogram of PostProcessor_"<<_idHist
      <<" from "<<_range.first
      <<" to "<<_range.second
      <<" on axis "<<_axis
      <<boolalpha<<" normalize "<<_normalize
>>>>>>> eaffde1a
      <<std::endl;
}

void cass::pp51::operator()(const CASSEvent&)
{
  using namespace std;
<<<<<<< HEAD
  Histogram1DFloat *one
      (dynamic_cast<Histogram1DFloat*>(_pp.histograms_checkout().find(_idHist)->second));
=======
  //retrieve the memory of the to be substracted histograms//
  Histogram2DFloat *one
      (reinterpret_cast<Histogram2DFloat*>(_pp.histograms_checkout().find(_idHist)->second));
>>>>>>> eaffde1a
  _pp.histograms_release();
  one->lock.lockForRead();
<<<<<<< HEAD
  _result->lock.lockForWrite();
  *_result = one->integral(_area);
  _result->lock.unlock();
=======
  _projec->lock.lockForWrite();
  *_projec = one->project(_range,static_cast<HistogramBackend::Axis>(_axis));
  if(_normalize)
  {
    float maxvalue (_projec->max());
    transform(_projec->memory().begin(),_projec->memory().end(),
              _projec->memory().begin(),bind2nd(divides<float>(),maxvalue));
  }
  _projec->lock.unlock();
>>>>>>> eaffde1a
  one->lock.unlock();
}






// *** postprocessors 52 calculate the radial average of a 2d hist given a centre
//     and 1 radius (in case the value is too large, the maximum reasonable value is used) ***


cass::pp52::pp52(PostProcessors& pp, const cass::PostProcessors::key_t &key)
  : PostprocessorBackend(pp, key), _projec(0)
{
  loadSettings(0);
}

cass::pp52::~pp52()
{
  _pp.histograms_delete(_key);
  _projec = 0;
}

cass::PostProcessors::active_t cass::pp52::dependencies()
{
  PostProcessors::active_t list;
  list.push_front(_idHist);
  return list;
}

void cass::pp52::loadSettings(size_t)
{
  using namespace std;
  QSettings settings;
  settings.beginGroup("PostProcessor");
  settings.beginGroup(_key.c_str());
  if (!retrieve_and_validate(_pp,_key,"HistId",_idHist))
    return;
  const HistogramFloatBase*one
      (dynamic_cast<HistogramFloatBase*>(_pp.histograms_checkout().find(_idHist)->second));
  _pp.histograms_release();
  const float center_x_user (settings.value("XCenter",512).toFloat());
  const float center_y_user (settings.value("YCenter",512).toFloat());
  _center = make_pair(one->axis()[HistogramBackend::xAxis].bin(center_x_user),
                      one->axis()[HistogramBackend::yAxis].bin(center_y_user));
  const size_t dist_center_x_right
      (one->axis()[HistogramBackend::xAxis].nbrBins()-_center.first);
  const size_t dist_center_y_top
      (one->axis()[HistogramBackend::yAxis].nbrBins()-_center.second);
  const size_t min_dist_x (min(dist_center_x_right, _center.first));
  const size_t min_dist_y (min(dist_center_y_top, _center.second));
  _radius = (min (min_dist_x, min_dist_y));
  _pp.histograms_delete(_key);
  _projec = new Histogram1DFloat(_radius,0,_radius);
  _pp.histograms_replace(_key,_projec);
  std::cout << "PostProcessor "<<_key
      <<": will calculate the radial average of histogram of PostProcessor "<<_idHist
      <<" with xcenter "<<settings.value("XCenter",512).toFloat()
      <<" ycenter "<<settings.value("YCenter",512).toFloat()
      <<" in histogram coordinates xcenter "<<_center.first
      <<" ycenter "<<_center.second
      <<" maximum radius calculated from the incoming histogram "<<_radius
      <<std::endl;
}

void cass::pp52::operator()(const CASSEvent&)
{
  using namespace std;
  //retrieve the memory of the to be substracted histograms//
  Histogram2DFloat *one
      (reinterpret_cast<Histogram2DFloat*>(_pp.histograms_checkout().find(_idHist)->second));
  _pp.histograms_release();

  //retrieve the projection from the 2d hist//
  one->lock.lockForRead();
  _projec->lock.lockForWrite();
  *_projec = one->radial_project(_center,_radius);
  _projec->lock.unlock();
  one->lock.unlock();
}









// *** postprocessors 808 calculate the radar plot of a 2d hist given a centre
//     and 2 radii (in case the value is too large, the maximum reasonable value is used) ***

cass::pp53::pp53(PostProcessors& pp, const cass::PostProcessors::key_t &key)
  : PostprocessorBackend(pp, key), _projec(0)
{
  loadSettings(0);
}

cass::pp53::~pp53()
{
  _pp.histograms_delete(_key);
  _projec = 0;
}

cass::PostProcessors::active_t cass::pp53::dependencies()
{
  PostProcessors::active_t list;
  list.push_front(_idHist);
  return list;
}

void cass::pp53::loadSettings(size_t)
{
  using namespace std;
  QSettings settings;
  settings.beginGroup("PostProcessor");
  settings.beginGroup(_key.c_str());
  if (!retrieve_and_validate(_pp,_key,"HistId",_idHist))
    return;
  const HistogramFloatBase *one
      (dynamic_cast<HistogramFloatBase*>(_pp.histograms_checkout().find(_idHist)->second));
  _pp.histograms_release();
  const float center_x_user (settings.value("XCenter",512).toFloat());
  const float center_y_user (settings.value("YCenter",512).toFloat());
  _nbrBins = settings.value("NbrBins",360).toUInt();
  _center = make_pair(one->axis()[HistogramBackend::xAxis].bin(center_x_user),
                      one->axis()[HistogramBackend::yAxis].bin(center_y_user));
  const size_t dist_center_x_right
      (one->axis()[HistogramBackend::xAxis].nbrBins()-_center.first);
  const size_t dist_center_y_top
      (one->axis()[HistogramBackend::yAxis].nbrBins()-_center.second);
  const size_t min_dist_x (min(dist_center_x_right, _center.first));
  const size_t min_dist_y (min(dist_center_y_top, _center.second));
  const size_t max_radius (min(min_dist_x, min_dist_y));
  const float minrad_user(settings.value("MinRadius",0.).toFloat());
  const float maxrad_user(settings.value("MaxRadius",0.).toFloat());
  const size_t minrad (one->axis()[HistogramBackend::xAxis].user2hist(minrad_user));
  const size_t maxrad (one->axis()[HistogramBackend::xAxis].user2hist(maxrad_user));
  _range = make_pair(min(max_radius, minrad),
                     min(max_radius, maxrad));
  _pp.histograms_delete(_key);
  _projec = new Histogram1DFloat(_nbrBins,0,360);
  _pp.histograms_replace(_key,_projec);
  std::cout << "PostProcessor "<<_key
      <<": angular distribution with xcenter "<<settings.value("XCenter",512).toFloat()
      <<" ycenter "<<settings.value("YCenter",512).toFloat()
      <<" in histogram coordinates xcenter "<<_center.first
      <<" ycenter "<<_center.second
      <<" minimum radius "<<settings.value("MinRadius",0.).toFloat()
      <<" maximum radius "<<settings.value("MaxRadius",512.).toFloat()
      <<" in histogram coordinates minimum radius "<<_range.first
      <<" maximum radius "<<_range.second
      <<" Histogram has "<<_nbrBins<<" Bins"
      <<std::endl;
}

void cass::pp53::operator()(const CASSEvent&)
{
  using namespace std;
  //retrieve the memory of the to be substracted histograms//
  Histogram2DFloat *one
      (reinterpret_cast<Histogram2DFloat*>(_pp.histograms_checkout().find(_idHist)->second));
  _pp.histograms_release();
  // retrieve the projection from the 2d hist//
  one->lock.lockForRead();
  _projec->lock.lockForWrite();
  *_projec = one->radar_plot(_center,_range, _nbrBins);
  _projec->lock.unlock();
  one->lock.unlock();
}





// Local Variables:
// coding: utf-8
// mode: C++
// c-file-style: "gnu"
// c-file-offsets: ((c . 0) (innamespace . 0))
// fill-column: 100
// End:<|MERGE_RESOLUTION|>--- conflicted
+++ resolved
@@ -619,6 +619,7 @@
   _range = make_pair(settings.value("LowerBound",-1e6).toFloat(),
                      settings.value("UpperBound", 1e6).toFloat());
   _axis = settings.value("Axis",HistogramBackend::xAxis).toUInt();
+  _normalize = settings.value("Normalize",false).toBool();
   if (!retrieve_and_validate(_pp,_key,"HistId",_idHist))
     return;
   const Histogram2DFloat *one
@@ -648,6 +649,7 @@
       <<" from "<<_range.first
       <<" to "<<_range.second
       <<" on axis "<<_axis
+      <<boolalpha<<" normalize "<<_normalize
       <<std::endl;
 }
 
@@ -703,7 +705,6 @@
   using namespace std;
   QSettings settings;
   settings.beginGroup("PostProcessor");
-<<<<<<< HEAD
   settings.beginGroup(_key.c_str());
   _area = make_pair(settings.value("LowerBound",-1e6).toFloat(),
                     settings.value("UpperBound", 1e6).toFloat());
@@ -721,82 +722,19 @@
       <<": will create integral of 1d histogram in PostProcessor "<<_idHist
       <<" from "<<_area.first
       <<" to "<<_area.second
-=======
-  settings.beginGroup(QString("p") + QString::number(_id));
-
-  _range = make_pair(settings.value("LowerBound",-1e6).toFloat(),
-                     settings.value("UpperBound", 1e6).toFloat());
-  _axis = settings.value("Axis",HistogramBackend::xAxis).toUInt();
-  _normalize = settings.value("Normalize",false).toBool();
-
-
-  if (!retrieve_and_validate(_pp,_id,"HistId",_idHist))
-    return;
-
-  //make sure that lower and upper bound are not exceeding histograms boudaries
-  const Histogram2DFloat *one
-      (reinterpret_cast<Histogram2DFloat*>(_pp.histograms_checkout().find(_idHist)->second));
-  _pp.histograms_release();
-
-  //creat the resulting histogram from the right axis of the 2d
-  _pp.histograms_delete(_id);
-  switch (_axis)
-  {
-  case (HistogramBackend::xAxis):
-    _range.first  = max(_range.first, one->axis()[HistogramBackend::yAxis].lowerLimit());
-    _range.second = min(_range.second,one->axis()[HistogramBackend::yAxis].upperLimit());
-    _projec = new Histogram1DFloat(one->axis()[HistogramBackend::xAxis].nbrBins(),
-                                   one->axis()[HistogramBackend::xAxis].lowerLimit(),
-                                   one->axis()[HistogramBackend::xAxis].upperLimit());
-    break;
-  case (HistogramBackend::yAxis):
-    _range.first  = max(_range.first, one->axis()[HistogramBackend::xAxis].lowerLimit());
-    _range.second = min(_range.second,one->axis()[HistogramBackend::xAxis].upperLimit());
-    _projec = new Histogram1DFloat(one->axis()[HistogramBackend::yAxis].nbrBins(),
-                                   one->axis()[HistogramBackend::yAxis].lowerLimit(),
-                                   one->axis()[HistogramBackend::yAxis].upperLimit());
-    break;
-  }
-  _pp.histograms_replace(_id,_projec);
-
-  std::cout << "PostProcessor_"<<_id
-      <<" will project histogram of PostProcessor_"<<_idHist
-      <<" from "<<_range.first
-      <<" to "<<_range.second
-      <<" on axis "<<_axis
-      <<boolalpha<<" normalize "<<_normalize
->>>>>>> eaffde1a
       <<std::endl;
 }
 
 void cass::pp51::operator()(const CASSEvent&)
 {
   using namespace std;
-<<<<<<< HEAD
   Histogram1DFloat *one
       (dynamic_cast<Histogram1DFloat*>(_pp.histograms_checkout().find(_idHist)->second));
-=======
-  //retrieve the memory of the to be substracted histograms//
-  Histogram2DFloat *one
-      (reinterpret_cast<Histogram2DFloat*>(_pp.histograms_checkout().find(_idHist)->second));
->>>>>>> eaffde1a
   _pp.histograms_release();
   one->lock.lockForRead();
-<<<<<<< HEAD
   _result->lock.lockForWrite();
   *_result = one->integral(_area);
   _result->lock.unlock();
-=======
-  _projec->lock.lockForWrite();
-  *_projec = one->project(_range,static_cast<HistogramBackend::Axis>(_axis));
-  if(_normalize)
-  {
-    float maxvalue (_projec->max());
-    transform(_projec->memory().begin(),_projec->memory().end(),
-              _projec->memory().begin(),bind2nd(divides<float>(),maxvalue));
-  }
-  _projec->lock.unlock();
->>>>>>> eaffde1a
   one->lock.unlock();
 }
 
