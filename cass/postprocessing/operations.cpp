// Copyright (C) 2010 Lutz Foucar

#include <QtCore/QSettings>
#include <QtCore/QString>


#include "cass.h"
#include "operations.h"
#include "postprocessor.h"
#include "histogram.h"


namespace cass
{
  /** binary function for weighted substracting.
   *
   * @author Lutz Foucar
   */
  class weighted_minus : std::binary_function<float, float, float>
  {
  public:
    /** constructor.
     *
     * @param first_weight the weight value of the first substrant
     * @param second_weight the weight value of the second substrant
     */
    weighted_minus(float first_weight, float second_weight)
      :_first_weight(first_weight),_second_weight(second_weight)
    {}
    /** operator */
    float operator() (float first, float second)
    { return first * _first_weight - second * _second_weight;}
  protected:
    float _first_weight, _second_weight;
  };

  bool retrieve_and_validate(cass::PostProcessors &pp,
                             cass::PostProcessors::key_t key,
                             const char * param_name,
                             cass::PostProcessors::key_t &dependid)
  {
    QSettings settings;
    settings.beginGroup("PostProcessor");
    settings.beginGroup(key.c_str());
    dependid = settings.value(param_name,"0").toString().toStdString();
    //when histogram id is not yet on list we return false
    pp.histograms_checkout();
    try
    {
      pp.validate(dependid);
    }
    catch (InvalidHistogramError&)
    {
      pp.histograms_release();
      return false;
    }
    pp.histograms_release();
    return true;
  }

}







// *** postprocessor 7 compare two histos for less ***

cass::pp7::pp7(PostProcessors& pp, const cass::PostProcessors::key_t &key)
  : PostprocessorBackend(pp, key), _result(0)
{
  loadSettings(0);
}

cass::pp7::~pp7()
{
  _pp.histograms_delete(_key);
  _result = 0;
}

cass::PostProcessors::active_t cass::pp7::dependencies()
{
  PostProcessors::active_t  list;
  list.push_front(_idOne);
  list.push_front(_idTwo);
  return list;
}

void cass::pp7::loadSettings(size_t)
{
  QSettings settings;
  settings.beginGroup("PostProcessor");
  settings.beginGroup(_key.c_str());
  if (!retrieve_and_validate(_pp,_key,"HistOne",_idOne))
    return;
  if (!retrieve_and_validate(_pp,_key,"HistTwo",_idTwo))
    return;
  const HistogramFloatBase *one
      (dynamic_cast<HistogramFloatBase*>(_pp.histograms_checkout().find(_idOne)->second));
  _pp.histograms_release();
  const HistogramFloatBase *two
      (dynamic_cast<HistogramFloatBase*>(_pp.histograms_checkout().find(_idTwo)->second));
  _pp.histograms_release();
  if ((one->dimension() != two->dimension()) ||
      (one->memory().size() != two->memory().size()))
  {
    throw std::runtime_error("pp type 7: idOne is not the same type as idTwo or they have not the same size");
  }
  _pp.histograms_delete(_key);
  _result = new Histogram0DFloat();
  _pp.histograms_replace(_key,_result);
  std::cout << "PostProcessor "<<_key
      <<": will check whether Histogram in PostProcessor "<<_idOne
      <<" is smaller than Histogram in PostProcessor "<<_idTwo
      <<std::endl;
}

void cass::pp7::operator()(const CASSEvent&)
{
  using namespace std;
  // retrieve the memory of the to be substracted histograms//
  HistogramFloatBase *one
      (dynamic_cast<HistogramFloatBase*>(_pp.histograms_checkout().find(_idOne)->second));
  _pp.histograms_release();
  HistogramFloatBase *two
      (dynamic_cast<HistogramFloatBase*>(_pp.histograms_checkout().find(_idTwo)->second));
  _pp.histograms_release();
  // substract using transform with a special build function//
  one->lock.lockForRead();
  two->lock.lockForRead();
  float first (accumulate(one->memory().begin(),
                          one->memory().end(),
                          0.f));
  float second (accumulate(one->memory().begin(),
                           one->memory().end(),
                           0.f));
  two->lock.unlock();
  one->lock.unlock();
  _result->lock.lockForWrite();
  *_result = (first < second);
  _result->lock.unlock();
}










// *** postprocessors 8 compare two histos for equality ***

cass::pp8::pp8(PostProcessors& pp, const cass::PostProcessors::key_t &key)
  : PostprocessorBackend(pp, key), _result(0)
{
  loadSettings(0);
}

cass::pp8::~pp8()
{
  _pp.histograms_delete(_key);
  _result = 0;
}

cass::PostProcessors::active_t cass::pp8::dependencies()
{
  PostProcessors::active_t list;
  list.push_front(_idOne);
  list.push_front(_idTwo);
  return list;
}

void cass::pp8::loadSettings(size_t)
{
  QSettings settings;
  settings.beginGroup("PostProcessor");
  settings.beginGroup(_key.c_str());
  if (!retrieve_and_validate(_pp,_key,"HistOne",_idOne))
    return;
  if (!retrieve_and_validate(_pp,_key,"HistTwo",_idTwo))
    return;
  const HistogramFloatBase *one
      (dynamic_cast<HistogramFloatBase*>(_pp.histograms_checkout().find(_idOne)->second));
  _pp.histograms_release();
  const HistogramFloatBase *two
      (dynamic_cast<HistogramFloatBase*>(_pp.histograms_checkout().find(_idTwo)->second));
  _pp.histograms_release();
  if ((one->dimension() != two->dimension()) ||
      (one->memory().size() != two->memory().size()))
  {
    throw std::runtime_error("pp801 idOne is not the same type as idTwo or they have not the same size");
  }
  _pp.histograms_delete(_key);
  _result = new Histogram0DFloat();
  _pp.histograms_replace(_key,_result);
  std::cout << "PostProcessor "<<_key
      <<": will check whether Histogram in PostProcessor "<<_idOne
      <<" is equal to Histogram in PostProcessor "<<_idTwo
      <<std::endl;
}

void cass::pp8::operator()(const CASSEvent&)
{
  using namespace std;
  //retrieve the memory of the to be substracted histograms//
  HistogramFloatBase *one
      (dynamic_cast<HistogramFloatBase*>(_pp.histograms_checkout().find(_idOne)->second));
  _pp.histograms_release();
  HistogramFloatBase *two
      (dynamic_cast<HistogramFloatBase*>(_pp.histograms_checkout().find(_idTwo)->second));
  _pp.histograms_release();

  //substract using transform with a special build function//
  one->lock.lockForRead();
  two->lock.lockForRead();
  float first (accumulate(one->memory().begin(),
                          one->memory().end(),
                          0.f));
  float second (accumulate(one->memory().begin(),
                           one->memory().end(),
                           0.f));
  one->lock.unlock();
  two->lock.unlock();
  _result->lock.lockForWrite();
  *_result = (first == second);
  _result->lock.unlock();
}










// *** postprocessors 20 substract two histograms ***

cass::pp20::pp20(PostProcessors& pp, const cass::PostProcessors::key_t &key)
  : PostprocessorBackend(pp, key), _result(0)
{
  loadSettings(0);
}

cass::pp20::~pp20()
{
  _pp.histograms_delete(_key);
  _result = 0;
}

cass::PostProcessors::active_t cass::pp20::dependencies()
{
  PostProcessors::active_t list;
  list.push_front(_idOne);
  list.push_front(_idTwo);
  return list;
}

void cass::pp20::loadSettings(size_t)
{
  QSettings settings;
  settings.beginGroup("PostProcessor");
  settings.beginGroup(_key.c_str());
  _fOne = settings.value("FactorOne",1.).toFloat();
  _fTwo = settings.value("FactorTwo",1.).toFloat();
  if (!retrieve_and_validate(_pp,_key,"HistOne",_idOne))
    return;
  if (!retrieve_and_validate(_pp,_key,"HistTwo",_idTwo))
    return;
  const HistogramFloatBase *one
      (dynamic_cast<HistogramFloatBase*>(_pp.histograms_checkout().find(_idOne)->second));
  _pp.histograms_release();
  const HistogramFloatBase *two
      (dynamic_cast<HistogramFloatBase*>(_pp.histograms_checkout().find(_idTwo)->second));
  _pp.histograms_release();
  if ((one->dimension() != two->dimension()) ||
      (one->memory().size() != two->memory().size()))
  {
    throw std::runtime_error("pp type 20: idOne is not the same type as idTwo or they have not the same size");
  }
  _pp.histograms_delete(_key);
  _result = new HistogramFloatBase(*one);
  _pp.histograms_replace(_key,_result);
  std::cout << "PostProcessor "<<_key
      <<": will substract Histogram in PostProcessor "<<_idOne
      <<" from Histogram in PostProcessor "<<_idTwo
      <<std::endl;
}

void cass::pp20::operator()(const CASSEvent&)
{
  using namespace std;
  //retrieve the memory of the to be substracted histograms//
  HistogramFloatBase *one
      (dynamic_cast<HistogramFloatBase*>(_pp.histograms_checkout().find(_idOne)->second));
  _pp.histograms_release();
  HistogramFloatBase *two
      (dynamic_cast<HistogramFloatBase*>(_pp.histograms_checkout().find(_idTwo)->second));
  _pp.histograms_release();

  //substract using transform with a special build function//
  one->lock.lockForRead();
  two->lock.lockForRead();
  _result->lock.lockForWrite();
  transform(one->memory().begin(),
            one->memory().end(),
            two->memory().begin(),
            _result->memory().begin(),
            weighted_minus(_fOne,_fTwo));
  _result->lock.unlock();
  one->lock.unlock();
  two->lock.unlock();
}

















// *** postprocessors 21 divides two histograms ***

cass::pp21::pp21(PostProcessors& pp, const cass::PostProcessors::key_t &key)
  : PostprocessorBackend(pp, key), _result(0)
{
  loadSettings(0);
}

cass::pp21::~pp21()
{
  _pp.histograms_delete(_key);
  _result = 0;
}

cass::PostProcessors::active_t cass::pp21::dependencies()
{
  PostProcessors::active_t list;
  list.push_front(_idOne);
  list.push_front(_idTwo);
  return list;
}

void cass::pp21::loadSettings(size_t)
{
  QSettings settings;
  settings.beginGroup("PostProcessor");
  settings.beginGroup(_key.c_str());
  if (!retrieve_and_validate(_pp,_key,"HistOne",_idOne))
    return;
  if (!retrieve_and_validate(_pp,_key,"HistTwo",_idTwo))
    return;
  const HistogramFloatBase *one
      (dynamic_cast<HistogramFloatBase*>(_pp.histograms_checkout().find(_idOne)->second));
  _pp.histograms_release();
  const HistogramFloatBase *two
      (dynamic_cast<HistogramFloatBase*>(_pp.histograms_checkout().find(_idTwo)->second));
  _pp.histograms_release();
  if ((one->dimension() != two->dimension()) ||
      (one->memory().size() != two->memory().size()))
  {
    throw std::runtime_error("pp type 21: idOne is not the same type as idTwo or they have not the same size");
  }
  _pp.histograms_delete(_key);
  _result = new HistogramFloatBase(*one);
  _pp.histograms_replace(_key,_result);
  std::cout << "PostProcessor "<<_key
      <<": will divide Histogram in PostProcessor "<<_idOne
      <<" by Histogram in PostProcessor "<<_idTwo
      <<std::endl;
}

void cass::pp21::operator()(const CASSEvent&)
{
  using namespace std;
  //retrieve the memory of the to be substracted histograms//
  HistogramFloatBase *one
      (dynamic_cast<HistogramFloatBase*>(_pp.histograms_checkout().find(_idOne)->second));
  _pp.histograms_release();
  HistogramFloatBase *two
      (dynamic_cast<HistogramFloatBase*>(_pp.histograms_checkout().find(_idTwo)->second));
  _pp.histograms_release();

  //substract using transform with a special build function//
  one->lock.lockForRead();
  two->lock.lockForRead();
  _result->lock.lockForWrite();
  transform(one->memory().begin(),
            one->memory().end(),
            two->memory().begin(),
            _result->memory().begin(),
            divides<float>());
  _result->lock.unlock();
  one->lock.unlock();
  two->lock.unlock();
}

















// *** postprocessors 22 multiplies two histograms ***

cass::pp22::pp22(PostProcessors& pp, const cass::PostProcessors::key_t &key)
  : PostprocessorBackend(pp, key), _result(0)
{
  loadSettings(0);
}

cass::pp22::~pp22()
{
  _pp.histograms_delete(_key);
  _result = 0;
}

cass::PostProcessors::active_t cass::pp22::dependencies()
{
  PostProcessors::active_t list;
  list.push_front(_idOne);
  list.push_front(_idTwo);
  return list;
}

void cass::pp22::loadSettings(size_t)
{
  QSettings settings;
  settings.beginGroup("PostProcessor");
  settings.beginGroup(_key.c_str());
  if (!retrieve_and_validate(_pp,_key,"HistOne",_idOne))
    return;
  if (!retrieve_and_validate(_pp,_key,"HistTwo",_idTwo))
    return;
  const HistogramFloatBase *one
      (dynamic_cast<HistogramFloatBase*>(_pp.histograms_checkout().find(_idOne)->second));
  _pp.histograms_release();
  const HistogramFloatBase *two
      (dynamic_cast<HistogramFloatBase*>(_pp.histograms_checkout().find(_idTwo)->second));
  _pp.histograms_release();
  if ((one->dimension() != two->dimension()) ||
      (one->memory().size() != two->memory().size()))
  {
    throw std::runtime_error("pp type 22: idOne is not the same type as idTwo or they have not the same size");
  }
  _pp.histograms_delete(_key);
  _result = new HistogramFloatBase(*one);
  _pp.histograms_replace(_key,_result);
  std::cout << "PostProcessor "<<_key
      <<": will multiply Histogram in PostProcessor "<<_idOne
      <<" with Histogram in PostProcessor "<<_idTwo
      <<std::endl;
}

void cass::pp22::operator()(const CASSEvent&)
{
  using namespace std;
  HistogramFloatBase *one
      (dynamic_cast<HistogramFloatBase*>(_pp.histograms_checkout().find(_idOne)->second));
  _pp.histograms_release();
  HistogramFloatBase *two
      (dynamic_cast<HistogramFloatBase*>(_pp.histograms_checkout().find(_idTwo)->second));
  _pp.histograms_release();

  one->lock.lockForRead();
  two->lock.lockForRead();
  _result->lock.lockForWrite();
  transform(one->memory().begin(),
            one->memory().end(),
            two->memory().begin(),
            _result->memory().begin(),
            multiplies<float>());
  _result->lock.unlock();
  one->lock.unlock();
  two->lock.unlock();
}



















// *** postprocessors 23 multiplies histogram with constant ***

cass::pp23::pp23(PostProcessors& pp, const cass::PostProcessors::key_t &key)
  : PostprocessorBackend(pp, key), _result(0)
{
  loadSettings(0);
}

cass::pp23::~pp23()
{
  _pp.histograms_delete(_key);
  _result = 0;
}

cass::PostProcessors::active_t cass::pp23::dependencies()
{
  PostProcessors::active_t list;
  list.push_front(_idHist);
  return list;
}

void cass::pp23::loadSettings(size_t)
{
  QSettings settings;
  settings.beginGroup("PostProcessor");
  settings.beginGroup(_key.c_str());
  _factor = settings.value("Factor",1).toFloat();
  if (!retrieve_and_validate(_pp,_key,"HistId",_idHist))
    return;
  const HistogramFloatBase *one
      (dynamic_cast<HistogramFloatBase*>(_pp.histograms_checkout().find(_idHist)->second));
  _pp.histograms_release();
  _pp.histograms_delete(_key);
  _result = new HistogramFloatBase(*one);
  _pp.histograms_replace(_key,_result);
  std::cout << "PostProcessor "<<_key
      <<": will multiply Histogram in PostProcessor "<<_idHist
      <<" with "<<_factor
      <<std::endl;
}

void cass::pp23::operator()(const CASSEvent&)
{
  using namespace std;
  HistogramFloatBase *one
      (dynamic_cast<HistogramFloatBase*>(_pp.histograms_checkout().find(_idHist)->second));
  _pp.histograms_release();
  one->lock.lockForRead();
  _result->lock.lockForWrite();
  transform(one->memory().begin(),
            one->memory().end(),
            _result->memory().begin(),
            bind2nd(multiplies<float>(),_factor));
  _result->lock.unlock();
  one->lock.unlock();
}
















// *** postprocessors 50 projects 2d hist to 1d histo for a selected region of the axis ***

cass::pp50::pp50(PostProcessors& pp, const cass::PostProcessors::key_t &key)
  : PostprocessorBackend(pp, key), _projec(0)
{
  loadSettings(0);
}

cass::pp50::~pp50()
{
  _pp.histograms_delete(_key);
  _projec = 0;
}

cass::PostProcessors::active_t cass::pp50::dependencies()
{
  PostProcessors::active_t list;
  list.push_front(_idHist);
  return list;
}

void cass::pp50::loadSettings(size_t)
{
  using namespace std;
  QSettings settings;
  settings.beginGroup("PostProcessor");
  settings.beginGroup(_key.c_str());
  _range = make_pair(settings.value("LowerBound",-1e6).toFloat(),
                     settings.value("UpperBound", 1e6).toFloat());
  _axis = settings.value("Axis",HistogramBackend::xAxis).toUInt();
  if (!retrieve_and_validate(_pp,_key,"HistId",_idHist))
    return;
  const Histogram2DFloat *one
      (dynamic_cast<Histogram2DFloat*>(_pp.histograms_checkout().find(_idHist)->second));
  _pp.histograms_release();
  _pp.histograms_delete(_key);
  switch (_axis)
  {
  case (HistogramBackend::xAxis):
    _range.first  = max(_range.first, one->axis()[HistogramBackend::yAxis].lowerLimit());
    _range.second = min(_range.second,one->axis()[HistogramBackend::yAxis].upperLimit());
    _projec = new Histogram1DFloat(one->axis()[HistogramBackend::xAxis].nbrBins(),
                                   one->axis()[HistogramBackend::xAxis].lowerLimit(),
                                   one->axis()[HistogramBackend::xAxis].upperLimit());
    break;
  case (HistogramBackend::yAxis):
    _range.first  = max(_range.first, one->axis()[HistogramBackend::xAxis].lowerLimit());
    _range.second = min(_range.second,one->axis()[HistogramBackend::xAxis].upperLimit());
    _projec = new Histogram1DFloat(one->axis()[HistogramBackend::yAxis].nbrBins(),
                                   one->axis()[HistogramBackend::yAxis].lowerLimit(),
                                   one->axis()[HistogramBackend::yAxis].upperLimit());
    break;
  }
  _pp.histograms_replace(_key,_projec);
  std::cout << "PostProcessor "<<_key
      <<" will project histogram of PostProcessor "<<_idHist
      <<" from "<<_range.first
      <<" to "<<_range.second
      <<" on axis "<<_axis
      <<std::endl;
}

void cass::pp50::operator()(const CASSEvent&)
{
  using namespace std;
  Histogram2DFloat *one
      (dynamic_cast<Histogram2DFloat*>(_pp.histograms_checkout().find(_idHist)->second));
  _pp.histograms_release();
  one->lock.lockForRead();
  _projec->lock.lockForWrite();
  *_projec = one->project(_range,static_cast<HistogramBackend::Axis>(_axis));
  _projec->lock.unlock();
  one->lock.unlock();
}













// *** postprocessors 51 calcs integral over a region in 1d histo ***

cass::pp51::pp51(PostProcessors& pp, const cass::PostProcessors::key_t &key)
  : PostprocessorBackend(pp, key), _result(0)
{
  loadSettings(0);
}

cass::pp51::~pp51()
{
  _pp.histograms_delete(_key);
  _result = 0;
}

cass::PostProcessors::active_t cass::pp51::dependencies()
{
  PostProcessors::active_t list;
  list.push_front(_idHist);
  return list;
}

void cass::pp51::loadSettings(size_t)
{

  using namespace std;
  QSettings settings;
  settings.beginGroup("PostProcessor");
  settings.beginGroup(_key.c_str());
  _area = make_pair(settings.value("LowerBound",-1e6).toFloat(),
                    settings.value("UpperBound", 1e6).toFloat());
  if (!retrieve_and_validate(_pp,_key,"HistId",_idHist))
    return;
  const Histogram1DFloat *one
      (dynamic_cast<Histogram1DFloat*>(_pp.histograms_checkout().find(_idHist)->second));
  _pp.histograms_release();
  _area.first  = max(_area.first, one->axis()[HistogramBackend::xAxis].lowerLimit());
  _area.second = min(_area.second,one->axis()[HistogramBackend::xAxis].upperLimit());
  _pp.histograms_delete(_key);
  _result = new Histogram0DFloat();
  _pp.histograms_replace(_key,_result);
  std::cout << "PostProcessor "<<_key
      <<": will create integral of 1d histogram in PostProcessor "<<_idHist
      <<" from "<<_area.first
      <<" to "<<_area.second
      <<std::endl;
}

void cass::pp51::operator()(const CASSEvent&)
{
  using namespace std;
  Histogram1DFloat *one
      (dynamic_cast<Histogram1DFloat*>(_pp.histograms_checkout().find(_idHist)->second));
  _pp.histograms_release();
  one->lock.lockForRead();
  _result->lock.lockForWrite();
  *_result = one->integral(_area);
  _result->lock.unlock();
  one->lock.unlock();
}






// *** postprocessors 52 calculate the radial average of a 2d hist given a centre
//     and 1 radius (in case the value is too large, the maximum reasonable value is used) ***


cass::pp52::pp52(PostProcessors& pp, const cass::PostProcessors::key_t &key)
  : PostprocessorBackend(pp, key), _projec(0)
{
  loadSettings(0);
}

cass::pp52::~pp52()
{
  _pp.histograms_delete(_key);
  _projec = 0;
}

cass::PostProcessors::active_t cass::pp52::dependencies()
{
  PostProcessors::active_t list;
  list.push_front(_idHist);
  return list;
}

void cass::pp52::loadSettings(size_t)
{
  using namespace std;
  QSettings settings;
  settings.beginGroup("PostProcessor");
  settings.beginGroup(_key.c_str());
  if (!retrieve_and_validate(_pp,_key,"HistId",_idHist))
    return;
  const HistogramFloatBase*one
      (dynamic_cast<HistogramFloatBase*>(_pp.histograms_checkout().find(_idHist)->second));
  _pp.histograms_release();
  const float center_x_user (settings.value("XCenter",512).toFloat());
  const float center_y_user (settings.value("YCenter",512).toFloat());
  _center = make_pair(one->axis()[HistogramBackend::xAxis].bin(center_x_user),
                      one->axis()[HistogramBackend::yAxis].bin(center_y_user));
  const size_t dist_center_x_right
      (one->axis()[HistogramBackend::xAxis].nbrBins()-_center.first);
  const size_t dist_center_y_top
      (one->axis()[HistogramBackend::yAxis].nbrBins()-_center.second);
  const size_t min_dist_x (min(dist_center_x_right, _center.first));
  const size_t min_dist_y (min(dist_center_y_top, _center.second));
  _radius = (min (min_dist_x, min_dist_y));
  _pp.histograms_delete(_key);
  _projec = new Histogram1DFloat(_radius,0,_radius);
  _pp.histograms_replace(_key,_projec);
  std::cout << "PostProcessor "<<_key
      <<": will calculate the radial average of histogram of PostProcessor "<<_idHist
      <<" with xcenter "<<settings.value("XCenter",512).toFloat()
      <<" ycenter "<<settings.value("YCenter",512).toFloat()
      <<" in histogram coordinates xcenter "<<_center.first
      <<" ycenter "<<_center.second
      <<" maximum radius calculated from the incoming histogram "<<_radius
      <<std::endl;
}

void cass::pp52::operator()(const CASSEvent&)
{
  using namespace std;
  //retrieve the memory of the to be substracted histograms//
  Histogram2DFloat *one
      (reinterpret_cast<Histogram2DFloat*>(_pp.histograms_checkout().find(_idHist)->second));
  _pp.histograms_release();

  //retrieve the projection from the 2d hist//
  one->lock.lockForRead();
  _projec->lock.lockForWrite();
  *_projec = one->radial_project(_center,_radius);
  _projec->lock.unlock();
  one->lock.unlock();
}









// *** postprocessors 808 calculate the radar plot of a 2d hist given a centre
//     and 2 radii (in case the value is too large, the maximum reasonable value is used) ***

cass::pp53::pp53(PostProcessors& pp, const cass::PostProcessors::key_t &key)
  : PostprocessorBackend(pp, key), _projec(0)
{
  loadSettings(0);
}

cass::pp53::~pp53()
{
  _pp.histograms_delete(_key);
  _projec = 0;
}

cass::PostProcessors::active_t cass::pp53::dependencies()
{
  PostProcessors::active_t list;
  list.push_front(_idHist);
  return list;
}

void cass::pp53::loadSettings(size_t)
{
  using namespace std;
  QSettings settings;
  settings.beginGroup("PostProcessor");
  settings.beginGroup(_key.c_str());
  if (!retrieve_and_validate(_pp,_key,"HistId",_idHist))
    return;
  const HistogramFloatBase *one
      (dynamic_cast<HistogramFloatBase*>(_pp.histograms_checkout().find(_idHist)->second));
  _pp.histograms_release();
  const float center_x_user (settings.value("XCenter",512).toFloat());
  const float center_y_user (settings.value("YCenter",512).toFloat());
  _nbrBins = settings.value("NbrBins",360).toUInt();
  _center = make_pair(one->axis()[HistogramBackend::xAxis].bin(center_x_user),
                      one->axis()[HistogramBackend::yAxis].bin(center_y_user));
  const size_t dist_center_x_right
      (one->axis()[HistogramBackend::xAxis].nbrBins()-_center.first);
  const size_t dist_center_y_top
      (one->axis()[HistogramBackend::yAxis].nbrBins()-_center.second);
  const size_t min_dist_x (min(dist_center_x_right, _center.first));
  const size_t min_dist_y (min(dist_center_y_top, _center.second));
  const size_t max_radius (min(min_dist_x, min_dist_y));
  const float minrad_user(settings.value("MinRadius",0.).toFloat());
  const float maxrad_user(settings.value("MaxRadius",0.).toFloat());
  const size_t minrad (one->axis()[HistogramBackend::xAxis].user2hist(minrad_user));
  const size_t maxrad (one->axis()[HistogramBackend::xAxis].user2hist(maxrad_user));
  _range = make_pair(min(max_radius, minrad),
                     min(max_radius, maxrad));
<<<<<<< HEAD
  _pp.histograms_delete(_key);
  _projec = new Histogram1DFloat(360,0,360);
  _pp.histograms_replace(_key,_projec);
  std::cout << "PostProcessor "<<_key
      <<": angular distribution with xcenter "<<settings.value("XCenter",512).toFloat()
=======
  _pp.histograms_delete(_id);
  _projec = new Histogram1DFloat(_nbrBins,0,360);
  _pp.histograms_replace(_id,_projec);
  std::cout << "PostProcessor_"<<_id
      <<" with xcenter "<<settings.value("XCenter",512).toFloat()
>>>>>>> c566235c
      <<" ycenter "<<settings.value("YCenter",512).toFloat()
      <<" in histogram coordinates xcenter "<<_center.first
      <<" ycenter "<<_center.second
      <<" minimum radius "<<settings.value("MinRadius",0.).toFloat()
      <<" maximum radius "<<settings.value("MaxRadius",512.).toFloat()
      <<" in histogram coordinates minimum radius "<<_range.first
      <<" maximum radius "<<_range.second
      <<" Histogram has "<<_nbrBins<<" Bins"
      <<std::endl;
}

void cass::pp53::operator()(const CASSEvent&)
{
  using namespace std;
  //retrieve the memory of the to be substracted histograms//
  Histogram2DFloat *one
      (reinterpret_cast<Histogram2DFloat*>(_pp.histograms_checkout().find(_idHist)->second));
  _pp.histograms_release();
  // retrieve the projection from the 2d hist//
  one->lock.lockForRead();
  _projec->lock.lockForWrite();
  *_projec = one->radar_plot(_center,_range, _nbrBins);
  _projec->lock.unlock();
  one->lock.unlock();
}





// Local Variables:
// coding: utf-8
// mode: C++
// c-file-style: "gnu"
// c-file-offsets: ((c . 0) (innamespace . 0))
// fill-column: 100
// End:<|MERGE_RESOLUTION|>--- conflicted
+++ resolved
@@ -874,19 +874,11 @@
   const size_t maxrad (one->axis()[HistogramBackend::xAxis].user2hist(maxrad_user));
   _range = make_pair(min(max_radius, minrad),
                      min(max_radius, maxrad));
-<<<<<<< HEAD
-  _pp.histograms_delete(_key);
-  _projec = new Histogram1DFloat(360,0,360);
+  _pp.histograms_delete(_key);
+  _projec = new Histogram1DFloat(_nbrBins,0,360);
   _pp.histograms_replace(_key,_projec);
   std::cout << "PostProcessor "<<_key
       <<": angular distribution with xcenter "<<settings.value("XCenter",512).toFloat()
-=======
-  _pp.histograms_delete(_id);
-  _projec = new Histogram1DFloat(_nbrBins,0,360);
-  _pp.histograms_replace(_id,_projec);
-  std::cout << "PostProcessor_"<<_id
-      <<" with xcenter "<<settings.value("XCenter",512).toFloat()
->>>>>>> c566235c
       <<" ycenter "<<settings.value("YCenter",512).toFloat()
       <<" in histogram coordinates xcenter "<<_center.first
       <<" ycenter "<<_center.second
