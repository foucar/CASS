// Copyright (C) 2010 Lutz Foucar

/** @file operations.h file contains postprocessors that will operate
 *                     on histograms of other postprocessors
 *
 * @author Lutz Foucar
 */

#ifndef _OPERATIONS_H_
#define _OPERATIONS_H_

#include "backend.h"
#include "cass_event.h"
#include "histogram.h"


namespace cass
{


  /** Compare histogram for less than constant.
   *
   * @cassttng PostProcessor/\%name\%/{HistOne} \n
   *           the postprocessor name that contain the first histogram. Default
   *           is 0.
   * @cassttng PostProcessor/\%name\%/{Value} \n
   *           Value to compare the histograms value to. Default is 0.
   *
   * @author Lutz Foucar
   */
  class pp1 : public PostprocessorBackend
  {
  public:
    /** constructor */
    pp1(PostProcessors& hist, const PostProcessors::key_t&);

    /** Free _image space */
    virtual ~pp1();

    /** copy image from CASS event to histogram storage */
    virtual void operator()(const CASSEvent&);

    virtual void loadSettings(size_t);

    /** the two histograms that the user wants to substract */
    virtual PostProcessors::active_t dependencies();

  protected:
    /** id of first histogram */
    PostProcessors::key_t _idOne;

    /** constant value to compare to */
    float _value;

    /** resulting histgram */
    Histogram0DFloat *_result;
  };







  /** Compare histogram for greater than constant.
   *
   * @cassttng PostProcessor/\%name\%/{HistOne} \n
   *           the postprocessor name that contain the first histogram. Default
   *           is 0.
   * @cassttng PostProcessor/\%name\%/{Value} \n
   *           Value to compare the histograms value to. Default is 0.
   *
   * @author Lutz Foucar
   */
  class pp2 : public PostprocessorBackend
  {
  public:
    /** constructor */
    pp2(PostProcessors& hist, const PostProcessors::key_t&);

    /** Free _image space */
    virtual ~pp2();

    /** copy image from CASS event to histogram storage */
    virtual void operator()(const CASSEvent&);

    virtual void loadSettings(size_t);

    /** the two histograms that the user wants to substract */
    virtual PostProcessors::active_t dependencies();

  protected:
    /** id of first histogram */
    PostProcessors::key_t _idOne;

    /** constant value to compare to */
    float _value;

    /** resulting histgram */
    Histogram0DFloat *_result;
  };









  /** Compare histogram for equal to constant.
   *
   * @cassttng PostProcessor/\%name\%/{HistOne} \n
   *           the postprocessor name that contain the first histogram. Default
   *           is 0.
   * @cassttng PostProcessor/\%name\%/{Value} \n
   *           Value to compare the histograms value to. Default is 0.
   *
   * @author Lutz Foucar
   */
  class pp3 : public PostprocessorBackend
  {
  public:
    /** constructor */
    pp3(PostProcessors& hist, const PostProcessors::key_t&);

    /** Free _image space */
    virtual ~pp3();

    /** copy image from CASS event to histogram storage */
    virtual void operator()(const CASSEvent&);

    virtual void loadSettings(size_t);

    /** the two histograms that the user wants to substract */
    virtual PostProcessors::active_t dependencies();

  protected:
    /** id of first histogram */
    PostProcessors::key_t _idOne;

    /** constant value to compare to */
    float _value;

    /** resulting histgram */
    Histogram0DFloat *_result;
  };










  /** Apply boolean NOT to 0D Histogram.
   *
   * @cassttng PostProcessor/\%name\%/{HistOne} \n
   *           the postprocessor name that contain the first histogram. Default
   *           is 0.
   *
   * @author Lutz Foucar
   */
  class pp4 : public PostprocessorBackend
  {
  public:
    /** constructor */
    pp4(PostProcessors& hist, const PostProcessors::key_t&);

    /** Free _image space */
    virtual ~pp4();

    /** copy image from CASS event to histogram storage */
    virtual void operator()(const CASSEvent&);

    virtual void loadSettings(size_t);

    /** the two histograms that the user wants to substract */
    virtual PostProcessors::active_t dependencies();

  protected:
    /** id of first histogram */
    PostProcessors::key_t _idOne;

    /** resulting histgram */
    Histogram0DFloat *_result;
  };







  /** Boolean AND of two 0d pp.
   *
   * @cassttng PostProcessor/\%name\%/{HistOne|HistTwo} \n
   *           the postprocessor id's that contain the first histogram and second
   *           histogram for the boolean AND-ing. Default is 0 for both. This
   *           will result in an exception. Since pp 0 is not implemented.
   *
   * @author Lutz Foucar
   */
  class pp5 : public PostprocessorBackend
  {
  public:
    /** constructor */
    pp5(PostProcessors& hist, const PostProcessors::key_t&);

    /** Free _image space */
    virtual ~pp5();

    /** copy image from CASS event to histogram storage */
    virtual void operator()(const CASSEvent&);

    virtual void loadSettings(size_t);

    /** the two histograms that the user wants to substract */
    virtual PostProcessors::active_t dependencies();

  protected:
    /** id of first histogram */
    PostProcessors::key_t _idOne;

    /** id of second histogram */
    PostProcessors::key_t _idTwo;

    /** resulting histgram */
    Histogram0DFloat *_result;
  };







  /** Boolean OR of two 0d pp.
   *
   * @cassttng PostProcessor/\%name\%/{HistOne|HistTwo} \n
   *           the postprocessor id's that contain the first histogram and second
   *           histogram for the boolean AND-ing. Default is 0 for both. This
   *           will result in an exception. Since pp 0 is not implemented.
   *
   * @author Lutz Foucar
   */
  class pp6 : public PostprocessorBackend
  {
  public:
    /** constructor */
    pp6(PostProcessors& hist, const PostProcessors::key_t&);

    /** Free _image space */
    virtual ~pp6();

    /** copy image from CASS event to histogram storage */
    virtual void operator()(const CASSEvent&);

    virtual void loadSettings(size_t);

    /** the two histograms that the user wants to substract */
    virtual PostProcessors::active_t dependencies();

  protected:
    /** id of first histogram */
    PostProcessors::key_t _idOne;

    /** id of second histogram */
    PostProcessors::key_t _idTwo;

    /** resulting histgram */
    Histogram0DFloat *_result;
  };








  /** Compare two histograms for less.
   *
   * \f$result = hist_{one}  < hist_{two}\f$
   * where \f$hist_{one}\f$ and \f$hist_{two}\f$ are histograms one or two
   * respectivly
   *
   * @cassttng PostProcessor/\%name\%/{HistOne|HistTwo} \n
   *           the postprocessor id's that contain the first histogram and second
   *           histogram for the less comparison. Default is 0 for both. This
   *           will result in an exception. Since pp 0 is not implemented.
   *
   * @author Lutz Foucar
   */
  class pp7 : public PostprocessorBackend
  {
  public:
    /** constructor */
    pp7(PostProcessors& hist, const PostProcessors::key_t&);

    /** Free _image space */
    virtual ~pp7();

    /** copy image from CASS event to histogram storage */
    virtual void operator()(const CASSEvent&);

    virtual void loadSettings(size_t);

    /** the two histograms that the user wants to substract */
    virtual PostProcessors::active_t dependencies();

  protected:
    /** id of first histogram */
    PostProcessors::key_t _idOne;

    /** id of second histogram */
    PostProcessors::key_t _idTwo;

    /** resulting histgram */
    Histogram0DFloat *_result;
  };







  /** Compare two histograms for equality.
   *
   * \f$result = hist_{one}  == hist_{two}\f$
   * where \f$hist_{one}\f$ and \f$hist_{two}\f$ are histograms one or two
   * respectivly
   *
   * @cassttng PostProcessor/\%name\%/{HistOne|HistTwo} \n
   *           the postprocessor id's that contain the first histogram and second
   *           histogram for the operation. Default is 0 for both. This
   *           will result in an exception. Since pp 0 is not implemented.
   *
   * @author Lutz Foucar
   */
  class pp8 : public PostprocessorBackend
  {
  public:
    /** constructor */
    pp8(PostProcessors& hist, const PostProcessors::key_t&);

    /** Free _image space */
    virtual ~pp8();

    /** copy image from CASS event to histogram storage */
    virtual void operator()(const CASSEvent&);

    virtual void loadSettings(size_t);

    /** the two histograms that the user wants to substract */
    virtual PostProcessors::active_t dependencies();

  protected:
    /** how many pixels to bin in horizontal and vertical direction */
    PostProcessors::key_t _idOne;

    /** how many pixels to bin in horizontal and vertical direction */
    PostProcessors::key_t _idTwo;

    /** resulting histgram */
    Histogram0DFloat *_result;
  };








  /** Check whether histogram is in range.
   *
   * @cassttng PostProcessor/\%name\%/{HistOne} \n
   *           the postprocessor name that contain the first histogram. Default
   *           is 0.
   * @cassttng PostProcessor/\%name\%/{UpperLimit|LowerLimit} \n
   *           Upper and Lower limit of the range to check. Default is 0,0.
   *
   * @author Lutz Foucar
   */
  class pp9 : public PostprocessorBackend
  {
  public:
    /** constructor */
    pp9(PostProcessors& hist, const PostProcessors::key_t&);

    /** Free _image space */
    virtual ~pp9();

    /** copy image from CASS event to histogram storage */
    virtual void operator()(const CASSEvent&);

    virtual void loadSettings(size_t);

    /** the two histograms that the user wants to substract */
    virtual PostProcessors::active_t dependencies();

  protected:
    /** id of first histogram */
    PostProcessors::key_t _idOne;

    /** the requested range that the histogram should be in */
    std::pair<float,float> _range;

    /** resulting histgram */
    Histogram0DFloat *_result;
  };






  /** Constant true postprocessor.
   *
   * @author Lutz Foucar
   */
  class pp10 : public PostprocessorBackend
  {
  public:
    /** constructor */
    pp10(PostProcessors& pp, const PostProcessors::key_t &key)
      :PostprocessorBackend(pp,key),
      _constant(new Histogram0DFloat(true))
    {
      _pp.histograms_replace(_key,_constant);
    }

    /** delete constant */
    virtual ~pp10() {_pp.histograms_delete(_key);_constant=0;}

    /** just a stub not used here */
    virtual void operator()(const CASSEvent&){}

  protected:
    /** resulting histgram */
    Histogram0DFloat *_constant;
  };




  /** Constant false postprocessor.
   *
   * @author Lutz Foucar
   */
  class pp11 : public PostprocessorBackend
  {
  public:
    /** constructor */
    pp11(PostProcessors& pp, const PostProcessors::key_t &key)
      :PostprocessorBackend(pp,key),
      _constant(new Histogram0DFloat(false))
    {
      _pp.histograms_replace(_key,_constant);
    }

    /** delete constant */
    virtual ~pp11() {_pp.histograms_delete(_key);_constant=0;}

    /** just a stub not used here */
    virtual void operator()(const CASSEvent&){}

  protected:
    /** resulting histgram */
    Histogram0DFloat *_constant;
  };




  /** Difference between choosable histograms.
   *
   * This histogram will create a histogram which is the result of substracting
   * histogram in pp with id one from histogram in pp with id two. The resulting
   * histogram will follow the formular:
   * \f$Result = One * f_{one}  - Two * f_{two}\f$
   * where \f$f_{one}\f$ and \f$f_{two}\f$ are factors that one can weight the
   * first and second part with.
   *
   * The resulting histogram will be created using the size and dimension of the
   * first histogram.
   *
   * @cassttng PostProcessor/\%name\%/{HistOne|HistTwo} \n
   *           the postprocessor id's that contain the first histogram and second
   *           histogram for the substraction. Default is 0 for both. This
   *           will result in an exception. Since pp 0 is not implemented.
   * @cassttng PostProcessor/\%name\%/{FactorOne|FactorTwo} \n
   *           The factors that will weight the substraction. The default is 1.
   *
   * @author Lutz Foucar
   */
  class pp20 : public PostprocessorBackend
  {
  public:
    /** constructor */
    pp20(PostProcessors& hist, const PostProcessors::key_t&);

    /** Free _image space */
    virtual ~pp20();

    /** copy image from CASS event to histogram storage */
    virtual void operator()(const CASSEvent&);

    virtual void loadSettings(size_t);

    /** the two histograms that the user wants to substract */
    virtual PostProcessors::active_t dependencies();

  protected:
    /** factor by which the first histogram will be weighted */
    float _fOne;

    /** factor by which the second histogram will be weighted */
    float _fTwo;

    /** id of first histogram */
    PostProcessors::key_t _idOne;

    /** id of second histogram */
    PostProcessors::key_t _idTwo;

    /** resulting histgram */
    HistogramFloatBase *_result;
  };









  /** Divide two histograms.
   *
   * \f$result = \frac{hist_{one}}{hist_{two}}\f$
   * where \f$hist_{one}\f$ and \f$hist_{two}\f$ are histograms one or two
   * respectivly
   *
   * The resulting histogram will be created using the size and dimension of the
   * first histogram.
   *
   * @cassttng PostProcessor/\%name\%/{HistOne|HistTwo} \n
   *           the postprocessor id's that contain the first histogram and second
   *           histogram for the operation. Default is 0 for both. This
   *           will result in an exception. Since pp 0 is not implemented.
   *
   * @author Lutz Foucar
   */
  class pp21 : public PostprocessorBackend
  {
  public:
    /** constructor */
    pp21(PostProcessors& hist, const PostProcessors::key_t&);

    /** Free _image space */
    virtual ~pp21();

    /** copy image from CASS event to histogram storage */
    virtual void operator()(const CASSEvent&);

    virtual void loadSettings(size_t);

    /** the two histograms that the user wants to substract */
    virtual PostProcessors::active_t dependencies();

  protected:
    /** id of first histogram */
    PostProcessors::key_t _idOne;

    /** id of second histogram */
    PostProcessors::key_t _idTwo;

    /** resulting histgram */
    HistogramFloatBase *_result;
  };








  /** Multiply two histograms.
   *
   * \f$result = hist_{one} \times hist_{two}\f$
   * where \f$hist_{one}\f$ and \f$hist_{two}\f$ are histograms one or two
   * respectivly
   *
   * The resulting histogram will be created using the size and dimension of the
   * first histogram.
   *
   * @cassttng PostProcessor/\%name\%/{HistOne|HistTwo} \n
   *           the postprocessor id's that contain the first histogram and second
   *           histogram for the operation. Default is 0 for both. This
   *           will result in an exception. Since pp 0 is not implemented.
   *
   * @author Lutz Foucar
   */
  class pp22 : public PostprocessorBackend
  {
  public:
    /** constructor */
    pp22(PostProcessors& hist, const PostProcessors::key_t&);

    /** Free _image space */
    virtual ~pp22();

    /** copy image from CASS event to histogram storage */
    virtual void operator()(const CASSEvent&);

    virtual void loadSettings(size_t);

    /** the two histograms that the user wants to substract */
    virtual PostProcessors::active_t dependencies();

  protected:
    /** id of first histogram */
    PostProcessors::key_t _idOne;

    /** if of second histogram */
    PostProcessors::key_t _idTwo;

    /** resulting histgram */
    HistogramFloatBase *_result;
  };









  /** Multiply histogram with constant.
   *
   * @cassttng PostProcessor/\%name\%/{HistId} \n
   *           Postprocessor id with histogram that should be multiplied. Default is 0.
   * @cassttng PostProcessor/\%name\%/{Factor} \n
   *           Factor with which histogram should be multiplied. Default is 1.
   *
   * @author Lutz Foucar
   */
  class pp23 : public PostprocessorBackend
  {
  public:
    /** constructor */
    pp23(PostProcessors& hist, const PostProcessors::key_t&);

    /** Free _image space */
    virtual ~pp23();

    /** copy image from CASS event to histogram storage */
    virtual void operator()(const CASSEvent&);

    virtual void loadSettings(size_t);

    /** the two histograms that the user wants to substract */
    virtual PostProcessors::active_t dependencies();

  protected:
    /** id of the histogram we multiply with a constant */
    PostProcessors::key_t _idHist;

    /** the factor we mulitply the histogram with */
    float _factor;

    /** resulting histgram */
    HistogramFloatBase *_result;
  };














  /** Substract constant from histogram.
   *
   * @cassttng PostProcessor/\%name\%/{HistId} \n
   *           Postprocessor id with histogram that should be multiplied. Default is 0.
   * @cassttng PostProcessor/\%name\%/{Factor} \n
   *           Factor with which histogram should be substracted. Default is 1.
   *
   * @author Lutz Foucar
   */
  class pp24 : public PostprocessorBackend
  {
  public:
    /** constructor */
    pp24(PostProcessors& hist, const PostProcessors::key_t&);

    /** Free _image space */
    virtual ~pp24();

    /** copy image from CASS event to histogram storage */
    virtual void operator()(const CASSEvent&);

    virtual void loadSettings(size_t);

    /** the two histograms that the user wants to substract */
    virtual PostProcessors::active_t dependencies();

  protected:
    /** id of the histogram we multiply with a constant */
    PostProcessors::key_t _idHist;

    /** the factor we substract the histogram with */
    float _factor;

    /** resulting histgram */
    HistogramFloatBase *_result;
  };












  /** Projection of 2d Histogram.
   *
   * @cassttng PostProcessor/\%name\%/{HistId} \n
   *           Postprocessor id with 2D-Histogram that we create project.
   *           Default is 0.
   * @cassttng PostProcessor/\%name\%/{LowerBound|UpperBound} \n
   *           Upper and lower bound of the area to project. Default is
   *           -1e6 ... 1e6
   * @cassttng PostProcessor/\%name\%/{Axis} \n
   *           The axis we want to project to. Default is xAxis.
   *           Possible choises are:
   *           - 0:xAxis
   *           - 1:yAxis
   * @cassttng PostProcessor/\%name\%/{Normalize} \n
   *           Normalize the projection, so that maximum value is always 1.
   *           Default is false.
   *
   * @author Lutz Foucar
   */
  class pp50 : public PostprocessorBackend
  {
  public:
    /** constructor */
    pp50(PostProcessors& hist, const PostProcessors::key_t&);

    /** Free _image space */
    virtual ~pp50();

    /** copy image from CASS event to histogram storage */
    virtual void operator()(const CASSEvent&);

    /** load the settings of the pp */
    virtual void loadSettings(size_t);

    /** the two histograms that the user wants to substract */
    virtual PostProcessors::active_t dependencies();

  protected:
    /** the id of the 2d hist we want to project */
    PostProcessors::key_t _idHist;

    /** range we want to project */
    std::pair<float,float> _range;

    /** flag whether we should normalize the values */
    bool _normalize;

    /** axis we want to project on */
    size_t _axis;

    /** resulting histgram */
    Histogram1DFloat *_projec;
  };










  /** Integral of 1d Histogram.
   *
   * \f$result = hist_{one} \times f\f$
   * where \f$hist_{one}\f$ is the histogram to be multiplied by f
   *
   * The resulting histogram will be created using the size and dimension of the
   * first histogram.
   *
   * @cassttng PostProcessor/\%name\%/{HistId} \n
   *           Postprocessor id with 1D-Histogram that we create the intgral from Default is 0.
   * @cassttng PostProcessor/\%name\%/{LowerBound|UpperBound} \n
   *           Upper and lower bound of the area to integrate. Default is -1e6 ... 1e6
   *
   * @author Lutz Foucar
   */
  class pp51 : public PostprocessorBackend
  {
  public:
    /** constructor */
    pp51(PostProcessors& hist, const PostProcessors::key_t&);

    /** Free _image space */
    virtual ~pp51();

    /** copy image from CASS event to histogram storage */
    virtual void operator()(const CASSEvent&);

    /** load the settings of the pp */
    virtual void loadSettings(size_t);

    /** the two histograms that the user wants to substract */
    virtual PostProcessors::active_t dependencies();

  protected:
    /** id of the 1d histogram we want to have the integral of */
    PostProcessors::key_t _idHist;

    /** range we want to have the integral over in histogram bins */
    std::pair<float,float> _area;

    /** resulting histgram */
    Histogram0DFloat *_result;
  };











  /** Radial Average/Projection of 2d Histogram.
   *
   * @cassttng PostProcessor/\%name\%/{HistId} \n
   *           Postprocessor id with 2D-Histogram that we create project.
   *           Default is 0.
   * @cassttng PostProcessor/\%name\%/{XCenter|YCenter} \n
   *           Xcoordinate and Y coordinate of the centre. Default is 512,512
   *
   * @author Nicola Coppola
   * @author Lutz Foucar
   */
  class pp52 : public PostprocessorBackend
  {
  public:
    /** constructor */
    pp52(PostProcessors& hist, const PostProcessors::key_t&);

    /** Free _image space */
    virtual ~pp52();

    /** copy image from CASS event to histogram storage */
    virtual void operator()(const CASSEvent&);

    /** load the settings of the pp */
    virtual void loadSettings(size_t);

<<<<<<< HEAD
    /** the two histograms that the user wants to substract */
    virtual PostProcessors::active_t dependencies();
=======
    /** the histogram that the user wants to use */
    virtual std::list<PostProcessors::id_t> dependencies();
>>>>>>> 3df25f4e

  protected:
    /** the id of the 2d hist we want to project */
    PostProcessors::key_t _idHist;

    /** center coordinates we use to calculate the radial average in histogram coordinates */
    std::pair<size_t,size_t> _center;

    /** the maximum size of the radius, calculated from the two d histogram */
    size_t _radius;

    /** resulting histgram */
    Histogram1DFloat *_projec;
  };











  /** Radar Plot of 2d Histogram.
   *
   * @cassttng PostProcessor/\%name\%/{HistId} \n
   *           Postprocessor id with 2D-Histogram that we create project.
   *           Default is 0.
<<<<<<< HEAD
   * @cassttng PostProcessor/\%name\%/{MinRadius|MaxRadius} \n
   *           Minimum and Maximum Radius to inlcude in the polar plot. Default
   *           is 0 ... 512
   * @cassttng PostProcessor/\%name\%/{NbrBins} \n
   *           Number of Bins that the 360 degrees will be put in. Default is 360
   * @cassttng PostProcessor/\%name\%/{XCenter|YCenter} \n
=======
   * @cassttng PostProcessor/p\%id\%/{MinRadius|MaxRadius} \n
   *           Minimum and Maximum Radius to include in the polar plot. Default
   *           is 0 ... 512
   * @cassttng PostProcessor/p\%id\%/{NbrBins} \n
   *           Number of Bins where the 360 degrees will be put in. Default is 360
   * @cassttng PostProcessor/p\%id\%/{XCenter|YCenter} \n
>>>>>>> 3df25f4e
   *           X and Y Center of the images polar plot. Default is 512,512
   *
   * @author Nicola Coppola
   * @author Lutz Foucar
   */
  class pp53 : public PostprocessorBackend
  {
  public:
    /** constructor */
    pp53(PostProcessors& hist, const PostProcessors::key_t&);

    /** Free _image space */
    virtual ~pp53();

    /** copy image from CASS event to histogram storage */
    virtual void operator()(const CASSEvent&);

    /** load the settings of the pp */
    virtual void loadSettings(size_t);

<<<<<<< HEAD
    /** the two histograms that the user wants to substract */
    virtual PostProcessors::active_t dependencies();
=======
    /** the histogram that the user want to use */
    virtual std::list<PostProcessors::id_t> dependencies();
>>>>>>> 3df25f4e

  protected:
    /** the id of the 2d hist we want to project */
    PostProcessors::key_t _idHist;

    /** range of radii that we use for the angular distribution */
    std::pair<size_t,size_t> _range;

    /** centre's coordinates we use to calculate the radar plot */
    std::pair<size_t,size_t> _center;

    /** the number of bins in the resulting histogram, range is fixed */
    size_t _nbrBins;

    /** resulting histgram */
    Histogram1DFloat *_projec;
  };















  /** Radius \f$ \phi \f$ Representation of 2D Histogram.
   *
   * @cassttng PostProcessor/\%name\%/{HistId} \n
   *           Postprocessor id with 2D-Histogram we convert.
   *           Default is 0.
   * @cassttng PostProcessor/\%name\%/{NbrAngleBins} \n
   *           Number of Bins that the 360 degrees will be put in. Default is 360
   * @cassttng PostProcessor/\%name\%/{XCenter|YCenter} \n
   *           X and Y Center of the images polar plot. Default is 512,512
   *
   * @author Lutz Foucar
   */
  class pp54 : public PostprocessorBackend
  {
  public:
    /** constructor */
    pp54(PostProcessors& hist, const PostProcessors::key_t&);

    /** Free _image space */
    virtual ~pp54();

    /** copy image from CASS event to histogram storage */
    virtual void operator()(const CASSEvent&);

    /** load the settings of the pp */
    virtual void loadSettings(size_t);

    /** the two histograms that the user wants to substract */
    virtual PostProcessors::active_t dependencies();

  protected:
    /** the id of the 2d hist we want to project */
    PostProcessors::key_t _idHist;

    /** centre's coordinates we use to calculate the radar plot */
    std::pair<size_t,size_t> _center;

    /** the number of bins in the resulting histogram, range is fixed */
    size_t _nbrBins;

    /** the maximum size of the radius, calculated from the two d histogram */
    size_t _radius;

    /** resulting histgram */
    Histogram2DFloat *_projec;
  };








  /** 0D histogramming.
   *
   * create a 1d histogram from 0d values
   *
   * @cassttng PostProcessor/\%name\%/{XNbrBins|XLow|XUp}\n
   *           properties of the 1d histogram
   * @cassttng PostProcessor/\%name\%/{HistName} \n
   *           Postprocessor name containing the 0D value to histogram
   * @cassttng PostProcessor/\%name\%/{ConditionName} \n
   *           0D Postprocessor name that we check before we histogram
   *
   * @author Lutz Foucar
   */
  class pp60 : public PostprocessorBackend
  {
  public:
    /** constructor */
    pp60(PostProcessors& hist, const PostProcessors::key_t&);

    /** Free _image space */
    virtual ~pp60();

    /** average the histogram */
    virtual void operator()(const CASSEvent&);

    /** load the settings */
    virtual void loadSettings(size_t);

    /** the dependencies on condition and input histogram */
    virtual PostProcessors::active_t dependencies();

  protected:
    /** alpha for the running average */
    float _alpha;

    /** the 0D histogram to work on */
    PostProcessors::key_t _idHist;

    /** the pp that contains the  condition */
    PostProcessors::key_t  _condition;

    /** histogramed value */
    Histogram1DFloat *_hist;
  };










  /** Histogram averaging.
   *
   * Running or cummulative average of a histogram.
   *
   * @cassttng PostProcessor/\%name\%/{average}\n
   *           how many images should be averaged. When value is 0 its a cummulative
   *           average. Default is 1.
   * @cassttng PostProcessor/\%name\%/{HistName} \n
   *           Postprocessor name containing the histogram that we average.
   * @cassttng PostProcessor/\%name\%/{ConditionName} \n
   *           0D Postprocessor name that we check before we start averaging
   *
   * @author Lutz Foucar
   */
  class pp61 : public PostprocessorBackend
  {
  public:
    /** constructor */
    pp61(PostProcessors& hist, const PostProcessors::key_t&);

    /** Free _image space */
    virtual ~pp61();

    /** average the histogram */
    virtual void operator()(const CASSEvent&);

    /** load the settings */
    virtual void loadSettings(size_t);

    /** the dependencies on condition and input histogram */
    virtual PostProcessors::active_t dependencies();

  protected:
    /** alpha for the running average */
    float _alpha;

    /** the histogram to work on */
    PostProcessors::key_t _idHist;

    /** the pp that contains the  condition */
    PostProcessors::key_t  _condition;

    /** averaged histogram */
    HistogramFloatBase *_average;
  };





  /** Histogram summing.
   *
   * Sums up histograms.
   *
   * @cassttng PostProcessor/\%name\%/{HistName} \n
   *           Postprocessor name containing the histogram that we average.
   * @cassttng PostProcessor/\%name\%/{ConditionName} \n
   *           0D Postprocessor name that we check before we start averaging
   *
   * @author Lutz Foucar
   */
  class pp62 : public PostprocessorBackend
  {
  public:
    /** constructor */
    pp62(PostProcessors& hist, const PostProcessors::key_t&);

    /** Free _image space */
    virtual ~pp62();

    /** average the histogram */
    virtual void operator()(const CASSEvent&);

    /** load the settings */
    virtual void loadSettings(size_t);

    /** the dependencies on condition and input histogram */
    virtual PostProcessors::active_t dependencies();

  protected:
    /** the histogram to work on */
    PostProcessors::key_t _idHist;

    /** the pp that contains the  condition */
    PostProcessors::key_t  _condition;

    /** summed histogram */
    HistogramFloatBase *_sum;
  };







}

#endif



// Local Variables:
// coding: utf-8
// mode: C++
// c-file-style: "gnu"
// c-file-offsets: ((c . 0) (innamespace . 0))
// fill-column: 100
// End:<|MERGE_RESOLUTION|>--- conflicted
+++ resolved
@@ -884,13 +884,8 @@
     /** load the settings of the pp */
     virtual void loadSettings(size_t);
 
-<<<<<<< HEAD
-    /** the two histograms that the user wants to substract */
-    virtual PostProcessors::active_t dependencies();
-=======
     /** the histogram that the user wants to use */
-    virtual std::list<PostProcessors::id_t> dependencies();
->>>>>>> 3df25f4e
+    virtual PostProcessors::active_t dependencies();
 
   protected:
     /** the id of the 2d hist we want to project */
@@ -921,21 +916,12 @@
    * @cassttng PostProcessor/\%name\%/{HistId} \n
    *           Postprocessor id with 2D-Histogram that we create project.
    *           Default is 0.
-<<<<<<< HEAD
    * @cassttng PostProcessor/\%name\%/{MinRadius|MaxRadius} \n
-   *           Minimum and Maximum Radius to inlcude in the polar plot. Default
+   *           Minimum and Maximum Radius to include in the polar plot. Default
    *           is 0 ... 512
    * @cassttng PostProcessor/\%name\%/{NbrBins} \n
-   *           Number of Bins that the 360 degrees will be put in. Default is 360
+   *           Number of Bins where the 360 degrees will be put in. Default is 360
    * @cassttng PostProcessor/\%name\%/{XCenter|YCenter} \n
-=======
-   * @cassttng PostProcessor/p\%id\%/{MinRadius|MaxRadius} \n
-   *           Minimum and Maximum Radius to include in the polar plot. Default
-   *           is 0 ... 512
-   * @cassttng PostProcessor/p\%id\%/{NbrBins} \n
-   *           Number of Bins where the 360 degrees will be put in. Default is 360
-   * @cassttng PostProcessor/p\%id\%/{XCenter|YCenter} \n
->>>>>>> 3df25f4e
    *           X and Y Center of the images polar plot. Default is 512,512
    *
    * @author Nicola Coppola
@@ -956,13 +942,8 @@
     /** load the settings of the pp */
     virtual void loadSettings(size_t);
 
-<<<<<<< HEAD
-    /** the two histograms that the user wants to substract */
-    virtual PostProcessors::active_t dependencies();
-=======
     /** the histogram that the user want to use */
-    virtual std::list<PostProcessors::id_t> dependencies();
->>>>>>> 3df25f4e
+    virtual PostProcessors::active_t dependencies();
 
   protected:
     /** the id of the 2d hist we want to project */
