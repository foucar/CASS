--- conflicted
+++ resolved
@@ -4,13 +4,7 @@
  * @file operations.h file contains postprocessors that will operate
  *                     on histograms of other postprocessors
  *
-<<<<<<< HEAD
- * @todo add pp that has input and condition output is copy of input
- * @todo add pp to rotate 2d in 90 deg steps
--* @todo add pp creating a running/moving standart deviation (just lke average)
-=======
  * @todo add pp creating a running/moving standart deviation (just lke average)
->>>>>>> ec1df013
  *
  * @author Lutz Foucar
  */
