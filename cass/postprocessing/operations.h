// Copyright (C) 2010 Lutz Foucar

/** @file operations.h file contains postprocessors that will operate
 *                     on histograms of other postprocessors
 * @todo add pp that will maks out given areas of a histogram
 * @todo add pp that has input and condition output is copy of input
 * @author Lutz Foucar
 */

#ifndef _OPERATIONS_H_
#define _OPERATIONS_H_

#include "backend.h"
#include "cass_event.h"
#include "histogram.h"
#include <time.h>

namespace cass
{


  /** Apply boolean NOT to 0D Histogram.
   *
   * @cassttng PostProcessor/\%name\%/{HistName} \n
   *           the postprocessor name that contain the first histogram. Default
   *           is "".
   * @cassttng PostProcessor/\%name\%/{ConditionName} \n
   *           0D Postprocessor name that we check before filling image.
   *           if this setting is not defined, this postprocessor is unconditional.
   *           Therefore its always true.
   * @cassttng PostProcessor/\%name\%/{Hide} \n
   *           Flag that will hide this postprocessor in cassview's combobox.
   *           Default is false
   *
   * @author Lutz Foucar
   */
  class pp4 : public PostprocessorBackend
  {
  public:
    /** constructor */
    pp4(PostProcessors& hist, const PostProcessors::key_t&);

    /** process event */
    virtual void process(const CASSEvent&);

    /** load the settings of this pp */
    virtual void loadSettings(size_t);

  protected:
    /** pp containing histogram */
    PostprocessorBackend *_one;
  };








  /** Check whether histogram is in range.
   *
   * @cassttng PostProcessor/\%name\%/{HistName} \n
   *           the postprocessor name that contain the first histogram. Default
   *           is 0.
   * @cassttng PostProcessor/\%name\%/{UpperLimit|LowerLimit} \n
   *           Upper and Lower limit of the range to check. Default is 0,0.
   * @cassttng PostProcessor/\%name\%/{ConditionName} \n
   *           0D Postprocessor name that we check before filling image.
   *           if this setting is not defined, this postprocessor is unconditional.
   *           Therefore its always true.
   * @cassttng PostProcessor/\%name\%/{Hide} \n
   *           Flag that will hide this postprocessor in cassview's combobox.
   *           Default is false
   *
   * @author Lutz Foucar
   */
  class pp9 : public PostprocessorBackend
  {
  public:
    /** constructor */
    pp9(PostProcessors& hist, const PostProcessors::key_t&);

    /** process event */
    virtual void process(const CASSEvent&);

    /** load the settings of this pp */
    virtual void loadSettings(size_t);

  protected:
    /** pp containing first histogram */
    PostprocessorBackend *_one;

    /** the requested range that the histogram should be in */
    std::pair<float,float> _range;
  };








  /** Constant BOOLEAN postprocessor.
   *
   * implements pp id 10 and 11
   *
   * @author Lutz Foucar
   */
  class pp10 : public PostprocessorBackend
  {
  public:
    /** constructor */
    pp10(PostProcessors& pp, const PostProcessors::key_t &key, bool boolean)
      :PostprocessorBackend(pp,key)
    {
      _result = (new Histogram0DFloat(boolean));
      createHistList(1);
      _hide = true;
    }
    /** don't do anything to the histogram */
    virtual void process(const CASSEvent&){}
  };







  /** Threshold histogram.
   *
   * @cassttng PostProcessor/\%name\%/{HistName} \n
   *           Postprocessor name with histogram that should be thresholded. Default is 0.
   * @cassttng PostProcessor/\%name\%/{Threshold} \n
   *           Factor with which threshold value. Default is 0.
   * @cassttng PostProcessor/\%name\%/{ConditionName} \n
   *           0D Postprocessor name that we check before filling image.
   *           if this setting is not defined, this postprocessor is unconditional.
   *           Therefore its always true.
   * @cassttng PostProcessor/\%name\%/{Hide} \n
   *           Flag that will hide this postprocessor in cassview's combobox.
   *           Default is false
   *
   * @author Thomas White
   */
  class pp40 : public PostprocessorBackend
  {
  public:
    /** constructor */
    pp40(PostProcessors& hist, const PostProcessors::key_t&);

    /** process event */
    virtual void process(const CASSEvent&);

    /** load the settings of this pp */
    virtual void loadSettings(size_t);

  protected:
    /** pp containing input histogram */
    PostprocessorBackend *_one;

    /** the threshold */
    float _threshold;
  };







  /** Projection of 2d Histogram.
   *
   * @cassttng PostProcessor/\%name\%/{HistName} \n
   *           Postprocessor name with 2D-Histogram that we create project.
   *           Default is 0.
   * @cassttng PostProcessor/\%name\%/{LowerBound|UpperBound} \n
   *           Upper and lower bound of the area to project. Default is
   *           -1e6 ... 1e6
   * @cassttng PostProcessor/\%name\%/{Axis} \n
   *           The axis we want to project to. Default is xAxis.
   *           Possible choises are:
   *           - 0:xAxis
   *           - 1:yAxis
   * @cassttng PostProcessor/\%name\%/{Normalize} \n
   *           Normalize the projection, so that maximum value is always 1.
   *           Default is false.
   * @cassttng PostProcessor/\%name\%/{ConditionName} \n
   *           0D Postprocessor name that we check before filling image.
   *           if this setting is not defined, this postprocessor is unconditional.
   *           Therefore its always true.
   * @cassttng PostProcessor/\%name\%/{Hide} \n
   *           Flag that will hide this postprocessor in cassview's combobox.
   *           Default is false
   *
   * @author Lutz Foucar
   */
  class pp50 : public PostprocessorBackend
  {
  public:
    /** constructor */
    pp50(PostProcessors& hist, const PostProcessors::key_t&);

    /** process event */
    virtual void process(const CASSEvent&);

    /** load the settings of the pp */
    virtual void loadSettings(size_t);

  protected:
    /** pp containing the 2d hist we want to project */
    PostprocessorBackend *_pHist;

    /** range we want to project */
    std::pair<float,float> _range;

    /** flag whether we should normalize the values */
    bool _normalize;

    /** axis we want to project on */
    size_t _axis;
  };










  /** Integral of 1d Histogram.
   *
   * \f$result = hist_{one} \times f\f$
   * where \f$hist_{one}\f$ is the histogram to be multiplied by f
   *
   * The resulting histogram will be created using the size and dimension of the
   * first histogram.
   *
   * @cassttng PostProcessor/\%name\%/{HistName} \n
   *           Postprocessor name with 1D-Histogram that we create the intgral from Default is 0.
   * @cassttng PostProcessor/\%name\%/{LowerBound|UpperBound} \n
   *           Upper and lower bound of the area to integrate. Default is -1e6 ... 1e6
   * @cassttng PostProcessor/\%name\%/{ConditionName} \n
   *           0D Postprocessor name that we check before filling image.
   *           if this setting is not defined, this postprocessor is unconditional.
   *           Therefore its always true.
   * @cassttng PostProcessor/\%name\%/{Hide} \n
   *           Flag that will hide this postprocessor in cassview's combobox.
   *           Default is false
   *
   * @author Lutz Foucar
   */
  class pp51 : public PostprocessorBackend
  {
  public:
    /** constructor */
    pp51(PostProcessors& hist, const PostProcessors::key_t&);

    /** process event */
    virtual void process(const CASSEvent&);

    /** load the settings of the pp */
    virtual void loadSettings(size_t);

  protected:
    /** pp containing the 1d hist we want to integrate */
    PostprocessorBackend *_pHist;

    /** range we want to have the integral over in histogram bins */
    std::pair<float,float> _area;
  };











  /** Radial Average/Projection of 2d Histogram.
   *
   * @cassttng PostProcessor/\%name\%/{HistName} \n
   *           Postprocessor name with 2D-Histogram that we create project.
   *           Default is 0.
   * @cassttng PostProcessor/\%name\%/{XCenter|YCenter} \n
   *           Xcoordinate and Y coordinate of the centre. Default is 512,512
   * @cassttng PostProcessor/\%name\%/{ConditionName} \n
   *           0D Postprocessor name that we check before filling image.
   *           if this setting is not defined, this postprocessor is unconditional.
   *           Therefore its always true.
   * @cassttng PostProcessor/\%name\%/{Hide} \n
   *           Flag that will hide this postprocessor in cassview's combobox.
   *           Default is false
   *
   * @todo improve and generalize radial projection to account for different distance of detector to beam line
   * @todo add treatment of possible asymmetric positions of detectors to beam line
   * @todo add possibility to have circle partially outside the physical detector dimensions
   *
   * @author Nicola Coppola
   * @author Lutz Foucar
   */
  class pp52 : public PostprocessorBackend
  {
  public:
    /** constructor */
    pp52(PostProcessors& hist, const PostProcessors::key_t&);

    /** process event */
    virtual void process(const CASSEvent&);

    /** load the settings of the pp */
    virtual void loadSettings(size_t);

  protected:
    /** pp containing the 2d hist we want to project */
    PostprocessorBackend *_pHist;

    /** center coordinates we use to calculate the radial average in histogram coordinates */
    std::pair<size_t,size_t> _center;

    /** the maximum size of the radius, calculated from the two d histogram */
    size_t _radius;
  };











  /** Radar Plot of 2d Histogram.
   *
   * @cassttng PostProcessor/\%name\%/{HistName} \n
   *           Postprocessor name with 2D-Histogram that we create project.
   *           Default is 0.
   * @cassttng PostProcessor/\%name\%/{MinRadius|MaxRadius} \n
   *           Minimum and Maximum Radius to include in the polar plot. Default
   *           is 0 ... 512
   * @cassttng PostProcessor/\%name\%/{NbrBins} \n
   *           Number of Bins where the 360 degrees will be put in. Default is 360
   * @cassttng PostProcessor/\%name\%/{XCenter|YCenter} \n
   *           X and Y Center of the images polar plot. Default is 512,512
   * @cassttng PostProcessor/\%name\%/{ConditionName} \n
   *           0D Postprocessor name that we check before filling image.
   *           if this setting is not defined, this postprocessor is unconditional.
   *           Therefore its always true.
   * @cassttng PostProcessor/\%name\%/{Hide} \n
   *           Flag that will hide this postprocessor in cassview's combobox.
   *           Default is false
   *
   * @todo improve and generalize radial projection to account for different distance of detector to beam line
   * @todo add treatment of possible asymmetric positions of detectors to beam line
   * @todo add possibility to have circle partially outside the physical detector dimensions
   *
   * @author Nicola Coppola
   * @author Lutz Foucar
   */
  class pp53 : public PostprocessorBackend
  {
  public:
    /** constructor */
    pp53(PostProcessors& hist, const PostProcessors::key_t&);

    /** process event */
    virtual void process(const CASSEvent&);

    /** load the settings of the pp */
    virtual void loadSettings(size_t);

  protected:
    /** pp containing the 2d hist we want to project */
    PostprocessorBackend *_pHist;

    /** range of radii that we use for the angular distribution */
    std::pair<size_t,size_t> _range;

    /** centre's coordinates we use to calculate the radar plot */
    std::pair<size_t,size_t> _center;

    /** the number of bins in the resulting histogram, range is fixed */
    size_t _nbrBins;
  };















  /** Radius \f$ \phi \f$ Representation of 2D Histogram.
   *
   * @cassttng PostProcessor/\%name\%/{HistName} \n
   *           Postprocessor name with 2D-Histogram we convert.
   *           Default is 0.
   * @cassttng PostProcessor/\%name\%/{NbrAngleBins} \n
   *           Number of Bins that the 360 degrees will be put in. Default is 360
   * @cassttng PostProcessor/\%name\%/{XCenter|YCenter} \n
   *           X and Y Center of the images polar plot. Default is 512,512
   * @cassttng PostProcessor/\%name\%/{ConditionName} \n
   *           0D Postprocessor name that we check before filling image.
   *           if this setting is not defined, this postprocessor is unconditional.
   *           Therefore its always true.
   * @cassttng PostProcessor/\%name\%/{Hide} \n
   *           Flag that will hide this postprocessor in cassview's combobox.
   *           Default is false
   *
   * @author Lutz Foucar
   */
  class pp54 : public PostprocessorBackend
  {
  public:
    /** constructor */
    pp54(PostProcessors& hist, const PostProcessors::key_t&);

    /** process event */
    virtual void process(const CASSEvent&);

    /** load the settings of the pp */
    virtual void loadSettings(size_t);

  protected:
    /** pp containing the 2d hist we want to project */
    PostprocessorBackend *_pHist;

    /** centre's coordinates we use to calculate the radar plot */
    std::pair<size_t,size_t> _center;

    /** the number of bins in the resulting histogram, range is fixed */
    size_t _nbrBins;

    /** the maximum size of the radius, calculated from the two d histogram */
    size_t _radius;
  };








  /** 0D histogramming.
   *
   * create a 1d histogram from 0d values
   *
   * @cassttng PostProcessor/\%name\%/{XNbrBins|XLow|XUp}\n
   *           properties of the 1d histogram
   * @cassttng PostProcessor/\%name\%/{HistName} \n
   *           Postprocessor name containing the 0D value to histogram
   * @cassttng PostProcessor/\%name\%/{ConditionName} \n
   *           0D Postprocessor name that we check before filling image.
   *           if this setting is not defined, this postprocessor is unconditional.
   *           Therefore its always true.
   * @cassttng PostProcessor/\%name\%/{Hide} \n
   *           Flag that will hide this postprocessor in cassview's combobox.
   *           Default is false
   *
   * @author Lutz Foucar
   */
  class pp60 : public PostprocessorBackend
  {
  public:
    /** constructor */
    pp60(PostProcessors& hist, const PostProcessors::key_t&);

    /** process event */
    virtual void process(const CASSEvent&);

    /** load the settings */
    virtual void loadSettings(size_t);

  protected:
    /** alpha for the running average */
    float _alpha;

    /** pp containing 0D histogram to work on */
    PostprocessorBackend *_pHist;
  };






  /** Histogram averaging.
   *
   * Running or cummulative average of a histogram.
   *
   * @cassttng PostProcessor/\%name\%/{average}\n
   *           how many images should be averaged. When value is 0 its a cummulative
   *           average. Default is 1.
   * @cassttng PostProcessor/\%name\%/{HistName} \n
   *           Postprocessor name containing the histogram that we average.
   * @cassttng PostProcessor/\%name\%/{ConditionName} \n
   *           0D Postprocessor name that we check before filling image.
   *           if this setting is not defined, this postprocessor is unconditional.
   *           Therefore its always true.
   * @cassttng PostProcessor/\%name\%/{Hide} \n
   *           Flag that will hide this postprocessor in cassview's combobox.
   *           Default is false
   *
   * @author Lutz Foucar
   */
  class pp61 : public PostprocessorBackend
  {
  public:
    /** constructor */
    pp61(PostProcessors& hist, const PostProcessors::key_t&);

    /** process event */
    virtual void process(const CASSEvent&);

    /** load the settings */
    virtual void loadSettings(size_t);

  protected:
    /** alpha for the running average */
    float _alpha;

    /** pp containing histogram to work on */
    PostprocessorBackend *_pHist;
  };





  /** Histogram summing.
   *
   * Sums up histograms.
   *
   * @cassttng PostProcessor/\%name\%/{HistName} \n
   *           Postprocessor name containing the histogram that we average.
   * @cassttng PostProcessor/\%name\%/{ConditionName} \n
   *           0D Postprocessor name that we check before filling image.
   *           if this setting is not defined, this postprocessor is unconditional.
   *           Therefore its always true.
   * @cassttng PostProcessor/\%name\%/{Hide} \n
   *           Flag that will hide this postprocessor in cassview's combobox.
   *           Default is false
   *
   * @author Lutz Foucar
   */
  class pp62 : public PostprocessorBackend
  {
  public:
    /** constructor */
    pp62(PostProcessors& hist, const PostProcessors::key_t&);

    /** process event */
    virtual void process(const CASSEvent&);

    /** load the settings */
    virtual void loadSettings(size_t);

  protected:
    /** pp containing histogram to work on */
    PostprocessorBackend *_pHist;
  };






  /** time average of 0d Histogram.
   *
   * Makes an running average of a given Histogram over a given time period.
   *
   * @cassttng PostProcessor/\%name\%/{HistName} \n
   *           Postprocessor id with 0D-Histogram that we create project.
   *           Default is 0.
   * @cassttng PostProcessor/\%name\%/{MinTime|MaxTime} \n
   *           Minimum and Maximum Time to plot in the histogram. Default
   *           is 0 ... 300 (WARNING: for the moment this setting is not active)
   * @cassttng PostProcessor/\%name\%/{NbrSamples} \n
   *           Number of values that are used per second to calculate the average.
   *           Default is 5
   * @cassttng PostProcessor/\%name\%/{ConditionName} \n
   *           0D Postprocessor name that we check before filling image.
   *           if this setting is not defined, this postprocessor is unconditional.
   *           Therefore its always true.
   * @cassttng PostProcessor/\%name\%/{Hide} \n
   *           Flag that will hide this postprocessor in cassview's combobox.
   *           Default is false
   *
   * @author Nicola Coppola
   */
  class pp63 : public PostprocessorBackend
  {
  public:
    /** constructor */
    pp63(PostProcessors& hist, const PostProcessors::key_t&);

    /** process event */
    virtual void process(const CASSEvent&);

    /** load the settings of the pp */
    virtual void loadSettings(size_t);

  protected:
    /** pp containing histogram to work on */
    PostprocessorBackend *_pHist;

    /** range of time that we use for the angular distribution */
    std::pair<size_t,size_t> _timerange;

    /** the number of bins in the resulting histogram, range is fixed */
    size_t _nbrSamples;

    /** the number of samples seen up to now and used in the point */
    size_t _num_seen_evt;

    //@{
    /** time when the first samples was used in the point in time */
    time_t _when_first_evt;
    uint32_t _first_fiducials;
    //@}
  };





  /** record 0d Histogram into 1d Histogram.
   *
   * appends values from 0d histogram at end of 1d histogram and shifts the old values to the left.
   *
   * @cassttng PostProcessor/\%name\%/{HistName} \n
   *           Postprocessor id with 0D-Histogram that we create project.
   *           Default is 0.
   * @cassttng PostProcessor/\%name\%/{Size} \n
   *           Number of values that are stored
   *           Default is 10000
<<<<<<< HEAD
   * @cassttng PostProcessor/\%name\%/{ConditionName} \n
   *           0D Postprocessor name that we check before filling image.
   *           if this setting is not defined, this postprocessor is unconditional.
   *           Therefore its always true.
   * @cassttng PostProcessor/\%name\%/{Hide} \n
   *           Flag that will hide this postprocessor in cassview's combobox.
   *           Default is false
=======
   * @cassttng PostProcessor/\%name\%/{Condition} \n
   *           only do something if Condition histogram != 0
>>>>>>> 83f8f2d9
   *
   * @author Stephan Kassemeyer
   */
  class pp70 : public PostprocessorBackend
  {
  public:
    /** constructor */
    pp70(PostProcessors& hist, const PostProcessors::key_t&);

    /** process event */
    virtual void process(const CASSEvent&);

    /** load the settings of the pp */
    virtual void loadSettings(size_t);

  protected:
    /** pp containing input histogram */
    PostprocessorBackend *_one;

    /** pp containing input histogram */
    PostprocessorBackend *_two;

    /** the number of bins in the resulting histogram, range is fixed */
    size_t _size;
  };



  /** return number of fills of a given histogram
   *
   *
   * @cassttng PostProcessor/\%name\%/{HistName} \n
   *           histogram name for which we count fills. Default is 0.
   *
   * @author Stephan Kassemeyer
   */
  class pp65 : public PostprocessorBackend
  {
  public:
    /** constructor */
    pp65(PostProcessors& hist, const PostProcessors::key_t&);

    /** Free _image space */
    virtual ~pp65();

    /** copy image from CASS event to histogram storage */
    virtual void operator()(const CASSEvent&);

    /** load the settings of the pp */
    virtual void loadSettings(size_t);

    /** the dependencies on condition and input histogram */
    virtual PostProcessors::active_t dependencies();

  protected:
    /** the histogram to work on */
    PostProcessors::key_t _idHist;

    /** the pp that contains the  condition */
    PostProcessors::key_t  _condition;

    /** resulting histgram */
    Histogram0DFloat *_result;

  protected:
  };



}

#endif



// Local Variables:
// coding: utf-8
// mode: C++
// c-file-style: "gnu"
// c-file-offsets: ((c . 0) (innamespace . 0))
// fill-column: 100
// End:<|MERGE_RESOLUTION|>--- conflicted
+++ resolved
@@ -651,18 +651,13 @@
    * @cassttng PostProcessor/\%name\%/{Size} \n
    *           Number of values that are stored
    *           Default is 10000
-<<<<<<< HEAD
-   * @cassttng PostProcessor/\%name\%/{ConditionName} \n
-   *           0D Postprocessor name that we check before filling image.
-   *           if this setting is not defined, this postprocessor is unconditional.
-   *           Therefore its always true.
-   * @cassttng PostProcessor/\%name\%/{Hide} \n
-   *           Flag that will hide this postprocessor in cassview's combobox.
-   *           Default is false
-=======
-   * @cassttng PostProcessor/\%name\%/{Condition} \n
-   *           only do something if Condition histogram != 0
->>>>>>> 83f8f2d9
+   * @cassttng PostProcessor/\%name\%/{ConditionName} \n
+   *           0D Postprocessor name that we check before filling image.
+   *           if this setting is not defined, this postprocessor is unconditional.
+   *           Therefore its always true.
+   * @cassttng PostProcessor/\%name\%/{Hide} \n
+   *           Flag that will hide this postprocessor in cassview's combobox.
+   *           Default is false
    *
    * @author Stephan Kassemeyer
    */
@@ -696,38 +691,31 @@
    *
    * @cassttng PostProcessor/\%name\%/{HistName} \n
    *           histogram name for which we count fills. Default is 0.
+   * @cassttng PostProcessor/\%name\%/{ConditionName} \n
+   *           0D Postprocessor name that we check before filling image.
+   *           if this setting is not defined, this postprocessor is unconditional.
+   *           Therefore its always true.
+   * @cassttng PostProcessor/\%name\%/{Hide} \n
+   *           Flag that will hide this postprocessor in cassview's combobox.
+   *           Default is false
    *
    * @author Stephan Kassemeyer
    */
-  class pp65 : public PostprocessorBackend
-  {
-  public:
-    /** constructor */
-    pp65(PostProcessors& hist, const PostProcessors::key_t&);
-
-    /** Free _image space */
-    virtual ~pp65();
+  class pp80 : public PostprocessorBackend
+  {
+  public:
+    /** constructor */
+    pp80(PostProcessors& hist, const PostProcessors::key_t&);
 
     /** copy image from CASS event to histogram storage */
-    virtual void operator()(const CASSEvent&);
+    virtual void process(const CASSEvent&);
 
     /** load the settings of the pp */
     virtual void loadSettings(size_t);
 
-    /** the dependencies on condition and input histogram */
-    virtual PostProcessors::active_t dependencies();
-
-  protected:
-    /** the histogram to work on */
-    PostProcessors::key_t _idHist;
-
-    /** the pp that contains the  condition */
-    PostProcessors::key_t  _condition;
-
-    /** resulting histgram */
-    Histogram0DFloat *_result;
-
-  protected:
+  protected:
+    /** pp containing input histogram */
+    PostprocessorBackend *_pHist;
   };
 
 
