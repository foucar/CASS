// Copyright (C) 2010 Lutz Foucar
// Copyright (C) 2010 Jochen Kuepper

#ifndef __POSTPROCESSOR_H__
#define __POSTPROCESSOR_H__

#include <list>
#include <string>
#include <map>
#include <sstream>
#include <stdexcept>
#include <iostream>

#include <QtCore/QMutex>
#include <QtCore/QReadWriteLock>
#include <QtCore/QObject>
#include <QtCore/QSettings>

#include "cass.h"
#include "serializer.h"
#include "serializable.h"


namespace cass
{
  class CASSEvent;
  class PostprocessorBackend;
  class HistogramBackend;
  class Histogram1DFloat;
  class Histogram2DFloat;
  class IdList;



/** container and call handler for all registered postprocessors.

@todo maybe this class should not handle the histograms but only the pp. The
      histograms should be handled by the pp's.

All currently registered postprocessors are listed here, specifying their id and a
short description. The postprocessor classes are named according to their number
and placed in the file for the most appropriate group according to their content.

@section pplist List of Postprocessors
The Classes that implement the postprocessor are pointed out in parenthesis. See
the Class description for information about what parameters are user settable.
(Keep in mind that cases matter)
@verbatim
---Operations--
00001: Compare histograms for less than constant
00002: Compare histograms for greater than constant
00003: Compare histograms for equal to constant
00004: Apply boolean NOT to 0D histograms
00005: Compare two 0D histograms for boolean AND
00006: Compare two 0D histograms for boolean OR
00007: Compare two histograms whether first is less than second
00008: Compare two histograms whether first is equal to second
00009: Check wether histogram is in a range
00010: Constant true
00011: Constant false

00020: Difference between choosable averaged CCD images
00021: Divide first histogram by second histogram
00022: Multiply first histogram with second histogram
00023: Multiply histogram with constant
00024: Substract Constant
00025: Threshold histogram

00050: Project 2D histogram onto a axis
00051: Integral of 1D histogram
00052: Project 2D to radius
00053: Angular Distribution / Radar Plot
00054: Convert 2D histogram to Radius - Phi representation

00060: Histogram values from a 0D histogram
00061: Average of a histogram
00062: Summing up of histogram
00063: Time Average of a histogram over given time-intervals

---Data retrieval (Histogram contain only last shot)--
00100: CCD image
00101: CCD image Integral
00102: CCD image Integral using pixel(s) over user defined Threshold
00110: Acqiris Waveform
00120: Beamline data
00130: Epics data

00140: Photonhits Spectrum
00141: Photonhits Image

00150: TofDetector number of signals in MCP waveform
00151: TofDetector all signals
00152: TofDetector signal height vs. fwhm

00160: Delayline wireend number of signals
00161: Delayline wireend signal height vs. fwhm
00162: Delayline timesum on anode
00163: Delayline timesum on anode vs. position
00164: Delayline image of first good hit
00165: Delayline reconstructed Number of detectorhits
00166: Delayline data of all reconstructed detectorhits

---Data analysis--
00200: Scalar value of <cos^2\theta> from 2D Histogram
00210: Advanced photon finder - Image
00211: Advanced photon finder - Spectrum
00212: Advanced photon finder - Dump events to file
00220: PIPICO Spectrum
00230: Photon energy of Shot
00231: Wavelength of photons

---Output--
01000: Dump front and back pnCCD images (and more...) to HDF5
02000: Dump all 1d and 2d cass histograms to root file

--Hack (for time beeing)--
04000: Answer of Taishelper
04100: Special single frame image
04101: Special single"half" frame image
@endverbatim

@section add_pp Howto add custom postprocessors
@todo updated this section for new layout
@subsection nec Things that a postprocessor needs to have

Your postprocessor needs to have the following members
- a constructor that takes the a reference to the histogram container and the
  processor id
- overloaded void operator()(const cass::CASSEvent&) which gets called for each
  event
- (optionaly you could have a pointer the histogram in the histogram container)
- you are responsible that the histogram get allocated and destructed.

@subsection steps Register postprocessor

Steps that one has to take in order to have a custom build postprocessor registered
to the list of postprocessors:
- add your number to the above list an shortly describe what the postprocessor
  will be doing.
- add a describtive enum to the id_t enum
- add your postprossor in the switch statement of cass::PostProcessors::create
- if the Object you are writing is responsible for more than one postprocessor
  just follow the example of the last pnccd processor(pp1).

@subsection doc Documentation

Please document what your postprocessor does so that other people now what it
does. When documenting please use doxygen style as then your documentation will
be available on the webserver. Documenting the parameters in cass.ini can be done
using the custom doxygen tag cassttng.
*/
  class CASSSHARED_EXPORT PostProcessors : public QObject
  {
    Q_OBJECT;

  public:

    /** List of all currently registered postprocessors
     *
     * Keep this fully list synchronized with the documentation in the class header!
     */
    enum id_t
    {
      ConstantLess=1,
      ConstantGreater=2,
      ConstantEqual=3,
      BooleanNOT=4,
      BooleanAND=5,
      BooleanOR=6,
      CompareForLess=7,
      CompareForEqual=8,
      CheckRange=9,
      ConstantTrue=10,
      ConstantFalse=11,

      SubstractHistograms=20,
      DivideHistograms=21,
      MultiplyHistograms=22,
      MultiplyConstant=23,
      SubstractConstant=24,
      Threshold=25,

      TwoDProjection=50,
      OneDIntergral=51,
      RadalProjection=52,
      AngularDistribution=53,
      R_Phi_Representation=54,

      ZeroDHistogramming=60,
      HistogramAveraging=61,
      HistogramSumming=62,
      TimeAverage=63,

      SingleCcdImage=100,
      SingleCcdImageIntegral=101,
      SingleCcdImageIntegralOverThres=102,
      AcqirisWaveform=110,
      BlData=120,
      EpicsData=130,

      CCDPhotonHitsSpectrum=140,
      CCDPhotonHitsImage=141,

      TofDetNbrSignals=150,
      TofDetAllSignals=151,
      TofDetMcpHeightVsFwhm=152,

      WireendNbrSignals=160,
      WireendHeightvsFwhm=161,
      AnodeTimesum=162,
      AnodeTimesumVsPos=163,
      DelaylineFirstGoodHit=164,
      DelaylineNbrReconstructedHits=165,
      DelaylineAllReconstuctedHits=166,

      Cos2Theta=200,

      AdvancedPhotonFinder=210,
      AdvancedPhotonFinderSpectrum=211,
      AdvancedPhotonFinderDump=212,

      PIPICO=220,

      PhotonEnergy=230,
      PhotonWavelength=231,

      PnccdHDF5=1000,
      ROOTDump=2000,

      TaisHelperAnswer=4000,
<<<<<<< HEAD

=======
      SingleCcdImageWithConditions=4100,
      SingleHalfCcdImage=4101,
>>>>>>> 2184ee3e
      InvalidPP
    };

    /** type of postproccessor accessor key */
    typedef std::string key_t;

    /** Container of all currently active postprocessors */
    typedef std::map<key_t, PostprocessorBackend*> postprocessors_t;

    /** List of all postprocessor keys */
    typedef std::list<key_t> keyList_t;

    /** create the instance if not it does not exist already.
     * @param outputfilename filename of the outputfile
     */
    static PostProcessors *instance(std::string outputfilename);

    /** destroy the instance */
    static void destroy();

    /** process event
     *
     * This function will call postprocessors operator that are on the leave list
     * @param event CASSEvent to process by all active postprocessors
     */
    void process(const CASSEvent& event);

    /** retrieve all activated postprocessors keys */
    IdList* getIdList();

    /** retreive pp with key */
    PostprocessorBackend& getPostProcessor(const key_t &key);

    /** retrieve pp container */
    const postprocessors_t& postprocessors() {return _postprocessors;}

    /** will be called when program will quit */
    void aboutToQuit();

  public slots:
    /** Load active postprocessors and histograms
     *
     * Reset set of active postprocessors/histograms based on cass.ini
     */
    void loadSettings(size_t);

    /** Save active postprocessors and histograms */
    void saveSettings() {}

    /** clear the histogram that has id */
    void clear(key_t);

  protected:
    /** Create new Postprocessor with key.
     * Create Postprocessor with user definded id.
     *
     * @param[in] key the key of the postprocessor
     */
    PostprocessorBackend * create(const key_t &key);

    /** Set up _postprocessors using the user requested pp in active*/
    void setup(const keyList_t&);

    /** find all postprocessors that depend on the given one
     *
     * @return list of postprocessor key that depend on requested one
     * @param[in] key key of postprocessor that we find the dependants for
     */
    keyList_t find_dependant(const key_t& key);

  protected:
    /** list of postprocessors that noone depends on */
    keyList_t _leave;

    /** the list of id's */
    IdList *_IdList;

    /** container for user selected and registered postprocessors */
    postprocessors_t _postprocessors;

    /** filename of the output file */
    std::string _outputfilename;

  private:
    /** Private constructor of singleton
     * @param outputfilename filename of the file containing the results. Used
     *                       by special postprocessors.
     */
    PostProcessors(std::string outputfilename);

    /** Prevent copy-construction of singleton */
    PostProcessors(const PostProcessors&);

    /** Prevent assignment (potentially resulting in a copy) of singleton */
    PostProcessors& operator=(const PostProcessors&);

    /** Prevent destruction unless going through destroy */
    ~PostProcessors() {}

    /** pointer to the singleton instance */
    static PostProcessors *_instance;

    /** Singleton operation locker */
    static QMutex _mutex;
  };

} // namespace cass


#endif



// Local Variables:
// coding: utf-8
// mode: C++
// c-file-style: "gnu"
// c-file-offsets: ((c . 0) (innamespace . 0))
// fill-column: 100
// End:<|MERGE_RESOLUTION|>--- conflicted
+++ resolved
@@ -228,12 +228,8 @@
       ROOTDump=2000,
 
       TaisHelperAnswer=4000,
-<<<<<<< HEAD
-
-=======
       SingleCcdImageWithConditions=4100,
       SingleHalfCcdImage=4101,
->>>>>>> 2184ee3e
       InvalidPP
     };
 
