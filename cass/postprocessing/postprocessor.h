--- conflicted
+++ resolved
@@ -108,40 +108,16 @@
 00101: Running average of front pnCCD images (pp101)
 00102: Histogram 101 (not implemented yet)
 - background subtraction of the image file specified in postprocessors/102/background
-<<<<<<< HEAD
 00103: Running average of back pnCCD images (pp101)
 00105: Running average of commercial ccd images (pp101)
 
 00110: Commercial CCD Image with just the detected photonHits (pp110)
 00111: Front pnCCD Image with just the detected photonHits (pp110)
 00112: Back pnCCD Image with just the detected photonHits (pp110)
-
-=======
-00103: Running average of back pnCCD images with
-- geometric binning (x and y) of postprocessors/103/binning
-- an average length of postprocessors/101/average
-00105: Running average of commercial ccd images with
-- geometric binning (x and y) of postprocessors/105/binning
-- an average length of postprocessors/101/average
-
-00110: Commercial CCD Image with just the detected photonHits
-  - 2d Histogram, Bins are increased by one for each detected photonhit
-  - photonHits are detected in the pre Analyzer.
-  - check pre analyzer for threshold parameters
-00111: Front pnCCD Image with just the detected photonHits
-  - 2d Histogram, Bins are increased by one for each detected photonhit
-  - photonHits are detected in the pre Analyzer.
-  - check pre analyzer for threshold parameters
-00112: Back pnCCD Image with just the detected photonHits
-  - 2d Histogram, Bins are increased by one for each detected photonhit
-  - photonHits are detected in the pre Analyzer.
-  - check pre analyzer for threshold parameters
 00113: Commercial CCD photonhits in a 1D Histogram (pp113)
 00114: Commercial CCD photonhits in a 1D Histogram (pp113)
 00115: Commercial CCD photonhits in a 1D Histogram (pp113)
 
-00121: Running average of VMI (Opal) camera
->>>>>>> 041a69aa
 00131: Scalar value of the <cos^2\theta> derived from the 121 image
 00141: Sum-intensity of image pp3
 00142: Sum-intensity of image pp121
