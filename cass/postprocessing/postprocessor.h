--- conflicted
+++ resolved
@@ -253,16 +253,10 @@
       PnccdHDF5=1000,
       ROOTDump=2000,
 
-<<<<<<< HEAD
-=======
-      TaisHelperAnswer=4000,
-      SingleCcdImageWithConditions=4100,
-      SingleHalfCcdImage=4101,
 
       SingleParticleDetection=589,
 
 
->>>>>>> 3e2476dd
       InvalidPP
     };
 
