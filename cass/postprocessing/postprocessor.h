// Copyright (C) 2010 Lutz Foucar
// Copyright (C) 2010 Jochen Kuepper

#ifndef __POSTPROCESSOR_H__
#define __POSTPROCESSOR_H__

#include <list>
#include <string>
#include <map>
#include <sstream>
#include <stdexcept>
#include <iostream>

#include <QtCore/QMutex>
#include <QtCore/QReadWriteLock>
#include <QtCore/QObject>
#include <QtCore/QSettings>

#include "cass.h"
#include "serializer.h"
#include "serializable.h"


namespace cass
{
  class CASSEvent;
  class PostprocessorBackend;
  class HistogramBackend;
  class Histogram1DFloat;
  class Histogram2DFloat;
  class IdList;



/** container and call handler for all registered postprocessors.

@todo maybe this class should not handle the histograms but only the pp. The
      histograms should be handled by the pp's.

All currently registered postprocessors are listed here, specifying their id and a
short description. The postprocessor classes are named according to their number
and placed in the file for the most appropriate group according to their content.

@section pplist List of Postprocessors
The Classes that implement the postprocessor are pointed out in parenthesis. See
the Class description for information about what parameters are user settable.
(Keep in mind that cases matter)
@verbatim
---Operations--
00001: Compare histograms for less than constant (pp1)
00002: Compare histograms for greater than constant (pp1)
00003: Compare histograms for equal to constant (pp1)
00004: Apply boolean NOT to 0D histograms
00005: Compare two 0D histograms for boolean AND (pp5)
00006: Compare two 0D histograms for boolean OR (pp5)
00007: Compare two histograms whether first is less than second (pp7)
00008: Compare two histograms whether first is equal to second (pp7)
00009: Check whether histogram is in a range
00010: Constant true (pp10)
00011: Constant false (pp10)

00020: Subtract first histogram by second histogram (pp20)
00021: Add first histogram to second histogram (pp20)
00022: Divide first histogram by second histogram (pp20)
00023: Multiply first histogram with second histogram (pp20)
00024: Subtract Constant to histogram (pp23)
00025: Add Constant to histogram (pp23)
00026: Multiply histogram with constant (pp23)
00027: Divide histogram constant constant (pp23)

00040: Threshold histogram

00050: Project 2D histogram onto a axis
00051: Integral of 1D histogram
00052: Project 2D to radius
00053: Angular Distribution / Radar Plot
00054: Convert 2D histogram to Radius - Phi representation

00060: Histogram values from a 0D histogram
00061: Average of a histogram
00062: Summing up of histogram
00063: Time Average of a histogram over given time-intervals
<<<<<<< HEAD
00070: 0d into 1d (append on right end, shifting old values to the left)
=======
00064: 0d into 1d (append on right end, shifting old values to the left)
00065: nbrOfFills of given histogram
>>>>>>> 83f8f2d9

---Data retrieval (Histogram contain only last shot)--
00100: CCD image
00101: CCD image Integral
00102: CCD image Integral using pixel(s) over user defined Threshold
00110: Acqiris Waveform
00111: Acqiris Waveform with single particle condition on ccd
00120: Beamline data
00130: Epics data

00140: Photonhits Spectrum
00141: Photonhits Image

00150: TofDetector number of signals in MCP waveform
00151: TofDetector all signals
00152: TofDetector signal height vs. fwhm

00160: Delayline wireend number of signals
00161: Delayline wireend signal height vs. fwhm
00162: Delayline timesum on anode
00163: Delayline timesum on anode vs. position
00164: Delayline image of first good hit
00165: Delayline reconstructed Number of detectorhits
00166: Delayline data of all reconstructed detectorhits

---Data analysis--
00200: Scalar value of <cos^2\theta> from 2D Histogram
00212: Advanced photon finder - Dump events to file
00220: PIPICO Spectrum
00230: Photon energy of Shot
00231: Wavelength of photons

---Output--
01000: Dump front and back pnCCD images (and more...) to HDF5
02000: Dump all 1d and 2d cass histograms to root file

@endverbatim

@section add_pp Howto add custom postprocessors
@todo updated this section for new layout
@subsection nec Things that a postprocessor needs to have

Your postprocessor needs to have the following members
- a constructor that takes the a reference to the histogram container and the
  processor key
- overloaded void process()(const cass::CASSEvent&)
- (optionaly you could have a pointer the pp that contains the histogram you
   depend on.)
- the pp handles the histograms and therefore it must set it up.
  - each pp has a list of histograms, which needs to be created.
  - each pp has also a pointer to the most recent one (_result)
  - it will create the list by calling createHistList(size of list).
  - since the above command uses _result to create the other histograms in list
    you need to make sure that you have created a histogram in that _result points
    to.

 If you want to use the optional condition:
 - the pp that contains the conditon is defaulty set by "ConditionName" in
   cass.ini
 - document that you pp is using the optional condition.
 - using setupCondition() one can setup the condition. The retrun value will
   tell you whether the dependency is is already on the list

 If you want an additional dependencies do the following
 - create a key
 - use "retrieve_and_validate(_pp,_key,"HistName",keyHist)" to retrieve a pointer
   to the pp that you depend on.
   - _pp : reference to the postprocessors container
   - _key : key of this pp
   - "HistName" : Name of the dependency pp in cass.ini (needs to be documented)
   - keyHist : name of the key created in first step
 - put the key on the dependency list (_dependencies.push_back(keyHist);)

 If you want to retrieve a histogram while you setup your pp (in loadSettings)
 do the following:
 - use the "getHist(0)" member function of the pp that you depend on.

@subsection steps Register postprocessor

Steps that one has to take in order to have a custom build postprocessor registered
to the list of postprocessors:
- add your number to the above list an shortly describe what the postprocessor
  will be doing.
- add a describtive enum to the id_t enum
- add your postprossor in the switch statement of cass::PostProcessors::create
- if the Object you are writing is responsible for more than one postprocessor
  just follow the example of the last ccd processor(pp100).

@subsection doc Documentation

Please document what your postprocessor does so that other people now what it
does. When documenting please use doxygen style as then your documentation will
be available on the webserver. Documenting the parameters in cass.ini can be done
using the custom doxygen tag cassttng.
*/
  class CASSSHARED_EXPORT PostProcessors : public QObject
  {
    Q_OBJECT;

  public:

    /** List of all currently registered postprocessors
     *
     * Keep this fully list synchronized with the documentation in the class header!
     */
    enum id_t
    {
      ConstantLess=1,
      ConstantGreater=2,
      ConstantEqual=3,
      BooleanNOT=4,
      BooleanAND=5,
      BooleanOR=6,
      CompareForLess=7,
      CompareForEqual=8,
      CheckRange=9,
      ConstantTrue=10,
      ConstantFalse=11,

      SubtractHistograms=20,
      AddHistograms=21,
      DivideHistograms=22,
      MultiplyHistograms=23,
      SubtractConstant=24,
      AddConstant=25,
      MultiplyConstant=26,
      DivideConstant=27,

      Threshold=40,

      TwoDProjection=50,
      OneDIntergral=51,
      RadalProjection=52,
      AngularDistribution=53,
      R_Phi_Representation=54,

      ZeroDHistogramming=60,
      HistogramAveraging=61,
      HistogramSumming=62,
      TimeAverage=63,
<<<<<<< HEAD
      running1Dfrom0D=70,
=======
      running1Dfrom0D=64,
      nbrOfFills=65,
>>>>>>> 83f8f2d9

      SingleCcdImage=100,
      SingleCcdImageIntegral=101,
      SingleCcdImageIntegralOverThres=102,
      SingleCcdImageIntegralOverThreshold_up=103,
      SingleCcdImageOnSPHit=104,
      AcqirisWaveform=110,
      AcqirisWaveformSP=111,
      BlData=120,
      EpicsData=130,

      CCDPhotonHitsSpectrum=140,
      CCDPhotonHitsImage=141,

      TofDetNbrSignals=150,
      TofDetAllSignals=151,
      TofDetMcpHeightVsFwhm=152,

      WireendNbrSignals=160,
      WireendHeightvsFwhm=161,
      AnodeTimesum=162,
      AnodeTimesumVsPos=163,
      DelaylineFirstGoodHit=164,
      DelaylineNbrReconstructedHits=165,
      DelaylineAllReconstuctedHits=166,

      Cos2Theta=200,

      AdvancedPhotonFinderDump=212,

      PIPICO=220,

      PhotonEnergy=230,
      PhotonWavelength=231,

      TestImage=240,

      PnccdHDF5=1000,
      ROOTDump=2000,


      SingleParticleDetection=589,


      InvalidPP
    };

    /** type of postproccessor accessor key */
    typedef std::string key_t;

    /** Container of all currently active postprocessors */
    typedef std::map<key_t, PostprocessorBackend*> postprocessors_t;

    /** List of all postprocessor keys */
    typedef std::list<key_t> keyList_t;

    /** create the instance if not it does not exist already.
     * @param outputfilename filename of the outputfile
     */
    static PostProcessors *instance(std::string outputfilename);

    /** destroy the instance */
    static void destroy();

    /** process event
     *
     * This function will call postprocessors operators in the container
     * @param event CASSEvent to process by all active postprocessors
     */
    void process(const CASSEvent& event);

    /** retrieve all activated postprocessors keys */
    IdList* getIdList();

    /** retreive pp with key */
    PostprocessorBackend& getPostProcessor(const key_t &key);

    /** retrieve pp container */
    const postprocessors_t& postprocessors() {return _postprocessors;}

    /** will be called when program will quit */
    void aboutToQuit();

  public slots:
    /** Load active postprocessors and histograms
     *
     * Reset set of active postprocessors/histograms based on cass.ini
     */
    void loadSettings(size_t);

    /** Save active postprocessors and histograms */
    void saveSettings() {}

    /** clear the histogram that has id */
    void clear(const key_t&);

  protected:
    /** Create new Postprocessor with key.
     *
     * @return the newly created postprocessor
     * @param[in] key the key of the postprocessor
     */
    PostprocessorBackend * create(const key_t &key);

    /** Set up _postprocessors using the user requested pp in active
     *
     * Make sure that all PostProcessors on active list are in the pp container.
     * When the PostProcessor has a dependency resolve it, add it to the active
     * list if it's not already on it.
     *
     * Delete all postprocessors that are not on the active list.
     *
     * @param active reference to list of all postprocessors that should be in
     *               container.
     */
    void setup(keyList_t& active);

    /** find all postprocessors that depend on the given one
     *
     * @return list of postprocessor key that depend on requested one
     * @param[in] key key of postprocessor that we find the dependants for
     */
    keyList_t find_dependant(const key_t& key);

  protected:
    /** the list of keys.
     * used to create the combobox in cassview
     */
    IdList *_IdList;

    /** container for user selected and registered postprocessors */
    postprocessors_t _postprocessors;

    /** filename of the output file */
    std::string _outputfilename;

  private:
    /** Private constructor of singleton
     * @param outputfilename filename of the file containing the results. Used
     *                       by special postprocessors.
     */
    PostProcessors(std::string outputfilename);

    /** Prevent copy-construction of singleton */
    PostProcessors(const PostProcessors&);

    /** Prevent assignment (potentially resulting in a copy) of singleton */
    PostProcessors& operator=(const PostProcessors&);

    /** Prevent destruction unless going through destroy */
    ~PostProcessors() {}

    /** pointer to the singleton instance */
    static PostProcessors *_instance;

    /** Singleton operation locker */
    static QMutex _mutex;
  };

} // namespace cass


#endif



// Local Variables:
// coding: utf-8
// mode: C++
// c-file-style: "gnu"
// c-file-offsets: ((c . 0) (innamespace . 0))
// fill-column: 100
// End:<|MERGE_RESOLUTION|>--- conflicted
+++ resolved
@@ -80,19 +80,16 @@
 00061: Average of a histogram
 00062: Summing up of histogram
 00063: Time Average of a histogram over given time-intervals
-<<<<<<< HEAD
+
 00070: 0d into 1d (append on right end, shifting old values to the left)
-=======
-00064: 0d into 1d (append on right end, shifting old values to the left)
-00065: nbrOfFills of given histogram
->>>>>>> 83f8f2d9
+
+00080: nbrOfFills of given histogram
 
 ---Data retrieval (Histogram contain only last shot)--
 00100: CCD image
 00101: CCD image Integral
 00102: CCD image Integral using pixel(s) over user defined Threshold
 00110: Acqiris Waveform
-00111: Acqiris Waveform with single particle condition on ccd
 00120: Beamline data
 00130: Epics data
 
@@ -226,20 +223,13 @@
       HistogramAveraging=61,
       HistogramSumming=62,
       TimeAverage=63,
-<<<<<<< HEAD
       running1Dfrom0D=70,
-=======
-      running1Dfrom0D=64,
-      nbrOfFills=65,
->>>>>>> 83f8f2d9
+      nbrOfFills=80,
 
       SingleCcdImage=100,
       SingleCcdImageIntegral=101,
       SingleCcdImageIntegralOverThres=102,
-      SingleCcdImageIntegralOverThreshold_up=103,
-      SingleCcdImageOnSPHit=104,
       AcqirisWaveform=110,
-      AcqirisWaveformSP=111,
       BlData=120,
       EpicsData=130,
 
