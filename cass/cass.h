// Copyright (C) 2009, 2010 Lutz Foucar
// Copyright (C) 2010 Jochen Küpper

#ifndef CASS_GLOBAL_H
#define CASS_GLOBAL_H

#include <cassert>
#include <iterator>
#include <list>
#include <vector>
#include <QtCore/qglobal.h>


#if defined(CASS_LIBRARY)
#  define CASSSHARED_EXPORT Q_DECL_EXPORT
#else
#  define CASSSHARED_EXPORT Q_DECL_IMPORT
#endif


namespace cass
{
    /** global variable to set the ring buffer size */
    const size_t RingBufferSize=4;
    /** global variable to set the number of worker threads*/
<<<<<<< HEAD
    const size_t NbrOfWorkers=16; //it was 1
=======
    const size_t NbrOfWorkers=16;
>>>>>>> b0900d82
    /** the maximum size of one datagram should be 10 MB*/
    const size_t DatagramBufferSize=0x1000000;
    /** the type of a pixel of a ccd image*/
    typedef float pixel_t;
    //forward decalration//
    class PixelDetector;
    /** type of the container for ccd detectors */
    typedef std::vector<PixelDetector> detectors_t;



    /*! Helper function to delete duplicates from a std::list

    This keeps the earliest entry in the list and removes all later ones
    @param l List to remove duplicates from.
    */
    template<typename T>
    inline void unique(std::list<T>& l)
    {
        // shorten list by removing consecutive duplicates
        l.unique();
        // now remove remaining (harder) duplicates
        for(typename std::list<T>::iterator i1 = l.begin();
        i1 != l.end();
        ++i1) {
            typename std::list<T>::iterator i2(i1);
            ++i2;
            while(l.end() != (i2 = find(i2, l.end(), *i1)))
                l.erase(i2);
        }
    }
}




#endif



// Local Variables:
// coding: utf-8
// mode: C++
// c-file-offsets: ((c . 0) (innamespace . 0))
// c-file-style: "Stroustrup"
// fill-column: 100
// End:<|MERGE_RESOLUTION|>--- conflicted
+++ resolved
@@ -23,11 +23,7 @@
     /** global variable to set the ring buffer size */
     const size_t RingBufferSize=4;
     /** global variable to set the number of worker threads*/
-<<<<<<< HEAD
-    const size_t NbrOfWorkers=16; //it was 1
-=======
     const size_t NbrOfWorkers=16;
->>>>>>> b0900d82
     /** the maximum size of one datagram should be 10 MB*/
     const size_t DatagramBufferSize=0x1000000;
     /** the type of a pixel of a ccd image*/
