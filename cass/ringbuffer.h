//Copyright (C) 2008-2010 Lutz Foucar

#ifndef _RINGBUFFER_H
#define _RINGBUFFER_H

<<<<<<< HEAD
#include <QtCore/QMutex>
#include <QtCore/QWaitCondition>

#include <algorithm>
#include <iostream>
#include <iomanip>
#include <vector>

namespace cass
{
  /** A Ringbuffer.
   * The Ringbuffers Elements will be created on the Heap.
=======
#include <QMutex>
#include <QWaitCondition>
#include <iostream>
#include <iomanip>
#include <vector>
#include <algorithm>

namespace cass
{
  /** A Ringbuffer, handles communication between Input and Worker Threads.
   * The ringbuffer handles the main communication between the single producer
   * (shared memory input) and the multiple consumers (worker).
   * It is designed in such a way, that in the nonblocking case, the consumers
   * do not block the producer from putting new entries into the ringbuffer.
   * If the producers velocity in filling the buffer varies, then this buffer
   * will make sure, that it can be faster than the consumers. When the producer
   * fills elements slower than the consumers consume them, then the consumers
   * can consume the elements that have already been put into the buffer.
   * They will do this by going backwards through the buffer from the last
   * element that the producer has put into the buffer.
   * The ringbuffers' elements will be created on the Heap.
>>>>>>> c0c5aeed
   * @note can we create the ringbuffer to have the blockable / nonblockable property
   *       already at compile time?
   * @tparam T Element typ
   * @tparam cap Capacity of the ringbuffer
   * @author Lutz Foucar
<<<<<<< HEAD

  @todo Change to English variable names
=======
>>>>>>> c0c5aeed
   */
  template <typename T, size_t cap>
  class RingBuffer
  {
  private:
    /** an element of the ringbuffer.
     * contains the status of the element and a pointer
     * to the actual element.
     * @author Lutz Foucar
     */
    class Element
    {
    public:
      /** constructor.
       * will initalize the status flags correcty.
       */
      Element()
        :element(),
        bearbeitet(true),
        gefuellt(false),
        inBearbeitung(false)
      {}
<<<<<<< HEAD
      /** Comparison of two elements.
=======
      /** Comparison an element with the element of the Element.
>>>>>>> c0c5aeed
       * Two Ringbuffers are the same only when their elements type and
       * capacity are equal
       */
      bool operator==(const T*& rhs)
      {
        return (element == rhs);
      }
      /** the pointer to the element*/
      T   *element;
      /** status whether the element has been worked on*/
      bool bearbeitet;
      /** status whether the element has been filled*/
      bool gefuellt;
      /** status whether the element is workend on right now*/
      bool inBearbeitung;
    };

  public:
    /** enum describing the behaviour of the ringbuffer*/
    enum behaviour_t{blocking,nonblocking};
    /** typedef describing the container of all elements*/
    typedef std::vector<Element> buffer_t;
    /** typedef describing an interator for the elements of the container*/
    typedef typename buffer_t::iterator iterator_t;
    /** typedef describing a reference to the elements of the container*/
    typedef T*& reference;
    /** typedef describing a const reference to the elements of the container*/
    typedef const T*& const_reference;
    /** typedef describing a pointer to the elements of the container*/
    typedef T* value_t;

    /** constructor.
     * will create the buffer and fill it with the requested amount of elements
     * and initialize the iterators.
     */
    RingBuffer()
      : _behaviour(blocking),
        _buffer(cap,Element()),
        _nextToProcess(_buffer.begin()),
        _nextToFill(_buffer.begin())
    {
      //create the elements in the ringbuffer//
      for (size_t i=0; i<_buffer.size(); ++i)
        _buffer[i].element = new T();
    }
    /** destructor.
     * deletes all elements of the buffer
     */
    ~RingBuffer()
    {
      //delete all elements in the ringbuffer//
      for (size_t i=0; i<_buffer.size(); ++i)
        delete _buffer[i].element;
    }

  private:
    /** finds the processable element.
     * will go through the ringbuffer backwards starting at the
     * position where we added the filled element. It will check
     * whether the current element is not currently processed and has already
     * been filled.
     * @return true when a processable element has been found
     */
    bool findNextProcessable()
    {
      //remember where we should end our loop//
      //we should end where the next fillable element is, because elements//
      //before the next fillable are already processed or are in processing/
      iterator_t letztesFreiesElement = _nextToFill;
      //if the current element is currently processed or not filled yet//
      //try the next one//
      while (_nextToProcess->inBearbeitung || !_nextToProcess->gefuellt)
      {
        //if we are at the position where the next fillable is,//
        //then there is nothing to work on anymore//
        if (_nextToProcess == letztesFreiesElement)
          return false;

        //we go backwards through the buffer to have always the latestest element
        //to process. If we come to the beginning of the vector, then we
        //we have to jump to the back//
        if (_nextToProcess == _buffer.begin())
          _nextToProcess = _buffer.end()-1;
        else
          --_nextToProcess;
      }
      //we have found an element that we can work on
      return true;
    }
    /** finds a viewable element for serialization
     * will go through the buffer and find an element that
     * can be retrieved by the client
     * @note check whether this will work. It has just been implemented
     *       to have the event_getter workable.
     * @return true when a viewable element has been found
     */
    bool findNextViewable()
    {
      //remember where we should end our loop//
      //we should end where the next fillable element is, because elements//
      //before the next fillable are already processed or are in processing/
      iterator_t letztesElement = _nextToView;
      //if the current element is currently processed or not filled yet//
      //try the next one//
      while (_nextToView->inBearbeitung || !_nextToView->bearbeitet)
      {

        //if we are at the position where the next fillable is,//
        //then there is nothing to retrieve on anymore//
        if (_nextToView == letztesElement)
          return false;

        //we go backwards through the buffer to have always the latestest element
        //to process. If we come to the beginning of the vector, then we
        //we have to jump to the back//
        if (_nextToView == _buffer.begin())
          _nextToView = _buffer.end()-1;
        else
          --_nextToView;
      }
      //we have found an element that we can serialize
      return true;
    }

    /** finds the next fillable element.
     * this function is used when the behaviour of the ringbuffer is blockable
     * it will iterate through the buffer and checks the elements for the
     * status in progress (inBearbeitung) and processed (bearbeitet)
     * it will only return true when its not in progress and already processed.
     * @return true when a fillable element has been found
     */
    bool findNextFillableBlockable()
    {
      //remember where you are starting//
      iterator_t start =
          (_nextToFill == _buffer.begin()) ? _buffer.end()-1 :_nextToFill-1;
      //if the current element is currently processed or has not been processed//
      //try the next element//
      while (_nextToFill->inBearbeitung || !_nextToFill->bearbeitet)
      {
        //if we end up where we started, then the elements are not yet processed//
        //or still in progress, so retrun that we have not found anything yet.//
        if (_nextToFill == start)
          return false;

        //if we hit the end of the vector, then we will jump to the
        //beginning of the vector//
        if (_nextToFill == _buffer.end()-1)
          _nextToFill = _buffer.begin();
        else
          ++_nextToFill;
      }
      return true;
    }
    /** finds the next fillable element.
     * this function is used when the behaviour of the ringbuffer is nonblockable
     * it will iterate through the buffer and checks the elements for
     * only the status in progress (inBearbeitung).
     * it will only return true when its not in progress.
     * @return true when a fillable element has been found
     */
    bool findNextFillableNonBlockable()
    {
      //remember where you are starting//
      iterator_t start =
          (_nextToFill == _buffer.begin()) ? _buffer.end()-1 :_nextToFill-1;
      //if the current element is currently processed//
      //try the next element//
      while (_nextToFill->inBearbeitung)
      {
        //if we end up where we started, then the elements are not yet processed//
        //so retrun that we have not found anything yet.//
        if (_nextToFill == start)
          return false;

        //if we hit the end of the vector, then we will jump to the
        //beginning of the vector//
        if (_nextToFill == _buffer.end()-1)
          _nextToFill = _buffer.begin();
        else
          ++_nextToFill;
      }
      return true;
    }

  public:
    /** sets the behaviour of the ringbuffer.
     * @return void
     * @param behaviour the behaviour that the ringbuffer should have
     */
    void behaviour(behaviour_t behaviour)
    {
      _behaviour = behaviour;
    }

    /** return the next filled but non processed element.
     * This function will return the next filled element, which will
     * either be the one just filled by the shared memory input or
     * one or more before, depending on how fast elements are retrieved
     * before they are filled again.
     * When there are no Elements that we can work on, this function will wait
     * until there is a new element that we can process.
     * @note this can be the reason why only one of the threads is working at
     *       a time.
     * @return void
     * @param[out] element reference to a pointer to an element,
     *             we copy the to be processed element pointer to the reference.
     * @param[in] timeout Time that we will wait that a new element is beeing put into
     *            the buffer. It is defaulted to ULONG_MAX
     */
    void nextToProcess(reference element, unsigned long timeout=ULONG_MAX)
    {
      //create a lock//
      QMutexLocker lock(&_mutex);
      while (!findNextProcessable())
      {
        //if nothing was found, wait unitil we get noticed that
        //a new element was added to the buffer//
        if(!_processcondition.wait(lock.mutex(),timeout))
        {
          element = 0;
          return;
        }
      }
      //set the property flags of that element and assign the pointer//
      _nextToProcess->inBearbeitung = true;
      element = _nextToProcess->element;
      //we expect that the next element that will be asked for is the previous
      //one. Unless a new element to be processed has been added to the buffer//
      //therefore let the iterator point to the previous element//
      if (_nextToProcess == _buffer.begin())
        _nextToProcess = _buffer.end()-1;
      else
      --_nextToProcess;
    }

    /** putting the processed element back to the buffer.
     * This function will put the element that we just processed back to the buffer.
     * It will will search the buffer for the element and then set the
     * flags of that element according to its current state.
     * @return void
     * @return[in] element reference to the pointer of the element
     */
    void doneProcessing(reference element)
    {
      //create a lock//
      QMutexLocker lock(&_mutex);
      //find the iterator that points to the element that the user wants to submit//
<<<<<<< HEAD
=======
//      iterator_t iElement =
//          std::find(_buffer.begin(),_buffer.end(),element);

>>>>>>> c0c5aeed
      iterator_t iElement = _buffer.begin();
      for ( ; iElement != _buffer.end() ; ++iElement)
        if (iElement->element == element)
          break;
<<<<<<< HEAD
=======
//      *iElement == element;
>>>>>>> c0c5aeed
      //set its flags according to its state//
      iElement->inBearbeitung = false;
      iElement->bearbeitet    = true;
      iElement->gefuellt      = false;
      //notify the waiting condition that something new is in the buffer//
      //we need to unlock the lock before//
<<<<<<< HEAD
//      lock.unlock();
=======
      lock.unlock();
>>>>>>> c0c5aeed
      _fillcondition.wakeOne();
    }

    /** retrieve the "to be filled" element.
     * This function will retrieve the next element that we can fill.
     * Depending on the behaviour of the ringbuffer, we check whether
     * it has been processed or not. When the behaviour is blocking then
     * we only retrieve elements that are processed, if not then we just
     * return the next element that is not in process.
     * In the blocking case this function will only return when a processed
     * event was put into the buffer.
     * @return void
     * @param[out] element A reference to the pointer of the Element.
     */
    void nextToFill(reference element)
    {
      //create lock//
      QMutexLocker lock(&_mutex);
      if (_behaviour == blocking)
      {
        while(!findNextFillableBlockable())
        {
          _fillcondition.wait(lock.mutex());
        }
      }
      else
      {
        while(!findNextFillableNonBlockable())
        {
          _fillcondition.wait(lock.mutex());
        }
      }
      //we found an element. Set the flags accordingly//
      _nextToFill->inBearbeitung = true;
      element = _nextToFill->element;
      //we expect that the next element is the one that we are going//
      //to fill next. Therefore advance the iterator by one//
      if (_nextToFill == _buffer.end()-1)
        _nextToFill = _buffer.begin();
      else
        ++_nextToFill;
    }

    /** putting the filled element back to the buffer.
     * This function will put the element that we just filled back to the buffer.
     * It will will search the buffer for the element and then set the
     * flags of that element according to its current state and depending on the
     * fillstatus. Using the fillstatus we can say that this element should be processed
     * or not.
     * @return void
     * @return[in] element reference to the pointer of the element
     * @return[in] fillstatus True when the element should be processed,
     *             false if not.
     */
    void doneFilling(reference element, bool fillstatus=true)
    {
      //create a lock//
      QMutexLocker lock(&_mutex);
      //search for the element the user wants to put back.//
      //Retrieve the iterator for the element//
      iterator_t iElement = _buffer.begin();
      for ( ; iElement != _buffer.end() ; ++iElement)
        if (iElement->element == element)
          break;
      //now set the status properties according to the fillstatus//
      iElement->inBearbeitung = false;
      iElement->bearbeitet    = !fillstatus;
      iElement->gefuellt      = fillstatus;
      //set the next to process iterator to this element, since its
      //the next element that we should process. This should shorten
      //the time we are searching for the next processable element
      _nextToProcess = iElement;
      //notify the waiting condition that something new is in the buffer//
      //we need to unlock the lock before//
      lock.unlock();
      _processcondition.wakeOne();
    }

    /** retrieve the "to be viewed" element.
     * This function will retrieve the next element that we can serialize.
     * @return void
     * @param[out] element reference to a pointer to an element,
     *             we copy the to be serialized element pointer to the reference.
     * @param[in] timeout Time that we will wait that a new viewableelement is beeing
     *            put into the buffer. It is defaulted to ULONG_MAX
     */
   void nextToView(reference element, int timeout=ULONG_MAX)
   {
      //create a lock//
      QMutexLocker lock(&_mutex);
      while (!findNextViewable())
      {
        //if we did not find a serializable element, wait until a processed event//
        //is put into the buffer//
        if(!_viewcondition.wait(lock.mutex(),timeout))
        {
          element = 0;
          return;
        }
      }
      //assign the properties and the pointer//
      _nextToView->inBearbeitung = true;
      element = _nextToView->element;
      //we expect that the next element that the user wants to serialize is the//
      //previous one, so set the iterator to the previous one.//
      if (_nextToView == _buffer.begin())
        _nextToView = _buffer.end()-1;
      else
      --_nextToView;
    }

   /** putting the serialized element back to the buffer.
    * This function will put the element that we just serialized back to the buffer.
    * It will will search the buffer for the element and then set the
    * flags of that element according to its current state.
    * @return void
    * @return[in] element reference to the pointer of the element
    */
    void doneViewing(reference element)
    {
      //create a lock//
      QMutexLocker lock(&_mutex);
      //retrieve iterator the the element that the user wants to put back to the buffer//
      iterator_t iElement = _buffer.begin();
      for ( ; iElement != _buffer.end() ; ++iElement)
        if (iElement->element == element)
          break;
      //set the property flags accordingly//
      iElement->inBearbeitung = false;
      //notify the waiting condition that something new is in the buffer//
      //we need to unlock the lock before//
<<<<<<< HEAD
//      lock.unlock();
=======
      lock.unlock();
>>>>>>> c0c5aeed
      _fillcondition.wakeOne();
    }

  private:
    QMutex            _mutex;             //!< mutex to sync the processing part
    QWaitCondition    _fillcondition;     //!< condition to sync the filling part
    QWaitCondition    _processcondition;  //!< condition to sync the processing part
    QWaitCondition    _viewcondition;     //!< condition to sync the viewing part
    behaviour_t       _behaviour;         //!< container's behaviour
    buffer_t          _buffer;            //!< the Container
    iterator_t        _nextToProcess;     //!< Iterator pointing to the next processable element
    iterator_t        _nextToView;        //!< Iterator pointing to the next viewable element
    iterator_t        _nextToFill;        //!< Iterator pointing to the next fillable element
  };
}
<<<<<<< HEAD
#endif




// Local Variables:
// coding: utf-8
// mode: C++
// c-file-offsets: ((c . 0) (innamespace . 2))
// c-file-style: "Stroustrup"
// fill-column: 100
// End:
=======
#endif
>>>>>>> c0c5aeed
<|MERGE_RESOLUTION|>--- conflicted
+++ resolved
@@ -3,20 +3,6 @@
 #ifndef _RINGBUFFER_H
 #define _RINGBUFFER_H
 
-<<<<<<< HEAD
-#include <QtCore/QMutex>
-#include <QtCore/QWaitCondition>
-
-#include <algorithm>
-#include <iostream>
-#include <iomanip>
-#include <vector>
-
-namespace cass
-{
-  /** A Ringbuffer.
-   * The Ringbuffers Elements will be created on the Heap.
-=======
 #include <QMutex>
 #include <QWaitCondition>
 #include <iostream>
@@ -38,17 +24,11 @@
    * They will do this by going backwards through the buffer from the last
    * element that the producer has put into the buffer.
    * The ringbuffers' elements will be created on the Heap.
->>>>>>> c0c5aeed
    * @note can we create the ringbuffer to have the blockable / nonblockable property
    *       already at compile time?
    * @tparam T Element typ
    * @tparam cap Capacity of the ringbuffer
    * @author Lutz Foucar
-<<<<<<< HEAD
-
-  @todo Change to English variable names
-=======
->>>>>>> c0c5aeed
    */
   template <typename T, size_t cap>
   class RingBuffer
@@ -71,11 +51,7 @@
         gefuellt(false),
         inBearbeitung(false)
       {}
-<<<<<<< HEAD
-      /** Comparison of two elements.
-=======
       /** Comparison an element with the element of the Element.
->>>>>>> c0c5aeed
        * Two Ringbuffers are the same only when their elements type and
        * capacity are equal
        */
@@ -324,31 +300,21 @@
       //create a lock//
       QMutexLocker lock(&_mutex);
       //find the iterator that points to the element that the user wants to submit//
-<<<<<<< HEAD
-=======
 //      iterator_t iElement =
 //          std::find(_buffer.begin(),_buffer.end(),element);
 
->>>>>>> c0c5aeed
       iterator_t iElement = _buffer.begin();
       for ( ; iElement != _buffer.end() ; ++iElement)
         if (iElement->element == element)
           break;
-<<<<<<< HEAD
-=======
 //      *iElement == element;
->>>>>>> c0c5aeed
       //set its flags according to its state//
       iElement->inBearbeitung = false;
       iElement->bearbeitet    = true;
       iElement->gefuellt      = false;
       //notify the waiting condition that something new is in the buffer//
       //we need to unlock the lock before//
-<<<<<<< HEAD
-//      lock.unlock();
-=======
       lock.unlock();
->>>>>>> c0c5aeed
       _fillcondition.wakeOne();
     }
 
@@ -480,11 +446,7 @@
       iElement->inBearbeitung = false;
       //notify the waiting condition that something new is in the buffer//
       //we need to unlock the lock before//
-<<<<<<< HEAD
-//      lock.unlock();
-=======
       lock.unlock();
->>>>>>> c0c5aeed
       _fillcondition.wakeOne();
     }
 
@@ -500,19 +462,4 @@
     iterator_t        _nextToFill;        //!< Iterator pointing to the next fillable element
   };
 }
-<<<<<<< HEAD
-#endif
-
-
-
-
-// Local Variables:
-// coding: utf-8
-// mode: C++
-// c-file-offsets: ((c . 0) (innamespace . 2))
-// c-file-style: "Stroustrup"
-// fill-column: 100
-// End:
-=======
-#endif
->>>>>>> c0c5aeed
+#endif