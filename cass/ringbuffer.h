<<<<<<< HEAD
//Copyright (C) 2008-2010 Lutz Foucar

#ifndef _RINGBUFFER_H
#define _RINGBUFFER_H

#include <QMutex>
#include <QWaitCondition>
#include <iostream>
#include <iomanip>
#include <vector>
#include <algorithm>

namespace cass
{
  /** A Ringbuffer.
   * The Ringbuffers Elements will be created on the Heap.
   * @note can we create the ringbuffer to have the blockable / nonblockable property
   *       already at compile time?
   * @tparam T Element typ
   * @tparam cap Capacity of the ringbuffer
   * @author Lutz Foucar
   */
  template <typename T, size_t cap>
  class RingBuffer
  {
  private:
    /** an element of the ringbuffer.
     * contains the status of the element and a pointer
     * to the actual element.
     * @author Lutz Foucar
     */
    class Element
    {
    public:
      /** constructor.
       * will initalize the status flags correcty.
       */
      Element()
        :element(),
        bearbeitet(true),
        gefuellt(false),
        inBearbeitung(false)
      {}
      /** Comparison of two elements.
       * Two Ringbuffers are the same only when their elements type and
       * capacity are equal
       */
      bool operator==(const T*& rhs)
      {
        return (element == rhs);
      }
      /** the pointer to the element*/
      T   *element;
      /** status whether the element has been worked on*/
      bool bearbeitet;
      /** status whether the element has been filled*/
      bool gefuellt;
      /** status whether the element is workend on right now*/
      bool inBearbeitung;
    };

  public:
    /** enum describing the behaviour of the ringbuffer*/
    enum behaviour_t{blocking,nonblocking};
    /** typedef describing the container of all elements*/
    typedef std::vector<Element> buffer_t;
    /** typedef describing an interator for the elements of the container*/
    typedef typename buffer_t::iterator iterator_t;
    /** typedef describing a reference to the elements of the container*/
    typedef T*& reference;
    /** typedef describing a const reference to the elements of the container*/
    typedef const T*& const_reference;
    /** typedef describing a pointer to the elements of the container*/
    typedef T* value_t;

    /** constructor.
     * will create the buffer and fill it with the requested amount of elements
     * and initialize the iterators.
     */
    RingBuffer()
      : _behaviour(blocking),
        _buffer(cap,Element()),
        _nextToProcess(_buffer.begin()),
        _nextToFill(_buffer.begin())
    {
      //create the elements in the ringbuffer//
      for (size_t i=0; i<_buffer.size(); ++i)
        _buffer[i].element = new T();
    }
    /** destructor.
     * deletes all elements of the buffer
     */
    ~RingBuffer()
    {
      //delete all elements in the ringbuffer//
      for (size_t i=0; i<_buffer.size(); ++i)
        delete _buffer[i].element;
    }

  private:
    /** finds the processable element.
     * will go through the ringbuffer backwards starting at the
     * position where we added the filled element. It will check
     * whether the current element is not currently processed and has already
     * been filled.
     * @return true when a processable element has been found
     */
    bool findNextProcessable()
    {
      //remember where we should end our loop//
      //we should end where the next fillable element is, because elements//
      //before the next fillable are already processed or are in processing/
      iterator_t letztesFreiesElement = _nextToFill;
      //if the current element is currently processed or not filled yet//
      //try the next one//
      while (_nextToProcess->inBearbeitung || !_nextToProcess->gefuellt)
      {
        //if we are at the position where the next fillable is,//
        //then there is nothing to work on anymore//
        if (_nextToProcess == letztesFreiesElement)
          return false;

        //we go backwards through the buffer to have always the latestest element
        //to process. If we come to the beginning of the vector, then we
        //we have to jump to the back//
        if (_nextToProcess == _buffer.begin())
          _nextToProcess = _buffer.end()-1;
        else
          --_nextToProcess;
      }
      //we have found an element that we can work on
      return true;
    }
    /** finds a viewable element for serialization
     * will go through the buffer and find an element that
     * can be retrieved by the client
     * @note check whether this will work. It has just been implemented
     *       to have the event_getter workable.
     * @return true when a viewable element has been found
     */
    bool findNextViewable()
    {
      //remember where we should end our loop//
      //we should end where the next fillable element is, because elements//
      //before the next fillable are already processed or are in processing/
      iterator_t letztesElement = _nextToView;
      //if the current element is currently processed or not filled yet//
      //try the next one//
      while (_nextToView->inBearbeitung || !_nextToView->bearbeitet)
      {

        //if we are at the position where the next fillable is,//
        //then there is nothing to retrieve on anymore//
        if (_nextToView == letztesElement)
          return false;

        //we go backwards through the buffer to have always the latestest element
        //to process. If we come to the beginning of the vector, then we
        //we have to jump to the back//
        if (_nextToView == _buffer.begin())
          _nextToView = _buffer.end()-1;
        else
          --_nextToView;
      }
      //we have found an element that we can serialize
      return true;
    }

    /** finds the next fillable element.
     * this function is used when the behaviour of the ringbuffer is blockable
     * it will iterate through the buffer and checks the elements for the
     * status in progress (inBearbeitung) and processed (bearbeitet)
     * it will only return true when its not in progress and already processed.
     * @return true when a fillable element has been found
     */
    bool findNextFillableBlockable()
    {
      //remember where you are starting//
      iterator_t start =
          (_nextToFill == _buffer.begin()) ? _buffer.end()-1 :_nextToFill-1;
      //if the current element is currently processed or has not been processed//
      //try the next element//
      while (_nextToFill->inBearbeitung || !_nextToFill->bearbeitet)
      {
        //if we end up where we started, then the elements are not yet processed//
        //or still in progress, so retrun that we have not found anything yet.//
        if (_nextToFill == start)
          return false;

        //if we hit the end of the vector, then we will jump to the
        //beginning of the vector//
        if (_nextToFill == _buffer.end()-1)
          _nextToFill = _buffer.begin();
        else
          ++_nextToFill;
      }
      return true;
    }
    /** finds the next fillable element.
     * this function is used when the behaviour of the ringbuffer is nonblockable
     * it will iterate through the buffer and checks the elements for
     * only the status in progress (inBearbeitung).
     * it will only return true when its not in progress.
     * @return true when a fillable element has been found
     */
    bool findNextFillableNonBlockable()
    {
      //remember where you are starting//
      iterator_t start =
          (_nextToFill == _buffer.begin()) ? _buffer.end()-1 :_nextToFill-1;
      //if the current element is currently processed//
      //try the next element//
      while (_nextToFill->inBearbeitung)
      {
        //if we end up where we started, then the elements are not yet processed//
        //so retrun that we have not found anything yet.//
        if (_nextToFill == start)
          return false;

        //if we hit the end of the vector, then we will jump to the
        //beginning of the vector//
        if (_nextToFill == _buffer.end()-1)
          _nextToFill = _buffer.begin();
        else
          ++_nextToFill;
      }
      return true;
    }

  public:
    /** sets the behaviour of the ringbuffer.
     * @return void
     * @param behaviour the behaviour that the ringbuffer should have
     */
    void behaviour(behaviour_t behaviour)
    {
      _behaviour = behaviour;
    }

    /** return the next filled but non processed element.
     * This function will return the next filled element, which will
     * either be the one just filled by the shared memory input or
     * one or more before, depending on how fast elements are retrieved
     * before they are filled again.
     * When there are no Elements that we can work on, this function will wait
     * until there is a new element that we can process.
     * @note this can be the reason why only one of the threads is working at
     *       a time.
     * @return void
     * @param[out] element reference to a pointer to an element,
     *             we copy the to be processed element pointer to the reference.
     * @param[in] timeout Time that we will wait that a new element is beeing put into
     *            the buffer. It is defaulted to ULONG_MAX
     */
    void nextToProcess(reference element, int timeout=ULONG_MAX)
    {
      //create a lock//
      QMutexLocker lock(&_mutex);
      while (!findNextProcessable())
      {
        //if nothing was found, wait unitil we get noticed that
        //a new element was added to the buffer//
        if(!_processcondition.wait(lock.mutex(),timeout))
        {
          element = 0;
          return;
        }
      }
      //set the property flags of that element and assign the pointer//
      _nextToProcess->inBearbeitung = true;
      element = _nextToProcess->element;
      //we expect that the next element that will be asked for is the previous
      //one. Unless a new element to be processed has been added to the buffer//
      //therefore let the iterator point to the previous element//
      if (_nextToProcess == _buffer.begin())
        _nextToProcess = _buffer.end()-1;
      else
      --_nextToProcess;
    }

    /** putting the processed element back to the buffer.
     * This function will put the element that we just processed back to the buffer.
     * It will will search the buffer for the element and then set the
     * flags of that element according to its current state.
     * @return void
     * @return[in] element reference to the pointer of the element
     */
    void doneProcessing(reference element)
    {
      //create a lock//
      QMutexLocker lock(&_mutex);
      //find the iterator that points to the element that the user wants to submit//
      iterator_t iElement = _buffer.begin();
      for ( ; iElement != _buffer.end() ; ++iElement)
        if (iElement->element == element)
          break;
      //set its flags according to its state//
      iElement->inBearbeitung = false;
      iElement->bearbeitet    = true;
      iElement->gefuellt      = false;
      //notify the waiting condition that something new is in the buffer//
      //we need to unlock the lock before//
      lock.unlock();
      _fillcondition.wakeOne();
    }

    /** retrieve the "to be filled" element.
     * This function will retrieve the next element that we can fill.
     * Depending on the behaviour of the ringbuffer, we check whether
     * it has been processed or not. When the behaviour is blocking then
     * we only retrieve elements that are processed, if not then we just
     * return the next element that is not in process.
     * In the blocking case this function will only return when a processed
     * event was put into the buffer.
     * @return void
     * @param[out] element A reference to the pointer of the Element.
     */
    void nextToFill(reference element)
    {
      //create lock//
      QMutexLocker lock(&_mutex);
      if (_behaviour == blocking)
      {
        while(!findNextFillableBlockable())
        {
          _fillcondition.wait(lock.mutex());
        }
      }
      else
      {
        while(!findNextFillableNonBlockable())
        {
          _fillcondition.wait(lock.mutex());
        }
      }
      //we found an element. Set the flags accordingly//
      _nextToFill->inBearbeitung = true;
      element = _nextToFill->element;
      //we expect that the next element is the one that we are going//
      //to fill next. Therefore advance the iterator by one//
      if (_nextToFill == _buffer.end()-1)
        _nextToFill = _buffer.begin();
      else
        ++_nextToFill;
    }

    /** putting the filled element back to the buffer.
     * This function will put the element that we just filled back to the buffer.
     * It will will search the buffer for the element and then set the
     * flags of that element according to its current state and depending on the
     * fillstatus. Using the fillstatus we can say that this element should be processed
     * or not.
     * @return void
     * @return[in] element reference to the pointer of the element
     * @return[in] fillstatus True when the element should be processed,
     *             false if not.
     */
    void doneFilling(reference element, bool fillstatus=true)
    {
      //create a lock//
      QMutexLocker lock(&_mutex);
      //search for the element the user wants to put back.//
      //Retrieve the iterator for the element//
      iterator_t iElement = _buffer.begin();
      for ( ; iElement != _buffer.end() ; ++iElement)
        if (iElement->element == element)
          break;
      //now set the status properties according to the fillstatus//
      iElement->inBearbeitung = false;
      iElement->bearbeitet    = !fillstatus;
      iElement->gefuellt      = fillstatus;
      //set the next to process iterator to this element, since its
      //the next element that we should process. This should shorten
      //the time we are searching for the next processable element
      _nextToProcess = iElement;
      //notify the waiting condition that something new is in the buffer//
      //we need to unlock the lock before//
      lock.unlock();
      _processcondition.wakeOne();
    }

    /** retrieve the "to be viewed" element.
     * This function will retrieve the next element that we can serialize.
     * @return void
     * @param[out] element reference to a pointer to an element,
     *             we copy the to be serialized element pointer to the reference.
     * @param[in] timeout Time that we will wait that a new viewableelement is beeing
     *            put into the buffer. It is defaulted to ULONG_MAX
     */
   void nextToView(reference element, int timeout=ULONG_MAX)
   {
      //create a lock//
      QMutexLocker lock(&_mutex);
      while (!findNextViewable())
      {
        //if we did not find a serializable element, wait until a processed event//
        //is put into the buffer//
        if(!_viewcondition.wait(lock.mutex(),timeout))
        {
          element = 0;
          return;
        }
      }
      //assign the properties and the pointer//
      _nextToView->inBearbeitung = true;
      element = _nextToView->element;
      //we expect that the next element that the user wants to serialize is the//
      //previous one, so set the iterator to the previous one.//
      if (_nextToView == _buffer.begin())
        _nextToView = _buffer.end()-1;
      else
      --_nextToView;
    }

   /** putting the serialized element back to the buffer.
    * This function will put the element that we just serialized back to the buffer.
    * It will will search the buffer for the element and then set the
    * flags of that element according to its current state.
    * @return void
    * @return[in] element reference to the pointer of the element
    */
    void doneViewing(reference element)
    {
      //create a lock//
      QMutexLocker lock(&_mutex);
      //retrieve iterator the the element that the user wants to put back to the buffer//
      iterator_t iElement = _buffer.begin();
      for ( ; iElement != _buffer.end() ; ++iElement)
        if (iElement->element == element)
          break;
      //set the property flags accordingly//
      iElement->inBearbeitung = false;
      //notify the waiting condition that something new is in the buffer//
      //we need to unlock the lock before//
      lock.unlock();
      _fillcondition.wakeOne();
    }

  private:
    QMutex            _mutex;             //!< mutex to sync the processing part
    QWaitCondition    _fillcondition;     //!< condition to sync the filling part
    QWaitCondition    _processcondition;  //!< condition to sync the processing part
    QWaitCondition    _viewcondition;     //!< condition to sync the viewing part
    behaviour_t       _behaviour;         //!< container's behaviour
    buffer_t          _buffer;            //!< the Container
    iterator_t        _nextToProcess;     //!< Iterator pointing to the next processable element
    iterator_t        _nextToView;        //!< Iterator pointing to the next viewable element
    iterator_t        _nextToFill;        //!< Iterator pointing to the next fillable element
  };
}
#endif




// Local Variables:
// coding: utf-8
// mode: C++
// c-file-offsets: ((c . 0) (innamespace . 2))
// c-file-style: "Stroustrup"
// fill-column: 100
// End:
=======
//Copyright (C) 2008-2010 Lutz Foucar

#ifndef _RINGBUFFER_H
#define _RINGBUFFER_H

#include <QMutex>
#include <QWaitCondition>
#include <iostream>
#include <iomanip>
#include <vector>
#include <algorithm>

namespace cass
{
  /** A Ringbuffer.
   * The Ringbuffers Elements will be created on the Heap.
   * @note can we create the ringbuffer to have the blockable / nonblockable property
   *       already at compile time?
   * @tparam T Element typ
   * @tparam cap Capacity of the ringbuffer
   * @author Lutz Foucar
   */
  template <typename T, size_t cap>
  class RingBuffer
  {
  private:
    /** an element of the ringbuffer.
     * contains the status of the element and a pointer
     * to the actual element.
     * @author Lutz Foucar
     */
    class Element
    {
    public:
      /** constructor.
       * will initalize the status flags correcty.
       */
      Element()
        :element(),
        bearbeitet(true),
        gefuellt(false),
        inBearbeitung(false)
      {}
      /** Comparison of two elements.
       * Two Ringbuffers are the same only when their elements type and
       * capacity are equal
       */
      bool operator==(const T*& rhs)
      {
        return (element == rhs);
      }
      /** the pointer to the element*/
      T   *element;
      /** status whether the element has been worked on*/
      bool bearbeitet;
      /** status whether the element has been filled*/
      bool gefuellt;
      /** status whether the element is workend on right now*/
      bool inBearbeitung;
    };

  public:
    /** enum describing the behaviour of the ringbuffer*/
    enum behaviour_t{blocking,nonblocking};
    /** typedef describing the container of all elements*/
    typedef std::vector<Element> buffer_t;
    /** typedef describing an interator for the elements of the container*/
    typedef typename buffer_t::iterator iterator_t;
    /** typedef describing a reference to the elements of the container*/
    typedef T*& reference;
    /** typedef describing a const reference to the elements of the container*/
    typedef const T*& const_reference;
    /** typedef describing a pointer to the elements of the container*/
    typedef T* value_t;

    /** constructor.
     * will create the buffer and fill it with the requested amount of elements
     * and initialize the iterators.
     */
    RingBuffer() 
      : _behaviour(blocking),
        _buffer(cap,Element()),
        _nextToProcess(_buffer.begin()),
        _nextToFill(_buffer.begin())
    {
      //create the elements in the ringbuffer//
      for (size_t i=0; i<_buffer.size(); ++i)
        _buffer[i].element = new T();
    }
    /** destructor.
     * deletes all elements of the buffer
     */
    ~RingBuffer()
    {
      //delete all elements in the ringbuffer//
      for (size_t i=0; i<_buffer.size(); ++i)
        delete _buffer[i].element;
    }

  private:
    /** finds the processable element.
     * will go through the ringbuffer backwards starting at the
     * position where we added the filled element. It will check
     * whether the current element is not currently processed and has already
     * been filled.
     * @return true when a processable element has been found
     */
    bool findNextProcessable()
    {
      //remember where we should end our loop//
      //we should end where the next fillable element is, because elements//
      //before the next fillable are already processed or are in processing/
      iterator_t letztesFreiesElement = _nextToFill;
      //if the current element is currently processed or not filled yet//
      //try the next one//
      while (_nextToProcess->inBearbeitung || !_nextToProcess->gefuellt)
      {
        //if we are at the position where the next fillable is,//
        //then there is nothing to work on anymore//
        if (_nextToProcess == letztesFreiesElement)
          return false;

        //we go backwards through the buffer to have always the latestest element
        //to process. If we come to the beginning of the vector, then we
        //we have to jump to the back//
        if (_nextToProcess == _buffer.begin())
          _nextToProcess = _buffer.end()-1;
        else
          --_nextToProcess;
      }
      //we have found an element that we can work on
      return true;
    }
    /** finds a viewable element for serialization
     * will go through the buffer and find an element that
     * can be retrieved by the client
     * @note check whether this will work. It has just been implemented
     *       to have the event_getter workable.
     * @return true when a viewable element has been found
     */
    bool findNextViewable()
    {
      //remember where we should end our loop//
      //we should end where the next fillable element is, because elements//
      //before the next fillable are already processed or are in processing/
      iterator_t letztesElement = _nextToView;
      //if the current element is currently processed or not filled yet//
      //try the next one//
      while (_nextToView->inBearbeitung || !_nextToView->bearbeitet)
      {

        //if we are at the position where the next fillable is,//
        //then there is nothing to retrieve on anymore//
        if (_nextToView == letztesElement)
          return false;

        //we go backwards through the buffer to have always the latestest element
        //to process. If we come to the beginning of the vector, then we
        //we have to jump to the back//
        if (_nextToView == _buffer.begin())
          _nextToView = _buffer.end()-1;
        else
          --_nextToView;
      }
      //we have found an element that we can serialize
      return true;
    }

    /** finds the next fillable element.
     * this function is used when the behaviour of the ringbuffer is blockable
     * it will iterate through the buffer and checks the elements for the
     * status in progress (inBearbeitung) and processed (bearbeitet)
     * it will only return true when its not in progress and already processed.
     * @return true when a fillable element has been found
     */
    bool findNextFillableBlockable()
    {
      //remember where you are starting//
      iterator_t start =
          (_nextToFill == _buffer.begin()) ? _buffer.end()-1 :_nextToFill-1;
      //if the current element is currently processed or has not been processed//
      //try the next element//
      while (_nextToFill->inBearbeitung || !_nextToFill->bearbeitet)
      {
        //if we end up where we started, then the elements are not yet processed//
        //or still in progress, so retrun that we have not found anything yet.//
        if (_nextToFill == start)
          return false;

        //if we hit the end of the vector, then we will jump to the
        //beginning of the vector//
        if (_nextToFill == _buffer.end()-1)
          _nextToFill = _buffer.begin();
        else
          ++_nextToFill;
      }
      return true;
    }
    /** finds the next fillable element.
     * this function is used when the behaviour of the ringbuffer is nonblockable
     * it will iterate through the buffer and checks the elements for
     * only the status in progress (inBearbeitung).
     * it will only return true when its not in progress.
     * @return true when a fillable element has been found
     */
    bool findNextFillableNonBlockable()
    {
      //remember where you are starting//
      iterator_t start =
          (_nextToFill == _buffer.begin()) ? _buffer.end()-1 :_nextToFill-1;
      //if the current element is currently processed//
      //try the next element//
      while (_nextToFill->inBearbeitung)
      {
        //if we end up where we started, then the elements are not yet processed//
        //so retrun that we have not found anything yet.//
        if (_nextToFill == start)
          return false;

        //if we hit the end of the vector, then we will jump to the
        //beginning of the vector//
        if (_nextToFill == _buffer.end()-1)
          _nextToFill = _buffer.begin();
        else
          ++_nextToFill;
      }
      return true;
    }

  public:
    /** sets the behaviour of the ringbuffer.
     * @return void
     * @param behaviour the behaviour that the ringbuffer should have
     */
    void behaviour(behaviour_t behaviour)
    {
      _behaviour = behaviour;
    }

    /** return the next filled but non processed element.
     * This function will return the next filled element, which will
     * either be the one just filled by the shared memory input or
     * one or more before, depending on how fast elements are retrieved
     * before they are filled again.
     * When there are no Elements that we can work on, this function will wait
     * until there is a new element that we can process.
     * @note this can be the reason why only one of the threads is working at
     *       a time.
     * @return void
     * @param[out] element reference to a pointer to an element,
     *             we copy the to be processed element pointer to the reference.
     * @param[in] timeout Time that we will wait that a new element is beeing put into
     *            the buffer. It is defaulted to ULONG_MAX
     */
    void nextToProcess(reference element, unsigned long timeout=ULONG_MAX)
    {
      //create a lock//
      QMutexLocker lock(&_mutex);
      while (!findNextProcessable())
      {
        //if nothing was found, wait unitil we get noticed that
        //a new element was added to the buffer//
        if(!_processcondition.wait(lock.mutex(),timeout))
        {
          element = 0;
          return;
        }
      }
      //set the property flags of that element and assign the pointer//
      _nextToProcess->inBearbeitung = true;
      element = _nextToProcess->element;
      //we expect that the next element that will be asked for is the previous
      //one. Unless a new element to be processed has been added to the buffer//
      //therefore let the iterator point to the previous element//
      if (_nextToProcess == _buffer.begin())
        _nextToProcess = _buffer.end()-1;
      else
      --_nextToProcess;
    }

    /** putting the processed element back to the buffer.
     * This function will put the element that we just processed back to the buffer.
     * It will will search the buffer for the element and then set the
     * flags of that element according to its current state.
     * @return void
     * @return[in] element reference to the pointer of the element
     */
    void doneProcessing(reference element)
    {
      //create a lock//
      QMutexLocker lock(&_mutex);
      //find the iterator that points to the element that the user wants to submit//
      iterator_t iElement = _buffer.begin();
      for ( ; iElement != _buffer.end() ; ++iElement)
        if (iElement->element == element)
          break;
      //set its flags according to its state//
      iElement->inBearbeitung = false;
      iElement->bearbeitet    = true;
      iElement->gefuellt      = false;
      //notify the waiting condition that something new is in the buffer//
      //we need to unlock the lock before//
//      lock.unlock();
      _fillcondition.wakeOne();
    }

    /** retrieve the "to be filled" element.
     * This function will retrieve the next element that we can fill.
     * Depending on the behaviour of the ringbuffer, we check whether
     * it has been processed or not. When the behaviour is blocking then
     * we only retrieve elements that are processed, if not then we just
     * return the next element that is not in process.
     * In the blocking case this function will only return when a processed
     * event was put into the buffer.
     * @return void
     * @param[out] element A reference to the pointer of the Element.
     */
    void nextToFill(reference element)
    {
      //create lock//
      QMutexLocker lock(&_mutex);
      if (_behaviour == blocking)
      {
        while(!findNextFillableBlockable())
        {
          _fillcondition.wait(lock.mutex());
        }
      }
      else
      {
        while(!findNextFillableNonBlockable())
        {
          _fillcondition.wait(lock.mutex());
        }
      }
      //we found an element. Set the flags accordingly//
      _nextToFill->inBearbeitung = true;
      element = _nextToFill->element;
      //we expect that the next element is the one that we are going//
      //to fill next. Therefore advance the iterator by one//
      if (_nextToFill == _buffer.end()-1)
        _nextToFill = _buffer.begin();
      else
        ++_nextToFill;
    }

    /** putting the filled element back to the buffer.
     * This function will put the element that we just filled back to the buffer.
     * It will will search the buffer for the element and then set the
     * flags of that element according to its current state and depending on the
     * fillstatus. Using the fillstatus we can say that this element should be processed
     * or not.
     * @return void
     * @return[in] element reference to the pointer of the element
     * @return[in] fillstatus True when the element should be processed,
     *             false if not.
     */
    void doneFilling(reference element, bool fillstatus=true)
    {
      //create a lock//
      QMutexLocker lock(&_mutex);
      //search for the element the user wants to put back.//
      //Retrieve the iterator for the element//
      iterator_t iElement = _buffer.begin();
      for ( ; iElement != _buffer.end() ; ++iElement)
        if (iElement->element == element)
          break;
      //now set the status properties according to the fillstatus//
      iElement->inBearbeitung = false;
      iElement->bearbeitet    = !fillstatus;
      iElement->gefuellt      = fillstatus;
      //set the next to process iterator to this element, since its
      //the next element that we should process. This should shorten
      //the time we are searching for the next processable element
      _nextToProcess = iElement;
      //notify the waiting condition that something new is in the buffer//
      //we need to unlock the lock before//
      lock.unlock();
      _processcondition.wakeOne();
    }

    /** retrieve the "to be viewed" element.
     * This function will retrieve the next element that we can serialize.
     * @return void
     * @param[out] element reference to a pointer to an element,
     *             we copy the to be serialized element pointer to the reference.
     * @param[in] timeout Time that we will wait that a new viewableelement is beeing
     *            put into the buffer. It is defaulted to ULONG_MAX
     */
   void nextToView(reference element, int timeout=ULONG_MAX)
   {
      //create a lock//
      QMutexLocker lock(&_mutex);
      while (!findNextViewable())
      {
        //if we did not find a serializable element, wait until a processed event//
        //is put into the buffer//
        if(!_viewcondition.wait(lock.mutex(),timeout))
        {
          element = 0;
          return;
        }
      }
      //assign the properties and the pointer//
      _nextToView->inBearbeitung = true;
      element = _nextToView->element;
      //we expect that the next element that the user wants to serialize is the//
      //previous one, so set the iterator to the previous one.//
      if (_nextToView == _buffer.begin())
        _nextToView = _buffer.end()-1;
      else
      --_nextToView;
    }

   /** putting the serialized element back to the buffer.
    * This function will put the element that we just serialized back to the buffer.
    * It will will search the buffer for the element and then set the
    * flags of that element according to its current state.
    * @return void
    * @return[in] element reference to the pointer of the element
    */
    void doneViewing(reference element)
    {
      //create a lock//
      QMutexLocker lock(&_mutex);
      //retrieve iterator the the element that the user wants to put back to the buffer//
      iterator_t iElement = _buffer.begin();
      for ( ; iElement != _buffer.end() ; ++iElement)
        if (iElement->element == element)
          break;
      //set the property flags accordingly//
      iElement->inBearbeitung = false;
      //notify the waiting condition that something new is in the buffer//
      //we need to unlock the lock before//
//      lock.unlock();
      _fillcondition.wakeOne();
    }

  private:
    QMutex            _mutex;             //!< mutex to sync the processing part
    QWaitCondition    _fillcondition;     //!< condition to sync the filling part
    QWaitCondition    _processcondition;  //!< condition to sync the processing part
    QWaitCondition    _viewcondition;     //!< condition to sync the viewing part
    behaviour_t       _behaviour;         //!< container's behaviour
    buffer_t          _buffer;            //!< the Container
    iterator_t        _nextToProcess;     //!< Iterator pointing to the next processable element
    iterator_t        _nextToView;        //!< Iterator pointing to the next viewable element
    iterator_t        _nextToFill;        //!< Iterator pointing to the next fillable element
  };
}
#endif
>>>>>>> aa0d8d01
<|MERGE_RESOLUTION|>--- conflicted
+++ resolved
@@ -1,4 +1,3 @@
-<<<<<<< HEAD
 //Copyright (C) 2008-2010 Lutz Foucar
 
 #ifndef _RINGBUFFER_H
@@ -20,6 +19,8 @@
    * @tparam T Element typ
    * @tparam cap Capacity of the ringbuffer
    * @author Lutz Foucar
+
+  @todo Change to English variable names
    */
   template <typename T, size_t cap>
   class RingBuffer
@@ -253,7 +254,7 @@
      * @param[in] timeout Time that we will wait that a new element is beeing put into
      *            the buffer. It is defaulted to ULONG_MAX
      */
-    void nextToProcess(reference element, int timeout=ULONG_MAX)
+    void nextToProcess(reference element, unsigned long timeout=ULONG_MAX)
     {
       //create a lock//
       QMutexLocker lock(&_mutex);
@@ -301,7 +302,7 @@
       iElement->gefuellt      = false;
       //notify the waiting condition that something new is in the buffer//
       //we need to unlock the lock before//
-      lock.unlock();
+//      lock.unlock();
       _fillcondition.wakeOne();
     }
 
@@ -433,7 +434,7 @@
       iElement->inBearbeitung = false;
       //notify the waiting condition that something new is in the buffer//
       //we need to unlock the lock before//
-      lock.unlock();
+//      lock.unlock();
       _fillcondition.wakeOne();
     }
 
@@ -460,457 +461,4 @@
 // c-file-offsets: ((c . 0) (innamespace . 2))
 // c-file-style: "Stroustrup"
 // fill-column: 100
-// End:
-=======
-//Copyright (C) 2008-2010 Lutz Foucar
-
-#ifndef _RINGBUFFER_H
-#define _RINGBUFFER_H
-
-#include <QMutex>
-#include <QWaitCondition>
-#include <iostream>
-#include <iomanip>
-#include <vector>
-#include <algorithm>
-
-namespace cass
-{
-  /** A Ringbuffer.
-   * The Ringbuffers Elements will be created on the Heap.
-   * @note can we create the ringbuffer to have the blockable / nonblockable property
-   *       already at compile time?
-   * @tparam T Element typ
-   * @tparam cap Capacity of the ringbuffer
-   * @author Lutz Foucar
-   */
-  template <typename T, size_t cap>
-  class RingBuffer
-  {
-  private:
-    /** an element of the ringbuffer.
-     * contains the status of the element and a pointer
-     * to the actual element.
-     * @author Lutz Foucar
-     */
-    class Element
-    {
-    public:
-      /** constructor.
-       * will initalize the status flags correcty.
-       */
-      Element()
-        :element(),
-        bearbeitet(true),
-        gefuellt(false),
-        inBearbeitung(false)
-      {}
-      /** Comparison of two elements.
-       * Two Ringbuffers are the same only when their elements type and
-       * capacity are equal
-       */
-      bool operator==(const T*& rhs)
-      {
-        return (element == rhs);
-      }
-      /** the pointer to the element*/
-      T   *element;
-      /** status whether the element has been worked on*/
-      bool bearbeitet;
-      /** status whether the element has been filled*/
-      bool gefuellt;
-      /** status whether the element is workend on right now*/
-      bool inBearbeitung;
-    };
-
-  public:
-    /** enum describing the behaviour of the ringbuffer*/
-    enum behaviour_t{blocking,nonblocking};
-    /** typedef describing the container of all elements*/
-    typedef std::vector<Element> buffer_t;
-    /** typedef describing an interator for the elements of the container*/
-    typedef typename buffer_t::iterator iterator_t;
-    /** typedef describing a reference to the elements of the container*/
-    typedef T*& reference;
-    /** typedef describing a const reference to the elements of the container*/
-    typedef const T*& const_reference;
-    /** typedef describing a pointer to the elements of the container*/
-    typedef T* value_t;
-
-    /** constructor.
-     * will create the buffer and fill it with the requested amount of elements
-     * and initialize the iterators.
-     */
-    RingBuffer() 
-      : _behaviour(blocking),
-        _buffer(cap,Element()),
-        _nextToProcess(_buffer.begin()),
-        _nextToFill(_buffer.begin())
-    {
-      //create the elements in the ringbuffer//
-      for (size_t i=0; i<_buffer.size(); ++i)
-        _buffer[i].element = new T();
-    }
-    /** destructor.
-     * deletes all elements of the buffer
-     */
-    ~RingBuffer()
-    {
-      //delete all elements in the ringbuffer//
-      for (size_t i=0; i<_buffer.size(); ++i)
-        delete _buffer[i].element;
-    }
-
-  private:
-    /** finds the processable element.
-     * will go through the ringbuffer backwards starting at the
-     * position where we added the filled element. It will check
-     * whether the current element is not currently processed and has already
-     * been filled.
-     * @return true when a processable element has been found
-     */
-    bool findNextProcessable()
-    {
-      //remember where we should end our loop//
-      //we should end where the next fillable element is, because elements//
-      //before the next fillable are already processed or are in processing/
-      iterator_t letztesFreiesElement = _nextToFill;
-      //if the current element is currently processed or not filled yet//
-      //try the next one//
-      while (_nextToProcess->inBearbeitung || !_nextToProcess->gefuellt)
-      {
-        //if we are at the position where the next fillable is,//
-        //then there is nothing to work on anymore//
-        if (_nextToProcess == letztesFreiesElement)
-          return false;
-
-        //we go backwards through the buffer to have always the latestest element
-        //to process. If we come to the beginning of the vector, then we
-        //we have to jump to the back//
-        if (_nextToProcess == _buffer.begin())
-          _nextToProcess = _buffer.end()-1;
-        else
-          --_nextToProcess;
-      }
-      //we have found an element that we can work on
-      return true;
-    }
-    /** finds a viewable element for serialization
-     * will go through the buffer and find an element that
-     * can be retrieved by the client
-     * @note check whether this will work. It has just been implemented
-     *       to have the event_getter workable.
-     * @return true when a viewable element has been found
-     */
-    bool findNextViewable()
-    {
-      //remember where we should end our loop//
-      //we should end where the next fillable element is, because elements//
-      //before the next fillable are already processed or are in processing/
-      iterator_t letztesElement = _nextToView;
-      //if the current element is currently processed or not filled yet//
-      //try the next one//
-      while (_nextToView->inBearbeitung || !_nextToView->bearbeitet)
-      {
-
-        //if we are at the position where the next fillable is,//
-        //then there is nothing to retrieve on anymore//
-        if (_nextToView == letztesElement)
-          return false;
-
-        //we go backwards through the buffer to have always the latestest element
-        //to process. If we come to the beginning of the vector, then we
-        //we have to jump to the back//
-        if (_nextToView == _buffer.begin())
-          _nextToView = _buffer.end()-1;
-        else
-          --_nextToView;
-      }
-      //we have found an element that we can serialize
-      return true;
-    }
-
-    /** finds the next fillable element.
-     * this function is used when the behaviour of the ringbuffer is blockable
-     * it will iterate through the buffer and checks the elements for the
-     * status in progress (inBearbeitung) and processed (bearbeitet)
-     * it will only return true when its not in progress and already processed.
-     * @return true when a fillable element has been found
-     */
-    bool findNextFillableBlockable()
-    {
-      //remember where you are starting//
-      iterator_t start =
-          (_nextToFill == _buffer.begin()) ? _buffer.end()-1 :_nextToFill-1;
-      //if the current element is currently processed or has not been processed//
-      //try the next element//
-      while (_nextToFill->inBearbeitung || !_nextToFill->bearbeitet)
-      {
-        //if we end up where we started, then the elements are not yet processed//
-        //or still in progress, so retrun that we have not found anything yet.//
-        if (_nextToFill == start)
-          return false;
-
-        //if we hit the end of the vector, then we will jump to the
-        //beginning of the vector//
-        if (_nextToFill == _buffer.end()-1)
-          _nextToFill = _buffer.begin();
-        else
-          ++_nextToFill;
-      }
-      return true;
-    }
-    /** finds the next fillable element.
-     * this function is used when the behaviour of the ringbuffer is nonblockable
-     * it will iterate through the buffer and checks the elements for
-     * only the status in progress (inBearbeitung).
-     * it will only return true when its not in progress.
-     * @return true when a fillable element has been found
-     */
-    bool findNextFillableNonBlockable()
-    {
-      //remember where you are starting//
-      iterator_t start =
-          (_nextToFill == _buffer.begin()) ? _buffer.end()-1 :_nextToFill-1;
-      //if the current element is currently processed//
-      //try the next element//
-      while (_nextToFill->inBearbeitung)
-      {
-        //if we end up where we started, then the elements are not yet processed//
-        //so retrun that we have not found anything yet.//
-        if (_nextToFill == start)
-          return false;
-
-        //if we hit the end of the vector, then we will jump to the
-        //beginning of the vector//
-        if (_nextToFill == _buffer.end()-1)
-          _nextToFill = _buffer.begin();
-        else
-          ++_nextToFill;
-      }
-      return true;
-    }
-
-  public:
-    /** sets the behaviour of the ringbuffer.
-     * @return void
-     * @param behaviour the behaviour that the ringbuffer should have
-     */
-    void behaviour(behaviour_t behaviour)
-    {
-      _behaviour = behaviour;
-    }
-
-    /** return the next filled but non processed element.
-     * This function will return the next filled element, which will
-     * either be the one just filled by the shared memory input or
-     * one or more before, depending on how fast elements are retrieved
-     * before they are filled again.
-     * When there are no Elements that we can work on, this function will wait
-     * until there is a new element that we can process.
-     * @note this can be the reason why only one of the threads is working at
-     *       a time.
-     * @return void
-     * @param[out] element reference to a pointer to an element,
-     *             we copy the to be processed element pointer to the reference.
-     * @param[in] timeout Time that we will wait that a new element is beeing put into
-     *            the buffer. It is defaulted to ULONG_MAX
-     */
-    void nextToProcess(reference element, unsigned long timeout=ULONG_MAX)
-    {
-      //create a lock//
-      QMutexLocker lock(&_mutex);
-      while (!findNextProcessable())
-      {
-        //if nothing was found, wait unitil we get noticed that
-        //a new element was added to the buffer//
-        if(!_processcondition.wait(lock.mutex(),timeout))
-        {
-          element = 0;
-          return;
-        }
-      }
-      //set the property flags of that element and assign the pointer//
-      _nextToProcess->inBearbeitung = true;
-      element = _nextToProcess->element;
-      //we expect that the next element that will be asked for is the previous
-      //one. Unless a new element to be processed has been added to the buffer//
-      //therefore let the iterator point to the previous element//
-      if (_nextToProcess == _buffer.begin())
-        _nextToProcess = _buffer.end()-1;
-      else
-      --_nextToProcess;
-    }
-
-    /** putting the processed element back to the buffer.
-     * This function will put the element that we just processed back to the buffer.
-     * It will will search the buffer for the element and then set the
-     * flags of that element according to its current state.
-     * @return void
-     * @return[in] element reference to the pointer of the element
-     */
-    void doneProcessing(reference element)
-    {
-      //create a lock//
-      QMutexLocker lock(&_mutex);
-      //find the iterator that points to the element that the user wants to submit//
-      iterator_t iElement = _buffer.begin();
-      for ( ; iElement != _buffer.end() ; ++iElement)
-        if (iElement->element == element)
-          break;
-      //set its flags according to its state//
-      iElement->inBearbeitung = false;
-      iElement->bearbeitet    = true;
-      iElement->gefuellt      = false;
-      //notify the waiting condition that something new is in the buffer//
-      //we need to unlock the lock before//
-//      lock.unlock();
-      _fillcondition.wakeOne();
-    }
-
-    /** retrieve the "to be filled" element.
-     * This function will retrieve the next element that we can fill.
-     * Depending on the behaviour of the ringbuffer, we check whether
-     * it has been processed or not. When the behaviour is blocking then
-     * we only retrieve elements that are processed, if not then we just
-     * return the next element that is not in process.
-     * In the blocking case this function will only return when a processed
-     * event was put into the buffer.
-     * @return void
-     * @param[out] element A reference to the pointer of the Element.
-     */
-    void nextToFill(reference element)
-    {
-      //create lock//
-      QMutexLocker lock(&_mutex);
-      if (_behaviour == blocking)
-      {
-        while(!findNextFillableBlockable())
-        {
-          _fillcondition.wait(lock.mutex());
-        }
-      }
-      else
-      {
-        while(!findNextFillableNonBlockable())
-        {
-          _fillcondition.wait(lock.mutex());
-        }
-      }
-      //we found an element. Set the flags accordingly//
-      _nextToFill->inBearbeitung = true;
-      element = _nextToFill->element;
-      //we expect that the next element is the one that we are going//
-      //to fill next. Therefore advance the iterator by one//
-      if (_nextToFill == _buffer.end()-1)
-        _nextToFill = _buffer.begin();
-      else
-        ++_nextToFill;
-    }
-
-    /** putting the filled element back to the buffer.
-     * This function will put the element that we just filled back to the buffer.
-     * It will will search the buffer for the element and then set the
-     * flags of that element according to its current state and depending on the
-     * fillstatus. Using the fillstatus we can say that this element should be processed
-     * or not.
-     * @return void
-     * @return[in] element reference to the pointer of the element
-     * @return[in] fillstatus True when the element should be processed,
-     *             false if not.
-     */
-    void doneFilling(reference element, bool fillstatus=true)
-    {
-      //create a lock//
-      QMutexLocker lock(&_mutex);
-      //search for the element the user wants to put back.//
-      //Retrieve the iterator for the element//
-      iterator_t iElement = _buffer.begin();
-      for ( ; iElement != _buffer.end() ; ++iElement)
-        if (iElement->element == element)
-          break;
-      //now set the status properties according to the fillstatus//
-      iElement->inBearbeitung = false;
-      iElement->bearbeitet    = !fillstatus;
-      iElement->gefuellt      = fillstatus;
-      //set the next to process iterator to this element, since its
-      //the next element that we should process. This should shorten
-      //the time we are searching for the next processable element
-      _nextToProcess = iElement;
-      //notify the waiting condition that something new is in the buffer//
-      //we need to unlock the lock before//
-      lock.unlock();
-      _processcondition.wakeOne();
-    }
-
-    /** retrieve the "to be viewed" element.
-     * This function will retrieve the next element that we can serialize.
-     * @return void
-     * @param[out] element reference to a pointer to an element,
-     *             we copy the to be serialized element pointer to the reference.
-     * @param[in] timeout Time that we will wait that a new viewableelement is beeing
-     *            put into the buffer. It is defaulted to ULONG_MAX
-     */
-   void nextToView(reference element, int timeout=ULONG_MAX)
-   {
-      //create a lock//
-      QMutexLocker lock(&_mutex);
-      while (!findNextViewable())
-      {
-        //if we did not find a serializable element, wait until a processed event//
-        //is put into the buffer//
-        if(!_viewcondition.wait(lock.mutex(),timeout))
-        {
-          element = 0;
-          return;
-        }
-      }
-      //assign the properties and the pointer//
-      _nextToView->inBearbeitung = true;
-      element = _nextToView->element;
-      //we expect that the next element that the user wants to serialize is the//
-      //previous one, so set the iterator to the previous one.//
-      if (_nextToView == _buffer.begin())
-        _nextToView = _buffer.end()-1;
-      else
-      --_nextToView;
-    }
-
-   /** putting the serialized element back to the buffer.
-    * This function will put the element that we just serialized back to the buffer.
-    * It will will search the buffer for the element and then set the
-    * flags of that element according to its current state.
-    * @return void
-    * @return[in] element reference to the pointer of the element
-    */
-    void doneViewing(reference element)
-    {
-      //create a lock//
-      QMutexLocker lock(&_mutex);
-      //retrieve iterator the the element that the user wants to put back to the buffer//
-      iterator_t iElement = _buffer.begin();
-      for ( ; iElement != _buffer.end() ; ++iElement)
-        if (iElement->element == element)
-          break;
-      //set the property flags accordingly//
-      iElement->inBearbeitung = false;
-      //notify the waiting condition that something new is in the buffer//
-      //we need to unlock the lock before//
-//      lock.unlock();
-      _fillcondition.wakeOne();
-    }
-
-  private:
-    QMutex            _mutex;             //!< mutex to sync the processing part
-    QWaitCondition    _fillcondition;     //!< condition to sync the filling part
-    QWaitCondition    _processcondition;  //!< condition to sync the processing part
-    QWaitCondition    _viewcondition;     //!< condition to sync the viewing part
-    behaviour_t       _behaviour;         //!< container's behaviour
-    buffer_t          _buffer;            //!< the Container
-    iterator_t        _nextToProcess;     //!< Iterator pointing to the next processable element
-    iterator_t        _nextToView;        //!< Iterator pointing to the next viewable element
-    iterator_t        _nextToFill;        //!< Iterator pointing to the next fillable element
-  };
-}
-#endif
->>>>>>> aa0d8d01
+// End: