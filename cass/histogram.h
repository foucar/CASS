// Copyright (C) 2010 Lutz Foucar
// Copyright (C) 2010 Jochen Küpper

#ifndef HISTOGRAM_H
#define HISTOGRAM_H

#include <cassert>
#include <iostream>
#include <numeric>
#include <stdexcept>
#include <algorithm>
#include <vector>
#include <limits>
#include <cmath>

#include <QtCore/QMutex>
#include <QtCore/QReadWriteLock>
#include <QtCore/QWaitCondition>
#include <QtGui/QColor>
#include <QtGui/QImage>

#include <stdint.h>

#include "serializer.h"
#include "serializable.h"
#include "postprocessing/postprocessor.h"

namespace cass
{
/** Axis properties for histograms.
 * This describes the properties of the axis of the histogram. And is
 * de / serializable.
 * @author Lutz Foucar
 */
class CASSSHARED_EXPORT AxisProperty : public Serializable
{
public:

    /** Constructor.
     * will set the properties in the initializtion list. Will also set the version
     * for the de / serialization.
     * @param nbrBins The Number of Bins the axis contains
     * @param lowerLimit The lower end of the axis
     * @param upperLimit The upper end of the axis
     */
    AxisProperty(size_t nbrBins, float lowerLimit, float upperLimit)
        : Serializable(1),
        _size(nbrBins), _low(lowerLimit), _up(upperLimit)
    {}

    /** read axis property from serializer.
     * This constructor will create a axis property that has been serialized to the
     * serializer. Will call @see deserialize(Serializer&).
     * @param[in] in The Serializer that we read the histogram from
     */
    AxisProperty(SerializerBackend &in)
        :Serializable(1)
    {
        deserialize(in);
    }

    /** Serialize this class.
     * serializes this to the Serializer
     * @param out The Serializer that we will serialize this to
     */
    void serialize(SerializerBackend& out);

    /** Deserialize this class.
     * deserializes this from the Serializer
     * @param in The Serializer that we will deserialize this from
     */
    bool deserialize(SerializerBackend& in);

    /*! @return size (nuber of bins) of axis */
    size_t size() const {return _size;}

    /** Convenience function.
     * @deprecated Use size() instead
     * @see size()
     */
    size_t nbrBins() const {return size();}

    /*! Lower limit of axis */
    float lowerLimit() const {return _low;};

    /*! Upper limit of axis */
    float upperLimit() const {return _up;}

    /*! bin-index for position x */
    size_t bin(float x)const;

    /*! position for bin-index idx */
    float position(size_t idx) const { return _low + idx * (_up-_low)/(_size-1); };

    /** convert user distance to distance in histogram memory coordinates*/
    size_t user2hist(float user)const {return static_cast<size_t>(user*_size / (_up-_low));}

    /** convert distance in histogram memory coordinates to user distance */
    float hist2user(size_t hist)const {return hist*(_up-_low)/_size;}

protected:
    size_t _size; //!< the number of bins in this axis
    float _low;   //!< lower end of the axis
    float _up;    //!< upper end of the axis
};



/** histogram base class.
 * every type of histogram inherits from this. It contains information
 * about the dimesion of the histogram. Also it contains all of the properties
 * and information a histogram has. It does not contain the histograms memory.
 * We are serializable.
 * @author Lutz Foucar
 */
class CASSSHARED_EXPORT HistogramBackend
    : public Serializable
{
protected:

    /** constructor.
     * initializing the properties and sets the Serialization version
     * @param dim the Dimension of the histogram ie. 1d,2d
     * @param ver The version for de / serializing.
     */
    explicit HistogramBackend(size_t dim, uint16_t ver)
        : Serializable(ver),lock(QReadWriteLock::Recursive), _dimension(dim), _nbrOfFills(0)
    {}

public:
    /** destructor.
     * virtual destructor, since it is a baseclass. Does nothing
     */
    virtual ~HistogramBackend() {}

    /** typedef for more readable code*/
    typedef std::vector<AxisProperty> axis_t;

    /** possible axes.
     * convenience type to allow for easier choosing of the axis
     */
    enum Axis {xAxis=0, yAxis, zAxis};

    /** possible over/underflow quadrants.
     * convenience type to allow for easier choosing of the
     * over-/underflow quadrant (2D histograms)
     */
    enum Quadrant{UpperLeft=0, UpperMiddle, UpperRight,
                  Left,                     Right,
                  LowerLeft  , LowerMiddle, LowerRight};

    /** the over/underflow bin.
     * convenience type for easier chosing the over and
     * underflow bins (1D hist).
     */
    enum OverUnderFlow{Overflow=0, Underflow};

    /** Read-write lock for internal memory/data
     *
     * This is a public property of every histogram. It must be locked for all access to the histogram.
     * Mostly, this is done internally, but you have to use it if you directly access memory of a
     * histogram (appropriately for reading and writing).
     */
    QReadWriteLock lock;

    /** serialize this object to a serializer.
     * This function is pure virtual since it overwrites the
     * serializables serialize function. Needs to be implemented by the classes
     * inheriting from here
     * @param out The Serializer we serialize this to
     */
    virtual void serialize(SerializerBackend &out)=0;

    /** serialize this object from a serializer.
     * This function is pure virtual since it overwrites the
     * serializables deserialize function. Needs to be implemented by the
     * classes inheriting from this
     * @param in The Serializer we serialize this from
     */
    virtual bool deserialize(SerializerBackend &in)=0;

    /** clear the histogram*/
    virtual void clear()=0;

    //@{
    /** setter */
    size_t      &nbrOfFills()         {return _nbrOfFills;}
    std::string &MimeType()           {return _mime;}
    PostProcessors::key_t &key()      {return _key;}
    //@}
    //@{
    /** getter*/
<<<<<<< HEAD
    size_t             nbrOfFills()const  {return _nbrOfFills;}
    size_t             dimension()const   {return _dimension;}
    const axis_t      &axis()const        {return _axis;}
    const std::string &mimeType()const    {return _mime;}
    const PostProcessors::key_t &key()const{return _key;}
=======
    size_t   nbrOfFills()const {return _nbrOfFills;}
    size_t   dimension()const  {return _dimension;}
    const axis_t  &axis()const {return _axis;}
    std::string& mimeType()    {return _mime;}
    int getId()                {return _id;}
>>>>>>> ee75293e
    //@}

protected:
    /** dimension of the histogram */
    size_t _dimension;
    /** the axis of this histogram */
    axis_t _axis;
    /** how many times has this histogram been filled */
    size_t _nbrOfFills;
    /** mime type of the histogram */
    std::string _mime;
    /** the id of the histogram */
    PostProcessors::key_t _key;
};




/** base class for float histograms.
 * from this all float histograms should inherit
 * @todo check whether the wait until fill mechanism works
 * @author Lutz Foucar
 */
class CASSSHARED_EXPORT HistogramFloatBase
    : public HistogramBackend
{
public:
    /** constructor.
     * @param dim The dimension of the histogram
     * @param memory_size size of the memory, used for special cases
     * @param ver the serialization version
     */
    HistogramFloatBase(size_t dim, size_t memory_size, uint16_t ver)
        :HistogramBackend(dim,ver),
        _memory(memory_size, 0.)
    {}

    /** read histogram from serializer.
     * This constructor will create a histogram that has been serialized to the
     * serializer. Will call @see deserialize(Serializer&).
     * @param[in] in The Serializer that we read the histogram from
     */
    HistogramFloatBase(SerializerBackend& in)
        : HistogramBackend(0,1)
    {
        deserialize(in);
    }

    /** copy constructor.
     * this copy constuctor will just create a histogram with all
     * properties of the parameter, but not copy the contents of the memory
     */
    HistogramFloatBase(const HistogramFloatBase &in)
      :HistogramBackend(in.dimension(),in._version),
      _memory(in.memory().size(),0.),
      _fillwhenserialized(in._fillwhenserialized),
      _shouldbefilled(in._shouldbefilled)
    {
      _axis = in.axis();
      _mime = in._mime;
    }

    /** typedef describing the type of the values stored in memory*/
    typedef float value_t;

    /** typedef describing the storage type*/
    typedef std::vector<value_t> storage_t;

    /** virtual desctructor, since this a base class*/
    virtual ~HistogramFloatBase(){}

    /** serialize this histogram to the serializer*/
    virtual void serialize(SerializerBackend&);

    /** deserialize this histogram from the serializer*/
    virtual bool deserialize(SerializerBackend&);

    /** return const reference to histogram data */
    const storage_t& memory() const {return _memory;}

    /** return reference to histogram data, so that one can manipulate the data */
    storage_t& memory() { return _memory; };

    /** Minimum value in current histogram.
     * needs to be implemented in the histogram, since we need to mask out over /  underflow bins
     */
    virtual value_t min() const {return std::numeric_limits<value_t>::min();}

    /** Maximum value in current histogram.
     * needs to be implemented in the histogram, since we need to mask out over /  underflow bins
     */
    virtual value_t max() const {return std::numeric_limits<value_t>::max();}

    /** clear the histogram memory*/
    virtual void clear()
    {
      lock.lockForWrite();
      VERBOSEOUT(std::cout<<"clearing histogram "<<_key<<std::endl);
      std::fill(_memory.begin(),_memory.end(),0);
      _nbrOfFills = 0;
      lock.unlock();
    }

    /** assignment operator. will copy axis properties and memory */
    void operator=(const HistogramFloatBase& rhs);


protected:
    /** histogram storage.
     * The memory contains the histogram in range nbins, after that there are some reservered spaces
     * for over/underflow statistics
     */
    storage_t _memory;
};




/** "0D Histogram" (scalar value).
 *
 * @author Jochen Kuepper
 */
class CASSSHARED_EXPORT Histogram0DFloat : public HistogramFloatBase
{
public:
    /** Create a 0d histogram of a single float */
    explicit Histogram0DFloat()
        : HistogramFloatBase(0, 1, 1)
    {_mime = "application/cass0Dhistogram";}

    /** Constructor for reading a histogram from a stream */
    Histogram0DFloat(SerializerBackend &in)
        : HistogramFloatBase(in)
    {}

    /** fill the 0d histogram with a value */
    void fill(value_t value=0.)
    {
      lock.lockForWrite();
      _memory[0] = value;
      lock.unlock();
    }

    /** getter for the 0d value*/
    value_t getValue() { return _memory[0]; };

    /** evaluate whether value is non zero */
    bool isTrue()
    {
      return (std::abs(_memory[0]) < std::numeric_limits<value_t>::epsilon());
    }

    /** Simple assignment ot the single value */
    Histogram0DFloat& operator=(value_t val) { fill(val); return *this; }
};



/** 1D Histogram.
 * can be used for Graphs, ToF's etc.
 * @author Lutz Foucar
 * @author Jochen Küpper
 */
class CASSSHARED_EXPORT Histogram1DFloat : public HistogramFloatBase
{
public:
    /** constructor.
     * Create a 1d histogram of floats
     * @param nbrXBins, xLow, xUp The properties of the x-axis
     */
    Histogram1DFloat(size_t nbrXBins, float xLow, float xUp)
        : HistogramFloatBase(1,nbrXBins+2,1)
    {
      //set up the axis
      _axis.push_back(AxisProperty(nbrXBins,xLow,xUp));
      _mime = "application/cass1Dhistogram";
    }

    /** read histogram from serializer while creating.
     * This constructor will create a histogram that has been serialized to the
     * serializer. Serialization is done in the baseclass.
     * @param[in] in The Serializer that we read the histogram from
     */
    Histogram1DFloat(SerializerBackend &in)
        : HistogramFloatBase(in)
    {}

    /** resize histogram.
     * will drop all memory and resize axis and memory to the newly requsted size
     */
    void resize(size_t nbrXBins, float xLow, float xUp);

    /** Add datum to histogram.
     * This operation will lock the memory before attempting to fill the right bin.
     * It will find the right bin for the x-value. If the histogram the bin should not
     * be increased by one, but by a user defined value, then this can be given as the
     * second paramenter.
     * @param x x value that should be histogrammed
     * @param weight value of datum
     */
    void fill(float x, value_t weight=1.);

    /** return number of bins. */
    size_t size() const {return _axis[0].size();}

    /** Minimum value in current histogram.
     * Avoid checking over / underflow bins.
     */
    virtual value_t min() const { return *(std::min_element(_memory.begin(), _memory.end()-2)); };

    /** Maximum value in current histogram.
     * Avoid checking over / underflow bins.
     */
    virtual value_t max() const { return *(std::max_element(_memory.begin(), _memory.end()-2)); };

    /** Return histogram bin that contains x */
    value_t& operator()(float x) { return _memory[_axis[0].bin(x)]; };


    /** Return histogram bin */
    value_t& bin(size_t bin) { return _memory[bin]; };

    /** center of histogram */
    float center() const
    {
        using namespace std;
        storage_t partial(_memory.size());
        partial_sum(_memory.begin(), _memory.end(), partial.begin());
        storage_t::const_iterator center(find_if(partial.begin(), partial.end(), bind2nd(greater_equal<value_t>(), sum()/2)));
        return _axis[0].position((center - partial.begin()));
    }

    /** Sum of all values */
    value_t sum() const {return std::accumulate(_memory.begin(), _memory.end(), 0.f);}

    /** Reduce the 1D histogram to a scalar (integrate/sum all values).
     * @see sum()
     */
    value_t reduce() const { return sum(); }

    /** integral of a region in the trace */
    value_t integral(const std::pair<float,float> &area) const
    {
      return std::accumulate(_memory.begin()+_axis[0].bin(std::min(area.first,area.second)),
                             _memory.begin()+_axis[0].bin(std::max(area.first,area.second)),
                             0.f);
    }
};



/** 2D Histogram.
 * can be used for detector images, i.e., pnCCD, VMI CCD, etc...
 * @author Lutz Foucar
 * @author Jochen Küpper
 */
class CASSSHARED_EXPORT Histogram2DFloat : public HistogramFloatBase
{
public:

    /** create a 2d histogram.
     * This is used when constructing a histogram
     * @param nbrXBins, xLow, xUp The properties of the x-axis
     * @param nbrYBins, yLow, yUp The properties of the y-axis
     */
    Histogram2DFloat(size_t nbrXBins, float xLow, float xUp,
                     size_t nbrYBins, float yLow, float yUp)
        : HistogramFloatBase(2,nbrXBins*nbrYBins+8,1)  // +8 for under/overflow bits
    {
        //set up the two axis of the 2d hist
        _axis.push_back(AxisProperty(nbrXBins,xLow,xUp));
        _axis.push_back(AxisProperty(nbrYBins,yLow,yUp));
        // for time beeing, export 2d histograms as image.
        _mime = "image/";
    }

    /** create default histogram.
     *
     * @overload
     *
     * This constructor creates a histogram with integer positions, i.e., it will have positions
     * (0,0), (0,1), ... (0,cols-1), (1,0), ... (rows-1,cols-1)
     * @param rows, cols Number of bins per row and column.
     */
    Histogram2DFloat(size_t rows, size_t cols)
        : HistogramFloatBase(2,rows * cols + 8,1) // +8 for under/overflow bits
    {
        // set up the two axis of the 2d hist
        _axis.push_back(AxisProperty(rows, 0., float(rows-1.)));
        _axis.push_back(AxisProperty(cols, 0., float(cols-1.)));
        //setMimeType(std::string("application/cass2Dhistogram"));
        _mime = "image/";     // for time beeing, export 2d histograms as image.
    }

    /** read histogram from serializer.
     * This constructor will create a histogram that has been serialized to the
     * serializer. Serialization is done in the baseclass.
     * @param[in] in The Serializer that we read the histogram from
     */
    Histogram2DFloat(SerializerBackend &in)
        : HistogramFloatBase(in)
    {}

    /** resize histogram.
     * will drop all memory and resize axis and memory to the newly requsted size
     */
    void resize(size_t nbrXBins, float xLow, float xUp,
                size_t nbrYBins, float yLow, float yUp);

    /** @return shape of histogram (rows, columns) */
    std::pair<size_t, size_t> shape() const {return std::make_pair(_axis[0].size(), _axis[1].size()); };

    /** Return histogram bin that contains (x,y) */
    value_t& operator()(float x, float y) { return _memory[_axis[0].bin(x) + _axis[1].bin(y) * _axis[0].size()]; };

    /** Return histogram bin (row,col) */
    const value_t& bin(size_t row, size_t col) const { return _memory[col + row * _axis[0].size()]; };

    /** Minimum value in current histogram.
     * Avoid checking over / underflow bins.
     */
    virtual value_t min() const { return *(std::min_element(_memory.begin(), _memory.end()-8)); };

    /** Maximum value in current histogram.
     * Avoid checking over / underflow bins.
     */
    virtual value_t max() const { return *(std::max_element(_memory.begin(), _memory.end()-8)); };

    /** Return histogram bin (row,col).
     * @overload
     */
    value_t& bin(size_t row, size_t col) { return _memory[col + row * _axis[0].size()]; };

    /** center of histogram.
     * @todo check and improve
     */
    std::pair<float, float> center() const { return std::make_pair(reduce(xAxis).center(), reduce(yAxis).center()); };

    /** Add datum to histogram.
     * This operation will lock the memory before attempting to fill the right bin.
     * @param x, y Position of datum
     * @param weight value of datum
     */
    void fill(float x, float y, value_t weight=1.);

    /** Reduce the 2D histogram to a 1D integral along a specified axis.
     * @deprecated use project instead
     * @param axis Reduce along x/rows (axis=xAxis) or y/columns (axis=yAxis)
     */
    Histogram1DFloat reduce(Axis axis) const;

    /** Reduce the 2D histogram to a 1D integral along a specified axis.
     * @param[in] from,to the range on the other axis that you want to project
     * @param[in] axis Reduce along x/rows (axis=xAxis) or y/columns (axis=yAxis)
     */
    Histogram1DFloat project(std::pair<float,float> range, Axis axis) const;

    /** Reduce the 2D histogram to a 1D radial average/projection around a specified centre.
     * @param[in] center center in coordinates of this 2d histograms memroy
     * @param[in] maxRadius the maximal possible radius in histogram memory coordinates
     */
    Histogram1DFloat radial_project(const std::pair<size_t,size_t> &center, size_t maxRadius) const;

    /** Reduce the 2D histogram to a 1D radar plot around a specified centre.
     * @param[in] center(x,y), x and y center in histogram memory coordinates
     * @param[in] range min and max radii in histogram memory coordinates
     */
    Histogram1DFloat radar_plot(std::pair<size_t,size_t> center, std::pair<size_t,size_t> range) const;

    /** Create a QImage of this histogram.
     *
     * This method does the necessary locking itself!
     * (This is the oly reason this method is not const.)
     *
     * @todo Provide good useable scaling mechanism, i.e., incluing passing it here.
     * @return QImage of this histogram
     */
    QImage qimage();
};




//--inlined functions---//

//---------------Axis-------------------------------

inline void cass::AxisProperty::serialize(cass::SerializerBackend &out)
{
  //the version//
  out.addUint16(_version);

  //number of bins, lower & upper limit
  out.addSizet(_size);
  out.addFloat(_low);
  out.addFloat(_up);
}



inline bool cass::AxisProperty::deserialize(cass::SerializerBackend &in)
{
  //check whether the version fits//
  uint16_t ver = in.retrieveUint16();
  if(ver!=_version)
  {
    std::cerr<<"version conflict in Axisproperty of Histogram: "<<ver<<" "<<_version<<std::endl;
    return false;
  }
  //number of bins, lower & upper limit
  _size     = in.retrieveSizet();
  _low      = in.retrieveFloat();
  _up       = in.retrieveFloat();
  return true;
}



inline size_t AxisProperty::bin(float pos) const
{
    if(pos < _low)
        throw std::out_of_range("Requested position to low");
    else if(pos > _up)
        throw std::out_of_range("Requested position to high");
    size_t index(static_cast<size_t>(_size * ((pos - _low) / (_up - _low))));
    if(size() == index)
        // be forgiving and compensate for rounding errors
        --index;
    assert(index < size());
    return index;
}



//-----------------Base class-----------------------
inline void cass::HistogramFloatBase::serialize(cass::SerializerBackend &out)
{
  lock.lockForRead();
  //the version//
  out.addUint16(_version);
  //the dimension//
  out.addSizet(_dimension);
  //the axis properties//
  for (axis_t::iterator it=_axis.begin(); it !=_axis.end();++it)
    it->serialize(out);
  //size of the memory//
  size_t size = _memory.size();
  out.addSizet(size);
  //the memory//
  for (storage_t::const_iterator it=_memory.begin(); it!=_memory.end();++it)
    out.addFloat(*it);
  out.addString(_key);
  lock.unlock();
}



inline bool cass::HistogramFloatBase::deserialize(cass::SerializerBackend &in)
{
  //check whether the version fits//
  uint16_t ver = in.retrieveUint16();
  if(ver!=_version)
  {
    std::cerr<<"version conflict in histogram: "<<ver<<" "<<_version<<std::endl;
    return false;
  }
  lock.lockForWrite();
  //the dimension//
  _dimension = in.retrieveSizet();
  //initialize axis for all dimensions//
  for (size_t i=0; i<_dimension;++i)
    _axis.push_back(AxisProperty(in));
  //the memory//
  size_t size = in.retrieveSizet();
  _memory.resize(size);
  for (storage_t::iterator it=_memory.begin(); it!=_memory.end();++it)
    *it = in.retrieveFloat();
  _key = in.retrieveString();
  lock.unlock();
  return true;
}


//-----------------1D Hist--------------------------
inline void cass::Histogram1DFloat::fill(float x, float weight)
{
  //calc the bin//
//  lock.lockForRead();
  const int nxBins    = static_cast<const int>(_axis[xAxis].nbrBins());
  const float xlow    = _axis[xAxis].lowerLimit();
  const float xup     = _axis[xAxis].upperLimit();
//  lock.unlock();
  const int xBin      = static_cast<int>( nxBins * (x - xlow) / (xup-xlow));

  //check whether the fill is in the right range//
  const bool xInRange = 0<=xBin && xBin<nxBins;
//  lock.lockForWrite();
  // if in range fill the memory otherwise figure out whether over of underflow occured//
  if (xInRange)
    _memory[xBin] += weight;
  else if (xBin >= nxBins)
    _memory[nxBins+Overflow] += 1;
  else if (xBin < 0)
    _memory[nxBins+Underflow] += 1;
  //increase the number of fills//
  ++(_nbrOfFills);
//  lock.unlock();
}

//-----------------2D Hist--------------------------
inline void Histogram2DFloat::fill(float x, float y, float weight)
{
  // calc the xbin
  const long nxBins   = static_cast<long>(_axis[xAxis].size());
  const float xlow    = _axis[xAxis].lowerLimit();
  const float xup     = _axis[xAxis].upperLimit();
  const long xBin     = static_cast<long>(nxBins * (x - xlow) / (xup-xlow));
  // calc the ybin
  const long nyBins   = static_cast<long>(_axis[yAxis].size());
  const float ylow    = _axis[yAxis].lowerLimit();
  const float yup     = _axis[yAxis].upperLimit();
  const long yBin     = static_cast<long>(nyBins * (y - ylow) / (yup-ylow));
  // fill the memory or the over/underflow quadrant bins
  const long maxSize  = nyBins*nxBins;
  const bool xInRange = 0<=xBin && xBin<nxBins;
  const bool yInRange = 0<=yBin && yBin<nyBins;
  //lock the write operation//
//  std::cout
//      <<std::boolalpha
//      <<" X:"<<x
//      <<" NbrXbins"<<nxBins
//      <<" Xbin:"<<xBin
//      <<" XinRange:"<<xInRange
//      <<"    "
//      <<" Y:"<<y
//      <<" NbrYbins:"<<nyBins
//      <<" Ybin:"<<yBin
//      <<" YinRange:"<<yInRange
//      <<std::endl;

//  lock.lockForRead();
  // if both bin coordinates are in range, fill the memory,//
  //otherwise figure out which quadrant needs to be filled//
  if (xInRange && yInRange)
    _memory[yBin*nxBins + xBin]+= weight;
  if (xBin <0 && yBin <0)
    _memory[maxSize+LowerLeft]+=1;
  else if (xInRange && yBin <0)
    _memory[maxSize+LowerMiddle]+=1;
  else if (xBin >= nxBins && yBin >=nyBins)
    _memory[maxSize+LowerRight]+=1;
  else if (xBin < 0 && yInRange)
    _memory[maxSize+Left]+=1;
  else if (xBin >= nxBins && yInRange)
    _memory[maxSize+Right]+=1;
  else if (xBin < 0 && yBin >= nyBins)
    _memory[maxSize+UpperLeft]+=1;
  else if (xInRange && yBin >= nyBins)
    _memory[maxSize+UpperMiddle]+=1;
  else if (xBin >= nxBins && yBin >= nyBins)
    _memory[maxSize+UpperRight]+=1;
//  lock.unlock();
  // increase the number of fills
  ++_nbrOfFills;
}



/** Convert Histogram2DFloat::value_t to uint8_t
*
* @author Jochen Küpper
*/
class value2pixel
{
public:

    value2pixel(Histogram2DFloat::value_t min, Histogram2DFloat::value_t max)
        : _min(min), _max(max)
        {};

    uint8_t operator()(Histogram2DFloat::value_t val) {
        return uint8_t((val - _min) / (_max - _min) * 0xff);
    };

protected:

    Histogram2DFloat::value_t _min, _max;
};



inline QImage Histogram2DFloat::qimage() {
    QImage qi(shape().first, shape().second, QImage::Format_Indexed8);
    qi.setColorCount(256);
    for(unsigned i=0; i<256; ++i)
        qi.setColor(i, QColor(i, i, i).rgb());
    qi.fill(0);
    uint8_t *data(qi.bits());
    //    value2pixel converter(0,1);
    value2pixel converter(min(), max());
    lock.lockForRead();
    // Subtract 8 to get the size of the buffer excluding over/underflow flags
    std::transform(_memory.begin(), _memory.end()-8, data, converter);
    lock.unlock();
    return qi;
};


} //end namespace cass


#endif // HISTOGRAM_H



// Local Variables:
// coding: utf-8
// mode: C++
// c-file-style: "gnu"
// c-file-offsets: ((c . 0) (innamespace . 0))
// fill-column: 100
// End:<|MERGE_RESOLUTION|>--- conflicted
+++ resolved
@@ -190,19 +190,11 @@
     //@}
     //@{
     /** getter*/
-<<<<<<< HEAD
     size_t             nbrOfFills()const  {return _nbrOfFills;}
     size_t             dimension()const   {return _dimension;}
     const axis_t      &axis()const        {return _axis;}
     const std::string &mimeType()const    {return _mime;}
     const PostProcessors::key_t &key()const{return _key;}
-=======
-    size_t   nbrOfFills()const {return _nbrOfFills;}
-    size_t   dimension()const  {return _dimension;}
-    const axis_t  &axis()const {return _axis;}
-    std::string& mimeType()    {return _mime;}
-    int getId()                {return _id;}
->>>>>>> ee75293e
     //@}
 
 protected:
@@ -257,9 +249,7 @@
      */
     HistogramFloatBase(const HistogramFloatBase &in)
       :HistogramBackend(in.dimension(),in._version),
-      _memory(in.memory().size(),0.),
-      _fillwhenserialized(in._fillwhenserialized),
-      _shouldbefilled(in._shouldbefilled)
+      _memory(in.memory().size(),0.)
     {
       _axis = in.axis();
       _mime = in._mime;
@@ -690,16 +680,13 @@
 inline void cass::Histogram1DFloat::fill(float x, float weight)
 {
   //calc the bin//
-//  lock.lockForRead();
   const int nxBins    = static_cast<const int>(_axis[xAxis].nbrBins());
   const float xlow    = _axis[xAxis].lowerLimit();
   const float xup     = _axis[xAxis].upperLimit();
-//  lock.unlock();
   const int xBin      = static_cast<int>( nxBins * (x - xlow) / (xup-xlow));
 
   //check whether the fill is in the right range//
   const bool xInRange = 0<=xBin && xBin<nxBins;
-//  lock.lockForWrite();
   // if in range fill the memory otherwise figure out whether over of underflow occured//
   if (xInRange)
     _memory[xBin] += weight;
@@ -709,7 +696,6 @@
     _memory[nxBins+Underflow] += 1;
   //increase the number of fills//
   ++(_nbrOfFills);
-//  lock.unlock();
 }
 
 //-----------------2D Hist--------------------------
@@ -730,20 +716,7 @@
   const bool xInRange = 0<=xBin && xBin<nxBins;
   const bool yInRange = 0<=yBin && yBin<nyBins;
   //lock the write operation//
-//  std::cout
-//      <<std::boolalpha
-//      <<" X:"<<x
-//      <<" NbrXbins"<<nxBins
-//      <<" Xbin:"<<xBin
-//      <<" XinRange:"<<xInRange
-//      <<"    "
-//      <<" Y:"<<y
-//      <<" NbrYbins:"<<nyBins
-//      <<" Ybin:"<<yBin
-//      <<" YinRange:"<<yInRange
-//      <<std::endl;
-
-//  lock.lockForRead();
+
   // if both bin coordinates are in range, fill the memory,//
   //otherwise figure out which quadrant needs to be filled//
   if (xInRange && yInRange)
@@ -764,7 +737,6 @@
     _memory[maxSize+UpperMiddle]+=1;
   else if (xBin >= nxBins && yBin >= nyBins)
     _memory[maxSize+UpperRight]+=1;
-//  lock.unlock();
   // increase the number of fills
   ++_nbrOfFills;
 }
