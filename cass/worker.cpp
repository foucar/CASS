--- conflicted
+++ resolved
@@ -154,16 +154,6 @@
   std::cout<< "workers are deleted" <<std::endl;
 }
 
-<<<<<<< HEAD
-=======
-const cass::PostProcessors::histograms_t& cass::Workers::histograms() const
-{
-  if(_workers.empty())
-    throw std::bad_exception();
-  return _workers[0]->histograms();
-}
-
->>>>>>> c0c5aeed
 void cass::Workers::loadSettings(size_t what)
 {
   //make sure there is at least one worker//
