# Copyright (C) 2009, 2010 Jochen Küpper
# Copyright (C) 2009, 2010 Lutz Foucar
# Copyright (C) 2009 Nicola Coppola

TEMPLATE       = app
TARGET         = cass

CASS_ROOT = ../
include($${CASS_ROOT}/cass_config.pri )

CONFIG        -= gui

DEFINES       += CASS_LIBRARY

# build the LCLS libraries and programs before compiling cass itself
lclslibs.target     = LCLSLibrary
lclslibs.commands   = @cd $$PWD/../LCLS && make x86_64-linux-static-opt
lclslibs.depends    = FORCE
lclslibs.path       = $$INSTALLBASE/lib
lclslibs.files      = $$PWD/../LCLS/build/pdsdata/lib/x86_64-linux-static-opt/libacqdata.a \
                      $$PWD/../LCLS/build/pdsdata/lib/x86_64-linux-static-opt/libappdata.a \
                      $$PWD/../LCLS/build/pdsdata/lib/x86_64-linux-static-opt/libbld.a \
                      $$PWD/../LCLS/build/pdsdata/lib/x86_64-linux-static-opt/libcamdata.a \
                      $$PWD/../LCLS/build/pdsdata/lib/x86_64-linux-static-opt/libcontroldata.a \
                      $$PWD/../LCLS/build/pdsdata/lib/x86_64-linux-static-opt/libepics.a \
                      $$PWD/../LCLS/build/pdsdata/lib/x86_64-linux-static-opt/libevrdata.a \
                      $$PWD/../LCLS/build/pdsdata/lib/x86_64-linux-static-opt/libipimbdata.a \
                      $$PWD/../LCLS/build/pdsdata/lib/x86_64-linux-static-opt/libopal1kdata.a \
                      $$PWD/../LCLS/build/pdsdata/lib/x86_64-linux-static-opt/libpnccddata.a \
                      $$PWD/../LCLS/build/pdsdata/lib/x86_64-linux-static-opt/libprincetondata.a \
                      $$PWD/../LCLS/build/pdsdata/lib/x86_64-linux-static-opt/libpulnixdata.a \
                      $$PWD/../LCLS/build/pdsdata/lib/x86_64-linux-static-opt/libxtcdata.a

lclsapps.target     = LCLSApplication
lclsapps.commands   = @cd $$PWD/../LCLS && make x86_64-linux-static-opt
lclsapps.depends    = FORCE
lclsapps.path       = $$INSTALLBASE/bin
lclsapps.files      = $$PWD/../LCLS/build/pdsdata/bin/x86_64-linux-static-opt/xtcmonserver

INSTALLS           += lclsapps
QMAKE_CLEAN        += $$lclslibs.files $$lclsapps.files \
                      $$PWD/../LCLS/build/pdsdata/obj/x86_64-linux-static-opt/evr/src/ConfigV3.o \
                      $$PWD/../LCLS/build/pdsdata/obj/x86_64-linux-static-opt/evr/src/PulseConfigV3.o \
                      $$PWD/../LCLS/build/pdsdata/obj/x86_64-linux-static-opt/evr/src/ConfigV1.o \
                      $$PWD/../LCLS/build/pdsdata/obj/x86_64-linux-static-opt/evr/src/OutputMap.o \
                      $$PWD/../LCLS/build/pdsdata/obj/x86_64-linux-static-opt/evr/src/PulseConfig.o \
                      $$PWD/../LCLS/build/pdsdata/obj/x86_64-linux-static-opt/evr/src/EventCodeV3.o \
                      $$PWD/../LCLS/build/pdsdata/obj/x86_64-linux-static-opt/evr/src/ConfigV2.o \
                      $$PWD/../LCLS/build/pdsdata/obj/x86_64-linux-static-opt/evr/src/DataV3.o \
                      $$PWD/../LCLS/build/pdsdata/obj/x86_64-linux-static-opt/epics/src/EpicsPvData.o \
                      $$PWD/../LCLS/build/pdsdata/obj/x86_64-linux-static-opt/epics/src/EpicsXtcSettings.o \
                      $$PWD/../LCLS/build/pdsdata/obj/x86_64-linux-static-opt/epics/src/EpicsDbrTools.o \
                      $$PWD/../LCLS/build/pdsdata/obj/x86_64-linux-static-opt/app/xtcmonserver.o \
                      $$PWD/../LCLS/build/pdsdata/obj/x86_64-linux-static-opt/app/XtcMonitorClient.o \
                      $$PWD/../LCLS/build/pdsdata/obj/x86_64-linux-static-opt/opal1k/src/ConfigV1.o \
                      $$PWD/../LCLS/build/pdsdata/obj/x86_64-linux-static-opt/pnCCD/src/ConfigV1.o \
                      $$PWD/../LCLS/build/pdsdata/obj/x86_64-linux-static-opt/pnCCD/src/FrameV1.o \
                      $$PWD/../LCLS/build/pdsdata/obj/x86_64-linux-static-opt/ipimb/src/ConfigV1.o \
                      $$PWD/../LCLS/build/pdsdata/obj/x86_64-linux-static-opt/ipimb/src/DataV1.o \
                      $$PWD/../LCLS/build/pdsdata/obj/x86_64-linux-static-opt/acqiris/src/ConfigV1.o \
                      $$PWD/../LCLS/build/pdsdata/obj/x86_64-linux-static-opt/acqiris/src/DataDescV1.o \
                      $$PWD/../LCLS/build/pdsdata/obj/x86_64-linux-static-opt/control/src/PVControl.o \
                      $$PWD/../LCLS/build/pdsdata/obj/x86_64-linux-static-opt/control/src/PVMonitor.o \
                      $$PWD/../LCLS/build/pdsdata/obj/x86_64-linux-static-opt/control/src/ConfigV1.o \
                      $$PWD/../LCLS/build/pdsdata/obj/x86_64-linux-static-opt/camera/src/FrameFexConfigV1.o \
                      $$PWD/../LCLS/build/pdsdata/obj/x86_64-linux-static-opt/camera/src/TwoDGaussianV1.o \
                      $$PWD/../LCLS/build/pdsdata/obj/x86_64-linux-static-opt/camera/src/FrameV1.o \
                      $$PWD/../LCLS/build/pdsdata/obj/x86_64-linux-static-opt/xtc/src/XtcIterator.o \
                      $$PWD/../LCLS/build/pdsdata/obj/x86_64-linux-static-opt/xtc/src/TransitionId.o \
                      $$PWD/../LCLS/build/pdsdata/obj/x86_64-linux-static-opt/xtc/src/BldInfo.o \
                      $$PWD/../LCLS/build/pdsdata/obj/x86_64-linux-static-opt/xtc/src/DetInfo.o \
                      $$PWD/../LCLS/build/pdsdata/obj/x86_64-linux-static-opt/xtc/src/XtcFileIterator.o \
                      $$PWD/../LCLS/build/pdsdata/obj/x86_64-linux-static-opt/xtc/src/Src.o \
                      $$PWD/../LCLS/build/pdsdata/obj/x86_64-linux-static-opt/xtc/src/Level.o \
                      $$PWD/../LCLS/build/pdsdata/obj/x86_64-linux-static-opt/xtc/src/TypeId.o \
                      $$PWD/../LCLS/build/pdsdata/obj/x86_64-linux-static-opt/xtc/src/ClockTime.o \
                      $$PWD/../LCLS/build/pdsdata/obj/x86_64-linux-static-opt/xtc/src/TimeStamp.o \
                      $$PWD/../LCLS/build/pdsdata/obj/x86_64-linux-static-opt/xtc/src/ProcInfo.o \
                      $$PWD/../LCLS/build/pdsdata/obj/x86_64-linux-static-opt/xtc/src/Sequence.o \
                      $$PWD/../LCLS/build/pdsdata/obj/x86_64-linux-static-opt/bld/src/bldData.o \
                      $$PWD/../LCLS/build/pdsdata/obj/x86_64-linux-static-opt/princeton/src/ConfigV1.o \
                      $$PWD/../LCLS/build/pdsdata/obj/x86_64-linux-static-opt/princeton/src/FrameV1.o \
                      $$PWD/../LCLS/build/pdsdata/obj/x86_64-linux-static-opt/pulnix/src/TM6740ConfigV1.o

# create SOAP sources and descriptions
# use "newer" to make sure soapcpp2 is only run when necessary (this should be done by qmake, though!)
SOAPFiles.target    = CASSsoapService
SOAPFiles.commands  = find $$PWD/soapserver.h -newer soapCASSsoapService.h || soapcpp2 -S -i $$PWD/soapserver.h
SOAPFiles.files    += soapCASSsoapService.cpp soapCASSsoapService.h soapC.cpp soapH.h soapStub.h \
                      CASSsoap.getEvent.req.xml CASSsoap.getEvent.res.xml CASSsoap.getHistogram.req.xml \
                      CASSsoap.getHistogram.res.xml CASSsoap.getImage.req.xml CASSsoap.getImage.res.xml \
                      CASSsoap.quit.req.xml CASSsoap.quit.res.xml CASSsoap.readini.req.xml CASSsoap.readini.res.xml \
                      ns.xsd CASSsoap.nsmap CASSsoap.wsdl
QMAKE_CLEAN        += $$SOAPFiles.files

versiontarget.target = $$PWD/../cass/update-version.sh
versiontarget.commands = $$PWD/../cass/update-version.sh
versiontarget.depends = FORCE

PRE_TARGETDEPS     += $$PWD/../cass/update-version.sh CASSsoapService LCLSLibrary # LCLSApplication <- not necessary, as LCLSApplication >= LCLSLibrary
QMAKE_EXTRA_TARGETS += versiontarget SOAPFiles lclslibs # lclsapps  <- not necessary, as lclsapps >= lclslibs

# our own stuff
SOURCES +=  analyzer.cpp \
            cass.cpp \
            cass_event.cpp \
            daemon.cpp \
            event_getter.cpp \
            file_input.cpp \
            format_converter.cpp \
            histogram.cpp \
            histogram_getter.cpp \
            sharedmemory_input.cpp \
            ratemeter.cpp \
            worker.cpp \
            pixel_detector.cpp \
            rate_plotter.cpp \
            ./postprocessing/convenience_functions.cpp \
            ./postprocessing/backend.cpp \
            ./postprocessing/waveform.cpp \
            ./postprocessing/acqiris_detectors_helper.cpp \
            ./postprocessing/acqiris_detectors.cpp \
            ./postprocessing/machine_data.cpp \
            ./postprocessing/ccd.cpp \
            ./postprocessing/alignment.cpp \
            ./postprocessing/imaging.cpp \
            ./postprocessing/postprocessor.cpp \
            ./postprocessing/id_list.cpp \
            ./postprocessing/operations.cpp \
            soapCASSsoapService.cpp \
            soapC.cpp \
            tcpserver.cpp \
            ./postprocessing/hit_helper.cpp

HEADERS +=  analysis_backend.h \
            analyzer.h \
            cass.h \
            cass_event.h \
            ccd_detector.h \
            conversion_backend.h \
            daemon.h \
            event_getter.h \
            file_input.h \
            format_converter.h \
            histogram.h \
            histogram_getter.h \
            ratemeter.h \
            ringbuffer.h \
            rate_plotter.h \
            serializable.h \
            serializer.h \
            sharedmemory_input.h \
            soapCASSsoapService.h \
            soapH.h \
            soapStub.h \
            tcpserver.h \
            worker.h \
            pixel_detector.h \
            xtciterator.h \
            cass_exceptions.h \
            ./postprocessing/convenience_functions.h \
            ./postprocessing/postprocessor.h \
            ./postprocessing/id_list.h \
            ./postprocessing/acqiris_detectors.h \
            ./postprocessing/acqiris_detectors_helper.h \
            ./postprocessing/operations.h \
            ./postprocessing/operation_templates.hpp \
            ./postprocessing/alignment.h \
            ./postprocessing/backend.h \
            ./postprocessing/ccd.h \
            ./postprocessing/imaging.h \
            ./postprocessing/waveform.h \
            ./postprocessing/machine_data.h \
<<<<<<< HEAD
            ./postprocessing/root_converter.h \
            ./postprocessing/hdf5dump.h
=======
            ./postprocessing/hdf5dump.h \
            ./postprocessing/hit_helper.h

>>>>>>> 83f8f2d9

INCLUDEPATH   += postprocessing \
                 ../cass_acqiris \
                 ../cass_acqiris/classes \
                 ../cass_acqiris/classes/detector_analyzer \
                 ../cass_acqiris/classes/waveformanalyzer \
                 ../cass_ccd \
                 ../cass_pnccd \
                 ../cass_machinedata \
                 $$PWD/../LCLS

DEPENDPATH    += ./postprocessing

LIBS          += -L../cass_acqiris -lcass_acqiris \
                 -L../cass_pnccd -lcass_pnccd \
                 -L../cass_ccd -lcass_ccd \
                 -L../cass_machinedata -lcass_machinedata \
                 -L$$PWD/../LCLS/build/pdsdata/lib/x86_64-linux-static-opt \
                 -lappdata -lacqdata -lcamdata -levrdata -lpnccddata -lpulnixdata -lxtcdata \
                 -lgsoap++ -lgsoap

# Extra stuff if compiling pp1000
hdf5 {
    INCLUDEPATH += $$(HDF5DIR)/include
    LIBS += -L$$(HDF5DIR)/lib -lhdf5
    SOURCES += ./postprocessing/hdf5dump.cpp
}

# extra files if compiling single particle detector.
# depends on VIGRA template library. (by Ullrich Koethe)
singleparticle_hit {
    VIGRAINC =   /reg/neh/home/skassem/vigra_inc
    INCLUDEPATH += $$VIGRAINC
    #message ("The vigra dir is set to $$VIGRAINC")
    #message ($$INCLUDEPATH)
    SOURCES +=  ./postprocessing/hitrate.cpp
    HEADERS +=  ./postprocessing/hitrate.h
}

cernroot {
    INCLUDEPATH += $$(ROOTSYS)/include
    LIBS += -L$$(ROOTSYS)/lib -lHist -lRIO -lCore -lMathCore -lMatrix -lCint
    SOURCES += ./postprocessing/root_converter.cpp
}

TARGETDEPS    += ../cass_acqiris/libcass_acqiris.a \
                 ../cass_pnccd/libcass_pnccd.a \
                 ../cass_ccd/libcass_ccd.a \
                 ../cass_machinedata/libcass_machinedata.a

bin.files      = cass
headers.files  = $$HEADERS

INSTALLS      += headers bin

# TODO: THIS IS NOT CROSS-PLATFORM!!
QMAKE_POST_LINK = bash backup_copy.sh


## Local Variables:
## coding: utf-8
## mode: makefile
## fill-column: 100
## End:<|MERGE_RESOLUTION|>--- conflicted
+++ resolved
@@ -130,7 +130,6 @@
             soapCASSsoapService.cpp \
             soapC.cpp \
             tcpserver.cpp \
-            ./postprocessing/hit_helper.cpp
 
 HEADERS +=  analysis_backend.h \
             analyzer.h \
@@ -171,14 +170,9 @@
             ./postprocessing/imaging.h \
             ./postprocessing/waveform.h \
             ./postprocessing/machine_data.h \
-<<<<<<< HEAD
             ./postprocessing/root_converter.h \
-            ./postprocessing/hdf5dump.h
-=======
             ./postprocessing/hdf5dump.h \
-            ./postprocessing/hit_helper.h
-
->>>>>>> 83f8f2d9
+
 
 INCLUDEPATH   += postprocessing \
                  ../cass_acqiris \
