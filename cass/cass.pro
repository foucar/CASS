# Copyright (C) 2009, 2010 Jochen Küpper
# Copyright (C) 2009, 2010 Lutz Foucar
# Copyright (C) 2009 Nicola Coppola

TEMPLATE       = app
TARGET         = cass

CASS_ROOT = ../
include($${CASS_ROOT}/cass_config.pri )

CONFIG        -= gui

DEFINES       += CASS_LIBRARY

# build the LCLS libraries and programs before compiling cass itself
lclslibs.target     = LCLSLibrary
lclslibs.commands   = @cd $$PWD/../LCLS && make x86_64-linux-static-opt
lclslibs.depends    = FORCE
lclslibs.path       = $$INSTALLBASE/lib
lclslibs.files      = $$PWD/../LCLS/build/pdsdata/lib/x86_64-linux-static-opt/libacqdata.a \
                      $$PWD/../LCLS/build/pdsdata/lib/x86_64-linux-static-opt/libappdata.a \
                      $$PWD/../LCLS/build/pdsdata/lib/x86_64-linux-static-opt/libbld.a \
                      $$PWD/../LCLS/build/pdsdata/lib/x86_64-linux-static-opt/libcamdata.a \
                      $$PWD/../LCLS/build/pdsdata/lib/x86_64-linux-static-opt/libcontroldata.a \
                      $$PWD/../LCLS/build/pdsdata/lib/x86_64-linux-static-opt/libepics.a \
                      $$PWD/../LCLS/build/pdsdata/lib/x86_64-linux-static-opt/libevrdata.a \
                      $$PWD/../LCLS/build/pdsdata/lib/x86_64-linux-static-opt/libipimbdata.a \
                      $$PWD/../LCLS/build/pdsdata/lib/x86_64-linux-static-opt/libopal1kdata.a \
                      $$PWD/../LCLS/build/pdsdata/lib/x86_64-linux-static-opt/libpnccddata.a \
                      $$PWD/../LCLS/build/pdsdata/lib/x86_64-linux-static-opt/libprincetondata.a \
                      $$PWD/../LCLS/build/pdsdata/lib/x86_64-linux-static-opt/libpulnixdata.a \
                      $$PWD/../LCLS/build/pdsdata/lib/x86_64-linux-static-opt/libxtcdata.a

lclsapps.target     = LCLSApplication
lclsapps.commands   = @cd $$PWD/../LCLS && make x86_64-linux-static-opt
lclsapps.depends    = FORCE
lclsapps.path       = $$INSTALLBASE/bin
lclsapps.files      = $$PWD/../LCLS/build/pdsdata/bin/x86_64-linux-static-opt/xtcmonserver

INSTALLS           += lclsapps
QMAKE_CLEAN        += $$lclslibs.files $$lclsapps.files \
                      $$PWD/../LCLS/build/pdsdata/obj/x86_64-linux-static-opt/evr/src/ConfigV3.o \
                      $$PWD/../LCLS/build/pdsdata/obj/x86_64-linux-static-opt/evr/src/PulseConfigV3.o \
                      $$PWD/../LCLS/build/pdsdata/obj/x86_64-linux-static-opt/evr/src/ConfigV1.o \
                      $$PWD/../LCLS/build/pdsdata/obj/x86_64-linux-static-opt/evr/src/OutputMap.o \
                      $$PWD/../LCLS/build/pdsdata/obj/x86_64-linux-static-opt/evr/src/PulseConfig.o \
                      $$PWD/../LCLS/build/pdsdata/obj/x86_64-linux-static-opt/evr/src/EventCodeV3.o \
                      $$PWD/../LCLS/build/pdsdata/obj/x86_64-linux-static-opt/evr/src/ConfigV2.o \
                      $$PWD/../LCLS/build/pdsdata/obj/x86_64-linux-static-opt/evr/src/DataV3.o \
                      $$PWD/../LCLS/build/pdsdata/obj/x86_64-linux-static-opt/epics/src/EpicsPvData.o \
                      $$PWD/../LCLS/build/pdsdata/obj/x86_64-linux-static-opt/epics/src/EpicsXtcSettings.o \
                      $$PWD/../LCLS/build/pdsdata/obj/x86_64-linux-static-opt/epics/src/EpicsDbrTools.o \
                      $$PWD/../LCLS/build/pdsdata/obj/x86_64-linux-static-opt/app/xtcmonserver.o \
                      $$PWD/../LCLS/build/pdsdata/obj/x86_64-linux-static-opt/app/XtcMonitorClient.o \
                      $$PWD/../LCLS/build/pdsdata/obj/x86_64-linux-static-opt/opal1k/src/ConfigV1.o \
                      $$PWD/../LCLS/build/pdsdata/obj/x86_64-linux-static-opt/pnCCD/src/ConfigV1.o \
                      $$PWD/../LCLS/build/pdsdata/obj/x86_64-linux-static-opt/pnCCD/src/FrameV1.o \
                      $$PWD/../LCLS/build/pdsdata/obj/x86_64-linux-static-opt/ipimb/src/ConfigV1.o \
                      $$PWD/../LCLS/build/pdsdata/obj/x86_64-linux-static-opt/ipimb/src/DataV1.o \
                      $$PWD/../LCLS/build/pdsdata/obj/x86_64-linux-static-opt/acqiris/src/ConfigV1.o \
                      $$PWD/../LCLS/build/pdsdata/obj/x86_64-linux-static-opt/acqiris/src/DataDescV1.o \
                      $$PWD/../LCLS/build/pdsdata/obj/x86_64-linux-static-opt/control/src/PVControl.o \
                      $$PWD/../LCLS/build/pdsdata/obj/x86_64-linux-static-opt/control/src/PVMonitor.o \
                      $$PWD/../LCLS/build/pdsdata/obj/x86_64-linux-static-opt/control/src/ConfigV1.o \
                      $$PWD/../LCLS/build/pdsdata/obj/x86_64-linux-static-opt/camera/src/FrameFexConfigV1.o \
                      $$PWD/../LCLS/build/pdsdata/obj/x86_64-linux-static-opt/camera/src/TwoDGaussianV1.o \
                      $$PWD/../LCLS/build/pdsdata/obj/x86_64-linux-static-opt/camera/src/FrameV1.o \
                      $$PWD/../LCLS/build/pdsdata/obj/x86_64-linux-static-opt/xtc/src/XtcIterator.o \
                      $$PWD/../LCLS/build/pdsdata/obj/x86_64-linux-static-opt/xtc/src/TransitionId.o \
                      $$PWD/../LCLS/build/pdsdata/obj/x86_64-linux-static-opt/xtc/src/BldInfo.o \
                      $$PWD/../LCLS/build/pdsdata/obj/x86_64-linux-static-opt/xtc/src/DetInfo.o \
                      $$PWD/../LCLS/build/pdsdata/obj/x86_64-linux-static-opt/xtc/src/XtcFileIterator.o \
                      $$PWD/../LCLS/build/pdsdata/obj/x86_64-linux-static-opt/xtc/src/Src.o \
                      $$PWD/../LCLS/build/pdsdata/obj/x86_64-linux-static-opt/xtc/src/Level.o \
                      $$PWD/../LCLS/build/pdsdata/obj/x86_64-linux-static-opt/xtc/src/TypeId.o \
                      $$PWD/../LCLS/build/pdsdata/obj/x86_64-linux-static-opt/xtc/src/ClockTime.o \
                      $$PWD/../LCLS/build/pdsdata/obj/x86_64-linux-static-opt/xtc/src/TimeStamp.o \
                      $$PWD/../LCLS/build/pdsdata/obj/x86_64-linux-static-opt/xtc/src/ProcInfo.o \
                      $$PWD/../LCLS/build/pdsdata/obj/x86_64-linux-static-opt/xtc/src/Sequence.o \
                      $$PWD/../LCLS/build/pdsdata/obj/x86_64-linux-static-opt/bld/src/bldData.o \
                      $$PWD/../LCLS/build/pdsdata/obj/x86_64-linux-static-opt/princeton/src/ConfigV1.o \
                      $$PWD/../LCLS/build/pdsdata/obj/x86_64-linux-static-opt/princeton/src/FrameV1.o \
                      $$PWD/../LCLS/build/pdsdata/obj/x86_64-linux-static-opt/pulnix/src/TM6740ConfigV1.o

# create SOAP sources and descriptions
# use "newer" to make sure soapcpp2 is only run when necessary (this should be done by qmake, though!)
SOAPFiles.target    = CASSsoapService
SOAPFiles.commands  = find $$PWD/soapserver.h -newer soapCASSsoapService.h || soapcpp2 -S -i $$PWD/soapserver.h
SOAPFiles.files    += soapCASSsoapService.cpp soapCASSsoapService.h soapC.cpp soapH.h soapStub.h \
                      CASSsoap.getEvent.req.xml CASSsoap.getEvent.res.xml CASSsoap.getHistogram.req.xml \
                      CASSsoap.getHistogram.res.xml CASSsoap.getImage.req.xml CASSsoap.getImage.res.xml \
                      CASSsoap.quit.req.xml CASSsoap.quit.res.xml CASSsoap.readini.req.xml CASSsoap.readini.res.xml \
                      ns.xsd CASSsoap.nsmap CASSsoap.wsdl
QMAKE_CLEAN        += $$SOAPFiles.files

versiontarget.target = $$PWD/../cass/update-version.sh
versiontarget.commands = $$PWD/../cass/update-version.sh
versiontarget.depends = FORCE

PRE_TARGETDEPS     += $$PWD/../cass/update-version.sh CASSsoapService LCLSLibrary # LCLSApplication <- not necessary, as LCLSApplication >= LCLSLibrary
QMAKE_EXTRA_TARGETS += versiontarget SOAPFiles lclslibs # lclsapps  <- not necessary, as lclsapps >= lclslibs

# our own stuff
SOURCES +=  analyzer.cpp \
            cass.cpp \
            cass_event.cpp \
            daemon.cpp \
            event_getter.cpp \
            file_input.cpp \
            format_converter.cpp \
            histogram.cpp \
            histogram_getter.cpp \
            sharedmemory_input.cpp \
            ratemeter.cpp \
            worker.cpp \
            pixel_detector.cpp \
            rate_plotter.cpp \
            cass_settings.cpp \
            ./postprocessing/convenience_functions.cpp \
            ./postprocessing/backend.cpp \
            ./postprocessing/waveform.cpp \
            ./postprocessing/acqiris_detectors_helper.cpp \
            ./postprocessing/acqiris_detectors.cpp \
            ./postprocessing/machine_data.cpp \
            ./postprocessing/ccd.cpp \
            ./postprocessing/alignment.cpp \
            ./postprocessing/imaging.cpp \
            ./postprocessing/postprocessor.cpp \
            ./postprocessing/id_list.cpp \
            ./postprocessing/operations.cpp \
            soapCASSsoapService.cpp \
            soapC.cpp \
<<<<<<< HEAD
            tcpserver.cpp \
=======
            tcpserver.cpp
>>>>>>> d4751bd7

HEADERS +=  analysis_backend.h \
            analyzer.h \
            cass.h \
            cass_event.h \
            ccd_detector.h \
            conversion_backend.h \
            daemon.h \
            event_getter.h \
            file_input.h \
            format_converter.h \
            histogram.h \
            histogram_getter.h \
            ratemeter.h \
            ringbuffer.h \
            rate_plotter.h \
            serializable.h \
            serializer.h \
            sharedmemory_input.h \
            soapCASSsoapService.h \
            soapH.h \
            soapStub.h \
            tcpserver.h \
            worker.h \
            pixel_detector.h \
            xtciterator.h \
            cass_exceptions.h \
            cass_settings.h \
            ./postprocessing/convenience_functions.h \
            ./postprocessing/postprocessor.h \
            ./postprocessing/id_list.h \
            ./postprocessing/acqiris_detectors.h \
            ./postprocessing/acqiris_detectors_helper.h \
            ./postprocessing/operations.h \
            ./postprocessing/operation_templates.hpp \
            ./postprocessing/alignment.h \
            ./postprocessing/backend.h \
            ./postprocessing/ccd.h \
            ./postprocessing/imaging.h \
            ./postprocessing/waveform.h \
            ./postprocessing/machine_data.h \
            ./postprocessing/root_converter.h \
            ./postprocessing/hdf5dump.h \


INCLUDEPATH   += postprocessing \
                 ../cass_acqiris \
                 ../cass_acqiris/classes \
                 ../cass_acqiris/classes/detector_analyzer \
                 ../cass_acqiris/classes/waveformanalyzer \
                 ../cass_ccd \
                 ../cass_pnccd \
                 ../cass_machinedata \
                 $$PWD/../LCLS

DEPENDPATH    += ./postprocessing

LIBS          += -L../cass_acqiris -lcass_acqiris \
                 -L../cass_pnccd -lcass_pnccd \
                 -L../cass_ccd -lcass_ccd \
                 -L../cass_machinedata -lcass_machinedata \
                 -L$$PWD/../LCLS/build/pdsdata/lib/x86_64-linux-static-opt \
                 -lappdata -lacqdata -lcamdata -levrdata -lpnccddata -lpulnixdata -lxtcdata \
                 -lgsoap++ -lgsoap

# Extra stuff if compiling pp1000
hdf5 {
    INCLUDEPATH += $$(HDF5DIR)/include
    LIBS += -L$$(HDF5DIR)/lib -lhdf5
    SOURCES += ./postprocessing/hdf5dump.cpp
}

# extra files if compiling single particle detector.
# depends on VIGRA template library. (by Ullrich Koethe)
singleparticle_hit {
    VIGRAINC =   /reg/neh/home/skassem/vigra_inc
    INCLUDEPATH += $$VIGRAINC
    #message ("The vigra dir is set to $$VIGRAINC")
    #message ($$INCLUDEPATH)
    SOURCES +=  ./postprocessing/hitrate.cpp ./postprocessing/hit_helper.cpp \
                ./postprocessing/hit_helper2.cpp
    HEADERS +=  ./postprocessing/hitrate.h
}

cernroot {
    INCLUDEPATH += $$(ROOTSYS)/include
    LIBS += -L$$(ROOTSYS)/lib -lHist -lRIO -lCore -lMathCore -lMatrix -lCint
    SOURCES += ./postprocessing/root_converter.cpp
}

TARGETDEPS    += ../cass_acqiris/libcass_acqiris.a \
                 ../cass_pnccd/libcass_pnccd.a \
                 ../cass_ccd/libcass_ccd.a \
                 ../cass_machinedata/libcass_machinedata.a

bin.files      = cass
headers.files  = $$HEADERS

INSTALLS      += headers bin

# TODO: THIS IS NOT CROSS-PLATFORM!!
QMAKE_POST_LINK = bash backup_copy.sh


## Local Variables:
## coding: utf-8
## mode: makefile
## fill-column: 100
## End:<|MERGE_RESOLUTION|>--- conflicted
+++ resolved
@@ -130,11 +130,7 @@
             ./postprocessing/operations.cpp \
             soapCASSsoapService.cpp \
             soapC.cpp \
-<<<<<<< HEAD
             tcpserver.cpp \
-=======
-            tcpserver.cpp
->>>>>>> d4751bd7
 
 HEADERS +=  analysis_backend.h \
             analyzer.h \
