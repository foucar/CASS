--- conflicted
+++ resolved
@@ -4,12 +4,6 @@
 
 TEMPLATE       = app
 TARGET         = cass
-<<<<<<< HEAD
-CONFIG        += release
-CONFIG        += thread warn_on exceptions rtti sse2 stl
-CONFIG        += static staticlib
-=======
->>>>>>> 101ea2a1
 
 CASS_ROOT = ../
 
