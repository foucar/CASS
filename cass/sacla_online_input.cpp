// Copyright (C) 2015 Lutz Foucar

/**
 * @file sacla_online_input.cpp contains input that uses sacla as interface
 *
 * @author Lutz Foucar
 */

#include <iostream>
#include <tr1/functional>

#include "sacla_online_input.h"

#include <OnlineUserAPI.h>

#include "cass_settings.h"
#include "cass_exceptions.h"
#include "log.h"
#include "sacla_converter.h"
#include "pixeldetector.hpp"
#include "machine_device.h"
#include "cass_exceptions.h"

using namespace cass;
using namespace std;
using tr1::bind;
using tr1::placeholders::_1;

namespace cass
{

/** A Tile of a Detector
 *
 * @author Lutz Foucar
 */
struct DetectorTile
{
  /** constructor
   *
   *  connects to the right socket and retrieves all non changing parameters
   *
   * @param name The name of the detector tile
   */
  DetectorTile(const string &name)
    : name(name),
      gain(0.f),
      xsize(0),
      ysize(0),
      datasize(0)
  {
    int funcstatus(0);
    /** get the socketID of the requested detector */
    funcstatus = ol_connect(name.c_str(), &_sockID);
    if (funcstatus < 0)
      throw runtime_error("DetectorTile: could not retrieve socket id of '" +
<<<<<<< HEAD
                          name + "' ErrorCode is '" + toString(funcstatus) +
=======
                          name + "' ErrorCode is '" + toString(funcstatus) + 
>>>>>>> c0556254
                          "'");

    /** get the size of the data and the needed worksize */
    int datasize = 0, worksize = 0;
    funcstatus = ol_getDataSize(_sockID, &datasize, &worksize);
    if (funcstatus < 0)
      throw runtime_error("DetectorTile: could not retrieve datasize'" +
                          name + "' ErrorCode is '" + toString(funcstatus) +
                           "'");
    _databuffer.resize(datasize,0);
    _workbuffer.resize(worksize,0);

    /** retrieve detector data once to retrieve all non changing parameters */
    retrieveData();

    /** read the width and height of the detector */
    funcstatus = ol_readDetSize(&_databuffer.front(), &xsize, &ysize);
    if (funcstatus < 0)
      throw runtime_error("DetectorTile: could not extract shape of tile '" +
                          name + "' ErrorCode is '" + toString(funcstatus) + "'");

    /** read the gain of the detector tile */
    funcstatus = ol_readAbsGain(&_databuffer.front(), &gain);
    if (funcstatus < 0)
      throw runtime_error("DetectorTile: could not extract gain of tile '" +
                          name + "' ErrorCode is '" + toString(funcstatus) +
                          "'");
  }

  /** read the data
   *
   * defaulty read the latest tag (tag == -1). If tag is given, it will read
   * data associated with the requested tag.
   *
   * @throws TagOutdated when the funcstatus is indicating an outdated tag
   * @throws runtime_error when the funcstatus is an error other than outdated
   *         tag
   *
   * @return the funcstatus when it says outdated tag or no error
   * @param tag the tag that the data should be read for
   */
  void retrieveData(int tag=-1)
  {
    int outputTag(0);
    int funcstatus = ol_collectDetData(_sockID, tag, &_databuffer.front(),
                                       _databuffer.size(), &_workbuffer.front(),
                                       _workbuffer.size(), &outputTag);
    if (funcstatus == -10000)
<<<<<<< HEAD
      throw TagOutdated("DetectorTile: tile '" + name + "': tag '" + toString(tag) +
=======
      throw TagOutdated("DetectorTile: tile '" + name + "': tag '" + toString(tag) + 
>>>>>>> c0556254
                          "' on socket '" + toString(_sockID) +
                          "' isn't available anymore");
    if (funcstatus < 0)
      throw runtime_error("DetectorTile: could not retrieve data of tile '" +
<<<<<<< HEAD
                          name + "' for tag '" + toString(tag) +
=======
                          name + "' for tag '" + toString(tag) + 
>>>>>>> c0556254
                          "' using socket '" + toString(_sockID) +
                          "'. ErrorCode is '" + toString(funcstatus) + "'");
  }

  /** copy the tile data to the frame
   *
   * Collect the data from the server to the buffer and copy the tile's data
   * to the frame.
<<<<<<< HEAD
   *
=======
   * 
>>>>>>> c0556254
   * @param tag the tag for which to copy the tile data.
   */
  void copyData(int tag)
  {
    /** reset the datasize */
    datasize = 0;

    /** if the data for the tag has not been retrieved, retrieve it at this point */
    if (this->tag() != tag)
      retrieveData(tag);

    /** retrieve pointer to the tile data from the databuffer */
    float *data_org(0);
    int funcstatus = ol_readDetData(&_databuffer.front(), &data_org);
    if (funcstatus < 0 || !data_org)
    {
      Log::add(Log::ERROR,"SACLAOnlineInput: could not extract data of detector '" +
               name + "' ErrorCode is '" + toString(funcstatus) + "'");
      return;
    }

    /** copy the tile data to the frame */
    copy(data_org, data_org+xsize*ysize, start);

    /** set the datasize to the right size */
    datasize = xsize * ysize * sizeof(uint16_t);
  }

  /** the current Tag read from the current databuffer
   *
   * @return the current Tag
   */
  int tag()
  {
    int tag(0);
    int funcstatus = ol_readTagNum(&_databuffer.front(), &tag);
    if (funcstatus < 0)
      Log::add(Log::ERROR,"DetectorTile::latestTag could not extract the tag from '" +
               name + "' ErrorCode is '" + toString(funcstatus) + "'");
    return tag;
  }

  /** the current Run Number read from the current databuffer
   *
   * @return latest run number
   */
  int runNumber()
  {
    int run(0);
    int funcstatus = ol_readRunNum(&_databuffer.front(), &run);
    if (funcstatus < 0)
      Log::add(Log::ERROR,"DetectorTile::latestRun could not extract the run from '" +
               name + "' ErrorCode is '" + toString(funcstatus) + "'");
    return run;
  }

  /** the name of the detector tile */
  std::string name;

  /** the gain of the tile */
  float gain;

  /** the width of the tile */
  int xsize;

  /** the height of the tile */
  int ysize;

  /** the size of the retrieved data */
  uint64_t datasize;

  /** start position of the tile within the frame */
  pixeldetector::frame_t::iterator start;

  /** end position of the tile within the frame */
  pixeldetector::frame_t::iterator end;

//  int datasize_bytes;
//  float pixsize_um;
//  float posx_um;
//  float posy_um;
//  float posz_um;
//  float angle_deg;
//  Sacla_DetDataType type;

private:
  /** the socket ID to connect to the online API */
  int _sockID;

  /** the buffer with the detector data */
  vector<char> _databuffer;

  /** buffer needed for the retrieval function to work */
  vector<char> _workbuffer;
};// end class DetectorTile


<<<<<<< HEAD
/** An Octal Detector
 *
=======
/** An Octal Detector 
 * 
>>>>>>> c0556254
 * A detector with a user chosen amount of equal tiles
 *
 * @author Lutz Foucar
 */
struct OctalDetector
{
  /** get the latest Tag
   *
   * if the last Tag is set return the next tag that should be there
   * otherwise retrieve the latest tag and return it
   * @note this hack is needed as trying to retrieve the latest tag
   *       is currently very slow. Once this issue is fixed one can
   *       think of just using the function to retrieve the latest tag.
   *
   * @return the latest available tag
   * @param lastTag the last tag that was valid. If 0 the latest tag will
   *                retrieved otherwise this number will be increased
   *                by tagAdvance
   */
  int latestTag(int lastTag)
  {
    if (lastTag)
      return lastTag + tagAdvance;
    else
    {
      tiles.front().retrieveData();
      return tiles.front().tag();
    }
  }

  /** get the latest Run Number
   *
   * get the latest runnumber for the first tile
   *
   * @return the latest runnumber
   */
  int runNumber()
  {
    return tiles.front().runNumber();
  }

  /** copy data associtated with the tag to the device of the cassevent
   *
   * @return size of the data that has been retrieved in bytes
   * @param dev reference to the pixeldetector device in the cassevent
   * @param tag the Tag for which the data should be copied
   */
  uint64_t copyData(pixeldetector::Device &dev, int tag)
  {
    /** retrieve the right detector from the cassevent and reset it */
    pixeldetector::Detector &det(dev.dets()[CASSID]);
    det.frame().clear();
    det.columns() = 0;
    det.rows() =  0;
    det.id() = tag;

    /** resize the frame to fit all tiles into it */
    for (size_t i(0); i < tiles.size(); ++i)
    {
      det.frame().resize(det.frame().size() +
                         tiles[i].xsize*tiles[i].ysize);
      det.columns() = tiles[i].xsize;
      det.rows() +=  tiles[i].ysize;
    }

    /** set where the individual tiles will start and end within the frame */
    size_t currentsize(0);
    for (size_t i(0); i < tiles.size(); ++i)
    {
      tiles[i].start = det.frame().begin() + currentsize;
      const size_t npixels(tiles[i].xsize*tiles[i].ysize);
      currentsize += npixels;
      tiles[i].end = det.frame().begin() + currentsize;
    }
<<<<<<< HEAD

    /** copy the data in the tile to the frame
     *  @note need to use open mp to parallelize since, the tiles vector is too small
     *        to be parallelized automatically by __gnu_parallelize
     *  @note when compiling with openmp one needs to take special care with the
     *        exceptions. They need to be catched within the thread they have been
     *        thrown. To work around this a global exception exists that will be
     *        filled with the exception thrown. After the execution of the
     *        threads it will be checked if the global exeption has been set and
     *        if so, it will be thrown in the main thread. To be catched at a
     *        convenient time.
     */
//    for_each(tiles.begin(), tiles.end(), bind(&DetectorTile::copyData,_1,tag));
#ifdef _OPENMP
    TagOutdated error("",false);
    #pragma omp parallel for shared(error)
#endif
    for (size_t i = 0; i < tiles.size(); ++i)
    {
#ifdef _OPENMP
      try
      {
#endif
        tiles[i].copyData(tag);
#ifdef _OPENMP
      }
      catch (const TagOutdated &err)
      {
        #pragma omp critical
        error = err;
      }
#endif
    }
#ifdef _OPENMP
    if (error)
      throw error;
#endif

    /** gather the size of the copied data */
    uint64_t datasize(0);
    for (size_t i(0); i < tiles.size(); ++i)
      datasize += tiles[i].datasize;

=======

    /** copy the data in the tile to the frame
     *  @note need to use open mp to parallelize since, the tiles vector is too small
     *        to be parallelized automatically by __gnu_parallelize
     *  @note when compiling with openmp one needs to take special care with the
     *        exceptions. They need to be catched within the thread they have been
     *        thrown. To work around this a global exception exists that will be
     *        filled with the exception thrown. After the execution of the 
     *        threads it will be checked if the global exeption has been set and
     *        if so, it will be thrown in the main thread. To be catched at a 
     *        convenient time.
     */
//    for_each(tiles.begin(), tiles.end(), bind(&DetectorTile::copyData,_1,tag));
#ifdef _OPENMP
    TagOutdated error("",false);
    #pragma omp parallel for shared(error)
#endif
    for (size_t i = 0; i < tiles.size(); ++i)
    {
#ifdef _OPENMP
      try
      {
#endif
        tiles[i].copyData(tag);
#ifdef _OPENMP
      }
      catch (const TagOutdated &err)
      {
        #pragma omp critical
        error = err;
      }
#endif
    }
#ifdef _OPENMP
    if (error)
      throw error;
#endif

    /** gather the size of the copied data */
    uint64_t datasize(0);
    for (size_t i(0); i < tiles.size(); ++i)
      datasize += tiles[i].datasize;

>>>>>>> c0556254
    /** in an octal MPCCD one needs to leverage the different tiles by its gain,
     *  taking the gain of the first tile as a reference
     */
    if (normalize)
    {
      for (size_t i(1); i < tiles.size(); ++i)
      {
        const float relGain(tiles[i].gain / tiles[0].gain);
        transform(tiles[i].start, tiles[i].end, tiles[i].start, bind1st(multiplies<float>(),relGain));
      }
    }

    return datasize;
  }

  /** vector containing the tiles of the detector */
  vector<DetectorTile> tiles;

  /** flag whether the tiles should be normalized to one another */
  bool normalize;

  /** the id that the detector should have within the pixeldetector part of
   *  the CASSEvent
   */
  int CASSID;

  /** how much the last tag should be advanced */
  int tagAdvance;

}; // end struct octal detector


/** a Machine value
 *
 * @author Lutz Foucar
 */
struct MachineValue
{
  /** constructor
   *
<<<<<<< HEAD
   * retrieve the hightag with the offline version of the API  using the
=======
   * retrieve the hightag with the offline version of the API  using the 
>>>>>>> c0556254
   * provided runnumber
   *
   * @param name The name of this Machine Value
   * @param runNbr The run number with which we can retrieve the high tag
   * @param blNbr The beamline number used to retrieve the right high tag number
   */
  MachineValue(const string &name, int runNbr, int blNbr)
    : cassname(name),
      name(name),
      _highTagNbr(0)
  {
    int funcstatus,startTagNbr = 0;
    funcstatus = ReadStartTagNumber(_highTagNbr,startTagNbr,blNbr,runNbr);
    if (funcstatus)
      Log::add(Log::ERROR,"MachineValue: could not retrieve hight tag of run '" +
               toString(runNbr) + "' at beamline '" + toString(blNbr) +
               "' Errorcode is '" + toString(funcstatus) + "'");
  }

  /** copy the data corresponding data to the machine device
   *
   * The machine data can only be retrieved using the offline api
   *
   * @return the size of the data that has been copied
   * @param md reference to the machine data devices
   * @param tag the tag for which the data should be retrieved
   */
  uint64_t copyData(MachineData::MachineDataDevice &md, int tag)
  {
    /** retrieve the machinevalue and check if it was retrieved ok */
    vector<string> machineValueStringList;
    vector<int> tagList(1,tag);
    int funcstatus = ReadSyncDataList(&machineValueStringList,
                                      const_cast<char*>(name.c_str()),
                                      _highTagNbr,tagList);
    if (funcstatus)
    {
      Log::add(Log::ERROR,"MachineValue::copyData could not extract machine values of '" +
               name + "' ErrorCode is '" + toString(funcstatus) + "'");
      return 0;
    }
    if (machineValueStringList.size() != tagList.size())
    {
      Log::add(Log::ERROR,"MachineValue:copyData '" +
               name + "' did not return the right size");
      return 0;
    }

    /** check if retrieved value can be converted to double, and if so add it
     *  to the machine data, otherwise issue an error and continue
     *  @note the retrieved values might contain the unit of the value in the
     *        string, therefore one has to remove all characters from the string
     */
    QString machineValueQString(QString::fromStdString(machineValueStringList.back()));
    machineValueQString.remove(QRegExp("V|C|pulse|a\\.u\\."));
    bool isDouble(false);
    double machineValue(machineValueQString.toDouble(&isDouble));
    if (isDouble)
      md.BeamlineData()[cassname] = machineValue;
    else
    {
      Log::add(Log::ERROR,"MachineValue::copyData '" + name + "' for tag '" +
               toString(tag) + "': String '" + machineValueStringList.back() +
               "' which is altered to '" + machineValueQString.toStdString() +
               "' to remove units, cannot be converted to double");
      return 0;
    }
    return sizeof(double);
  }

  /** the name of the machine value within the cassevent */
  string cassname;

  /** the name of the Machine value */
  string name;

private:
  /** the high tag number */
  int _highTagNbr;

};//end struct MachineValue

} //end namespace cass




void SACLAOnlineInput::instance(RingBuffer<CASSEvent> &buffer,
                                Ratemeter &ratemeter,
                                Ratemeter &loadmeter,
                                QObject *parent)
{
  if(_instance)
    throw logic_error("SACLAOnlineInput::instance(): The instance of the base class is already initialized");
  _instance = shared_pointer(new SACLAOnlineInput(buffer,ratemeter,loadmeter,parent));
}

SACLAOnlineInput::SACLAOnlineInput(RingBuffer<CASSEvent> &ringbuffer,
                                   Ratemeter &ratemeter,
                                   Ratemeter &loadmeter,
                                   QObject *parent)
  : InputBase(ringbuffer,ratemeter,loadmeter,parent)
{
  Log::add(Log::VERBOSEINFO, "SACLAOnlineInput:: constructed");
}

void SACLAOnlineInput::runthis()
{
  /** load settings from the ini file */
  CASSSettings s;
  s.beginGroup("SACLAOnlineInput");

  /** load requested octal detectors */
  vector<OctalDetector> octalDetectors;
  int size = s.beginReadArray("OctalPixelDetectors");
  for (int i = 0; i < size; ++i)
  {
    s.setArrayIndex(i);
    int cassid(s.value("CASSID",-1).toInt());
    /** skip if the detector cass id  has not been set */
    if (cassid == -1)
      continue;
    /** load the infos for the detector */
    octalDetectors.push_back(OctalDetector());
    octalDetectors.back().CASSID = cassid;
    octalDetectors.back().normalize = s.value("NormalizeToAbsGain",true).toBool();
    octalDetectors.back().tagAdvance = s.value("NextTagNumberAdvancedBy",2).toInt();
<<<<<<< HEAD
    Log::add(Log::INFO, "SACLAOnlineInput: Setting up octal detector with cassid '" +
             toString(cassid) +  "' and" +
=======
    Log::add(Log::INFO, "SACLAOnlineInput: Setting up octal detector with cassid '" + 
             toString(cassid) +  "' and" + 
>>>>>>> c0556254
             (octalDetectors.back().normalize?"":" don't") +
             " normalize the tiles of the detector to one another." +
             " The next tag number is guessed by advancing the current one by '" +
             toString(octalDetectors.back().tagAdvance) + "'");
    /** setup the individual tiles of the detector */
    int nTiles = s.beginReadArray("Tiles");
    for (int j(0); j<nTiles; ++j)
    {
      s.setArrayIndex(j);
      const string tilename(s.value("TileName","Invalid").toString().toStdString());
      octalDetectors.back().tiles.push_back(DetectorTile(tilename));
      /** @note in online mode one gets the raw tile shape therefore one needs
       *        to remove the last 6 lines, which are used for calibration.
<<<<<<< HEAD
       *        Allow the user to choose how many rows need to be removed to
=======
       *        Allow the user to choose how many rows need to be removed to 
>>>>>>> c0556254
       *        prevent the necessity to recompile when the API changes with that
       *        respect.
       */
      const int nLinesOmitted(s.value("NbrCalibrationRows",6).toUInt());
      octalDetectors.back().tiles.back().ysize -= nLinesOmitted;
<<<<<<< HEAD
      Log::add(Log::INFO, "SACLAOnlineInput: Octal detector with cassid '"+
              toString(cassid) + "' has tile '" +
              octalDetectors.back().tiles.back().name + "'. The last '" +
=======
      Log::add(Log::INFO, "SACLAOnlineInput: Octal detector with cassid '"+ 
              toString(cassid) + "' has tile '" + 
              octalDetectors.back().tiles.back().name + "'. The last '" + 
>>>>>>> c0556254
              toString(nLinesOmitted) + "' rows are ignored.");
    }
    s.endArray();
  }
  s.endArray();

  /** quit if not at least one octal detector has been defined */
  if (octalDetectors.empty())
    throw invalid_argument("SACLAOnlineInput: Need to have at least one octal detector defined");


<<<<<<< HEAD
  /** load the beamline number of the beamline we're running on
   *  (needed to retieve database values)
   */
  int BeamlineNbr = s.value("BeamlineNumber",3).toInt();
  Log::add(Log::INFO, "SACLAOnlineInput: Using BeamlineNumber '" +
=======
  /** load the beamline number of the beamline we're running on 
   *  (needed to retieve database values)
   */
  int BeamlineNbr = s.value("BeamlineNumber",3).toInt();
  Log::add(Log::INFO, "SACLAOnlineInput: Using BeamlineNumber '" + 
>>>>>>> c0556254
           toString(BeamlineNbr) + "'");


  /** load the requested database values */
  size = s.beginReadArray("DatabaseValues");
  vector<MachineValue> machineValues;
  for (int i = 0; i < size; ++i)
  {
    s.setArrayIndex(i);
    string machineValName(s.value("ValueName","Invalid").toString().toStdString());
    string cassValName(s.value("CASSName","Invalid").toString().toStdString());
    /** skip if the value name has not been set and not at least one octal detector exitst
     *  @note the octal detector is needed in order to get the run number with
     *        which one can get the high tag number, needed to retrieve the
     *        machine data. Since the machine data needs to be retrieved using
     *        the offline api.
     */
    if (machineValName == "Invalid")
      continue;
    /** add the machine value */
    machineValues.push_back(MachineValue(machineValName,
                                         octalDetectors.back().runNumber(),
                                         BeamlineNbr));
    /** if the cass name is set then overwrite it withing the machinevalue */
    if (cassValName != "Invalid")
      machineValues.back().cassname = cassValName;
<<<<<<< HEAD
    Log::add(Log::INFO, "SACLAOnlineInput: Setting up Database value '" +
             machineValues.back().name + "' with CASSName '" +
=======
    Log::add(Log::INFO, "SACLAOnlineInput: Setting up Database value '" + 
             machineValues.back().name + "' with CASSName '" + 
>>>>>>> c0556254
             machineValues.back().cassname + "'");
  }
  s.endArray();

  s.endGroup();

  /** run until the thread is told to quit */
  Log::add(Log::DEBUG0,"SACLAOnlineInput::run(): starting loop");
  int lastTag(0);
  while(_control != _quit)
  {
    /** here we can safely pause the execution */
    pausePoint();

    /** retrieve a new element from the ringbuffer */
    rbItem_t rbItem(_ringbuffer.nextToFill());
    CASSEvent &evt(*rbItem->element);

    /** generate and set variable to keep the size of the retrieved data */
    uint64_t datasize(0);

    /** use try...catch to get notified when the requested tag data is not
<<<<<<< HEAD
     *  available anymore
=======
     *  available anymore 
>>>>>>> c0556254
     */
    try
    {
      /** get the part where the detector will be store in from the event */
      CASSEvent::devices_t &devices(evt.devices());
      CASSEvent::devices_t::iterator devIt(devices.find(CASSEvent::PixelDetectors));
      if(devIt == devices.end())
        throw runtime_error("SACLAOnlineInput: CASSEvent does not contains a pixeldetector device");
      pixeldetector::Device &dev (*dynamic_cast<pixeldetector::Device*>(devIt->second));
<<<<<<< HEAD

=======
  
>>>>>>> c0556254
      /** get the latest tag from the first defined octal detector */
      int latestTag(octalDetectors.front().latestTag(lastTag));

      /** only do something when the tag has advanced
       *  @note currently this not really necessary as the tag will always be
<<<<<<< HEAD
       *        advanced by the latestTag call. But this might be needed in
=======
       *        advanced by the latestTag call. But this might be needed in 
>>>>>>> c0556254
       *        future when it is possible to use the API function to retrieve
       *        the latest tag.
       */
      if (latestTag > lastTag)
      {
        /** set the event id */
        evt.id() = latestTag;
<<<<<<< HEAD

        /** copy octal detector data to cassevent and
=======
  
        /** copy octal detector data to cassevent and 
>>>>>>> c0556254
         *  add the size in bytes copied to the total size retrieved
         */
        vector<OctalDetector>::iterator octIter(octalDetectors.begin());
        vector<OctalDetector>::iterator octEnd(octalDetectors.end());
        for(; octIter != octEnd; ++octIter)
        {
          datasize += octIter->copyData(dev,latestTag);
        }
<<<<<<< HEAD

=======
  
>>>>>>> c0556254

        /** get refrence to the machine device of the CASSEvent */
        CASSEvent::devices_t::iterator mdIt (devices.find(CASSEvent::MachineData));
        if (mdIt == devices.end())
          throw runtime_error("SACLAOnlineInput():The CASSEvent does not contain a Machine Data Device");
        MachineData::MachineDataDevice &md(*dynamic_cast<MachineData::MachineDataDevice*>(mdIt->second));
<<<<<<< HEAD

        /** retrieve requested machinedata, copy it to the CASSEvent and add
=======
  
        /** retrieve requested machinedata, copy it to the CASSEvent and add 
>>>>>>> c0556254
         *  the size in bytes to the total size retrieved
         */
        vector<MachineValue>::iterator machIter(machineValues.begin());
        vector<MachineValue>::iterator machEnd(machineValues.end());
        for(; machIter != machEnd; ++machIter)
        {
          datasize += machIter->copyData(md,latestTag);
        }
<<<<<<< HEAD


=======
  
  
>>>>>>> c0556254
        /** remember the latest tag */
        lastTag = latestTag;
      }
    }
    /** if the data for the tag wasn't available, reset the last tag and the datasize */
    catch (const TagOutdated &error)
    {
      Log::add(Log::ERROR,error.what());
      datasize = 0;
      lastTag = 0;
    }

    /** let the ratemeter know that we're done with this event with size
     *  datasize and return the element to the ringbuffer, telling it whether it contains
     *  valuable information (datasize is non zero)
     */
    if (!datasize)
      Log::add(Log::WARNING,"SACLAOnlineInput: Event with id '"+
               toString(rbItem->element->id()) + "' is bad: skipping Event");
    newEventAdded(datasize);
    _ringbuffer.doneFilling(rbItem, datasize);
  }
  Log::add(Log::DEBUG0,"SACLAOnlineInput::run(): quitting loop");
}
<|MERGE_RESOLUTION|>--- conflicted
+++ resolved
@@ -53,11 +53,7 @@
     funcstatus = ol_connect(name.c_str(), &_sockID);
     if (funcstatus < 0)
       throw runtime_error("DetectorTile: could not retrieve socket id of '" +
-<<<<<<< HEAD
                           name + "' ErrorCode is '" + toString(funcstatus) +
-=======
-                          name + "' ErrorCode is '" + toString(funcstatus) + 
->>>>>>> c0556254
                           "'");
 
     /** get the size of the data and the needed worksize */
@@ -106,20 +102,12 @@
                                        _databuffer.size(), &_workbuffer.front(),
                                        _workbuffer.size(), &outputTag);
     if (funcstatus == -10000)
-<<<<<<< HEAD
       throw TagOutdated("DetectorTile: tile '" + name + "': tag '" + toString(tag) +
-=======
-      throw TagOutdated("DetectorTile: tile '" + name + "': tag '" + toString(tag) + 
->>>>>>> c0556254
-                          "' on socket '" + toString(_sockID) +
-                          "' isn't available anymore");
+                         "' on socket '" + toString(_sockID) +
+                         "' isn't available anymore");
     if (funcstatus < 0)
       throw runtime_error("DetectorTile: could not retrieve data of tile '" +
-<<<<<<< HEAD
                           name + "' for tag '" + toString(tag) +
-=======
-                          name + "' for tag '" + toString(tag) + 
->>>>>>> c0556254
                           "' using socket '" + toString(_sockID) +
                           "'. ErrorCode is '" + toString(funcstatus) + "'");
   }
@@ -128,11 +116,7 @@
    *
    * Collect the data from the server to the buffer and copy the tile's data
    * to the frame.
-<<<<<<< HEAD
-   *
-=======
-   * 
->>>>>>> c0556254
+   *
    * @param tag the tag for which to copy the tile data.
    */
   void copyData(int tag)
@@ -230,13 +214,8 @@
 };// end class DetectorTile
 
 
-<<<<<<< HEAD
 /** An Octal Detector
  *
-=======
-/** An Octal Detector 
- * 
->>>>>>> c0556254
  * A detector with a user chosen amount of equal tiles
  *
  * @author Lutz Foucar
@@ -311,7 +290,6 @@
       currentsize += npixels;
       tiles[i].end = det.frame().begin() + currentsize;
     }
-<<<<<<< HEAD
 
     /** copy the data in the tile to the frame
      *  @note need to use open mp to parallelize since, the tiles vector is too small
@@ -355,51 +333,6 @@
     for (size_t i(0); i < tiles.size(); ++i)
       datasize += tiles[i].datasize;
 
-=======
-
-    /** copy the data in the tile to the frame
-     *  @note need to use open mp to parallelize since, the tiles vector is too small
-     *        to be parallelized automatically by __gnu_parallelize
-     *  @note when compiling with openmp one needs to take special care with the
-     *        exceptions. They need to be catched within the thread they have been
-     *        thrown. To work around this a global exception exists that will be
-     *        filled with the exception thrown. After the execution of the 
-     *        threads it will be checked if the global exeption has been set and
-     *        if so, it will be thrown in the main thread. To be catched at a 
-     *        convenient time.
-     */
-//    for_each(tiles.begin(), tiles.end(), bind(&DetectorTile::copyData,_1,tag));
-#ifdef _OPENMP
-    TagOutdated error("",false);
-    #pragma omp parallel for shared(error)
-#endif
-    for (size_t i = 0; i < tiles.size(); ++i)
-    {
-#ifdef _OPENMP
-      try
-      {
-#endif
-        tiles[i].copyData(tag);
-#ifdef _OPENMP
-      }
-      catch (const TagOutdated &err)
-      {
-        #pragma omp critical
-        error = err;
-      }
-#endif
-    }
-#ifdef _OPENMP
-    if (error)
-      throw error;
-#endif
-
-    /** gather the size of the copied data */
-    uint64_t datasize(0);
-    for (size_t i(0); i < tiles.size(); ++i)
-      datasize += tiles[i].datasize;
-
->>>>>>> c0556254
     /** in an octal MPCCD one needs to leverage the different tiles by its gain,
      *  taking the gain of the first tile as a reference
      */
@@ -440,11 +373,7 @@
 {
   /** constructor
    *
-<<<<<<< HEAD
    * retrieve the hightag with the offline version of the API  using the
-=======
-   * retrieve the hightag with the offline version of the API  using the 
->>>>>>> c0556254
    * provided runnumber
    *
    * @param name The name of this Machine Value
@@ -572,13 +501,8 @@
     octalDetectors.back().CASSID = cassid;
     octalDetectors.back().normalize = s.value("NormalizeToAbsGain",true).toBool();
     octalDetectors.back().tagAdvance = s.value("NextTagNumberAdvancedBy",2).toInt();
-<<<<<<< HEAD
     Log::add(Log::INFO, "SACLAOnlineInput: Setting up octal detector with cassid '" +
              toString(cassid) +  "' and" +
-=======
-    Log::add(Log::INFO, "SACLAOnlineInput: Setting up octal detector with cassid '" + 
-             toString(cassid) +  "' and" + 
->>>>>>> c0556254
              (octalDetectors.back().normalize?"":" don't") +
              " normalize the tiles of the detector to one another." +
              " The next tag number is guessed by advancing the current one by '" +
@@ -592,25 +516,15 @@
       octalDetectors.back().tiles.push_back(DetectorTile(tilename));
       /** @note in online mode one gets the raw tile shape therefore one needs
        *        to remove the last 6 lines, which are used for calibration.
-<<<<<<< HEAD
        *        Allow the user to choose how many rows need to be removed to
-=======
-       *        Allow the user to choose how many rows need to be removed to 
->>>>>>> c0556254
        *        prevent the necessity to recompile when the API changes with that
        *        respect.
        */
       const int nLinesOmitted(s.value("NbrCalibrationRows",6).toUInt());
       octalDetectors.back().tiles.back().ysize -= nLinesOmitted;
-<<<<<<< HEAD
       Log::add(Log::INFO, "SACLAOnlineInput: Octal detector with cassid '"+
               toString(cassid) + "' has tile '" +
               octalDetectors.back().tiles.back().name + "'. The last '" +
-=======
-      Log::add(Log::INFO, "SACLAOnlineInput: Octal detector with cassid '"+ 
-              toString(cassid) + "' has tile '" + 
-              octalDetectors.back().tiles.back().name + "'. The last '" + 
->>>>>>> c0556254
               toString(nLinesOmitted) + "' rows are ignored.");
     }
     s.endArray();
@@ -622,19 +536,11 @@
     throw invalid_argument("SACLAOnlineInput: Need to have at least one octal detector defined");
 
 
-<<<<<<< HEAD
   /** load the beamline number of the beamline we're running on
    *  (needed to retieve database values)
    */
   int BeamlineNbr = s.value("BeamlineNumber",3).toInt();
   Log::add(Log::INFO, "SACLAOnlineInput: Using BeamlineNumber '" +
-=======
-  /** load the beamline number of the beamline we're running on 
-   *  (needed to retieve database values)
-   */
-  int BeamlineNbr = s.value("BeamlineNumber",3).toInt();
-  Log::add(Log::INFO, "SACLAOnlineInput: Using BeamlineNumber '" + 
->>>>>>> c0556254
            toString(BeamlineNbr) + "'");
 
 
@@ -661,13 +567,8 @@
     /** if the cass name is set then overwrite it withing the machinevalue */
     if (cassValName != "Invalid")
       machineValues.back().cassname = cassValName;
-<<<<<<< HEAD
     Log::add(Log::INFO, "SACLAOnlineInput: Setting up Database value '" +
              machineValues.back().name + "' with CASSName '" +
-=======
-    Log::add(Log::INFO, "SACLAOnlineInput: Setting up Database value '" + 
-             machineValues.back().name + "' with CASSName '" + 
->>>>>>> c0556254
              machineValues.back().cassname + "'");
   }
   s.endArray();
@@ -690,11 +591,7 @@
     uint64_t datasize(0);
 
     /** use try...catch to get notified when the requested tag data is not
-<<<<<<< HEAD
      *  available anymore
-=======
-     *  available anymore 
->>>>>>> c0556254
      */
     try
     {
@@ -704,21 +601,13 @@
       if(devIt == devices.end())
         throw runtime_error("SACLAOnlineInput: CASSEvent does not contains a pixeldetector device");
       pixeldetector::Device &dev (*dynamic_cast<pixeldetector::Device*>(devIt->second));
-<<<<<<< HEAD
-
-=======
-  
->>>>>>> c0556254
+
       /** get the latest tag from the first defined octal detector */
       int latestTag(octalDetectors.front().latestTag(lastTag));
 
       /** only do something when the tag has advanced
        *  @note currently this not really necessary as the tag will always be
-<<<<<<< HEAD
        *        advanced by the latestTag call. But this might be needed in
-=======
-       *        advanced by the latestTag call. But this might be needed in 
->>>>>>> c0556254
        *        future when it is possible to use the API function to retrieve
        *        the latest tag.
        */
@@ -726,13 +615,8 @@
       {
         /** set the event id */
         evt.id() = latestTag;
-<<<<<<< HEAD
 
         /** copy octal detector data to cassevent and
-=======
-  
-        /** copy octal detector data to cassevent and 
->>>>>>> c0556254
          *  add the size in bytes copied to the total size retrieved
          */
         vector<OctalDetector>::iterator octIter(octalDetectors.begin());
@@ -741,24 +625,15 @@
         {
           datasize += octIter->copyData(dev,latestTag);
         }
-<<<<<<< HEAD
-
-=======
-  
->>>>>>> c0556254
+
 
         /** get refrence to the machine device of the CASSEvent */
         CASSEvent::devices_t::iterator mdIt (devices.find(CASSEvent::MachineData));
         if (mdIt == devices.end())
           throw runtime_error("SACLAOnlineInput():The CASSEvent does not contain a Machine Data Device");
         MachineData::MachineDataDevice &md(*dynamic_cast<MachineData::MachineDataDevice*>(mdIt->second));
-<<<<<<< HEAD
 
         /** retrieve requested machinedata, copy it to the CASSEvent and add
-=======
-  
-        /** retrieve requested machinedata, copy it to the CASSEvent and add 
->>>>>>> c0556254
          *  the size in bytes to the total size retrieved
          */
         vector<MachineValue>::iterator machIter(machineValues.begin());
@@ -767,13 +642,8 @@
         {
           datasize += machIter->copyData(md,latestTag);
         }
-<<<<<<< HEAD
-
-
-=======
-  
-  
->>>>>>> c0556254
+
+
         /** remember the latest tag */
         lastTag = latestTag;
       }
