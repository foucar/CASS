--- conflicted
+++ resolved
@@ -1,199 +1,3 @@
-<<<<<<< HEAD
-//Copyright (C) 2010 Lutz Foucar
-
-#ifndef _SERIALIZER_H_
-#define _SERIALIZER_H_
-
-#include <sstream>
-#include <string>
-#include "cass.h"
-
-namespace cass
-{
-  /** A serializer.
-   * class that will serialize / de serialize
-   * Serializable classes to a stringstream
-   * @author Lutz Foucar
-   */
-  class CASSSHARED_EXPORT Serializer
-  {
-  public:
-    /** constructor.
-     * will open the stream in binary writing mode
-     */
-    Serializer()
-      :_stream(std::ios_base::binary|std::ios_base::in)
-    {}
-    /** constructor.
-     * will open the provided string for reading in binary mode
-     * @param string the string that we want to read from
-     */
-    Serializer(const std::string &string)
-      :_stream(string,std::ios_base::binary|std::ios_base::out)
-    {}
-    /** retrieve a const reference to the string*/
-    const std::string buffer()const  {return _stream.str();}
-
-    void addString(const std::string&); //!< add string to serialized buffer
-    void addUint16(const uint16_t);     //!< add uint16 to serialized buffer
-    void addInt16(const int16_t);       //!< add int16 to serialized buffer
-    void addUint32(const uint32_t);     //!< add uint32 to serialized buffer
-    void addInt32(const int32_t);       //!< add int32 to serialized buffer
-    void addUint64(const uint64_t);     //!< add uint64 to serialized buffer
-    void addInt64(const int64_t);       //!< add int64 to serialized buffer
-    void addSizet(const size_t);        //!< add size_t to serialized buffer
-    void addDouble(const double);       //!< add double to serialized buffer
-    void addFloat(const float);         //!< add float to serialized buffer
-    void addBool(const bool);           //!< add bool to serialized buffer
-
-    std::string retrieveString();   //!< retrieve string from serialized buffer
-    uint16_t    retrieveUint16();   //!< retrieve string from serialized buffer
-    int16_t     retrieveInt16();    //!< retrieve string from serialized buffer
-    uint32_t    retrieveUint32();   //!< retrieve string from serialized buffer
-    int32_t     retrieveInt32();    //!< retrieve string from serialized buffer
-    uint64_t    retrieveUint64();   //!< retrieve string from serialized buffer
-    int64_t     retrieveInt64();    //!< retrieve string from serialized buffer
-    size_t      retrieveSizet();    //!< retrieve string from serialized buffer
-    double      retrieveDouble();   //!< retrieve string from serialized buffer
-    float       retrieveFloat();    //!< retrieve string from serialized buffer
-    bool        retrieveBool();     //!< retrieve string from serialized buffer
-
-  protected:
-    std::stringstream _stream;    //!< the string to serialize the objects to (buffer)
-  };
-}//end namespace
-
-
-
-
-inline void cass::Serializer::addString(const std::string& str)
-{
-  //first the length of the string, then the string itselve//
-  size_t len = str.length ();
-  addSizet(len);
-  _stream.write (str.data(), len);
-}
-inline std::string cass::Serializer::retrieveString()
-{
-  //first the length of the string, then the string itselve//
-  size_t len = retrieveSizet();
-  std::string str(len,' '); //create a temp string with right size
-  _stream.read (&str[0], len);
-  return str;
-}
-
-inline void cass::Serializer::addUint16(const uint16_t ui)
-{
-  _stream.write (reinterpret_cast<const char *> (&ui), sizeof (uint16_t));
-}
-inline uint16_t cass::Serializer::retrieveUint16()
-{
-  uint16_t ui;
-  _stream.read (reinterpret_cast<char *> (&ui), sizeof (uint16_t));
-  return ui;
-}
-
-inline void cass::Serializer::addInt16(const int16_t i)
-{
-  _stream.write (reinterpret_cast<const char *> (&i), sizeof (int16_t));
-}
-inline int16_t cass::Serializer::retrieveInt16()
-{
-  int16_t i;
-  _stream.read (reinterpret_cast<char *> (&i), sizeof (int16_t));
-  return i;
-}
-
-inline void cass::Serializer::addUint32(const uint32_t ui)
-{
-  _stream.write (reinterpret_cast<const char *> (&ui), sizeof (uint32_t));
-}
-inline uint32_t cass::Serializer::retrieveUint32()
-{
-  uint32_t ui;
-  _stream.read (reinterpret_cast<char *> (&ui), sizeof (uint32_t));
-  return ui;
-}
-
-inline void cass::Serializer::addInt32(const int32_t i)
-{
-  _stream.write (reinterpret_cast<const char *> (i), sizeof (int32_t));
-}
-inline int32_t cass::Serializer::retrieveInt32()
-{
-  int32_t i;
-  _stream.read (reinterpret_cast<char *> (&i), sizeof (int32_t));
-  return i;
-}
-
-inline void cass::Serializer::addUint64(const uint64_t ui)
-{
-  _stream.write (reinterpret_cast<const char *> (&ui), sizeof (uint64_t));
-}
-inline uint64_t cass::Serializer::retrieveUint64()
-{
-  uint64_t ui;
-  _stream.read (reinterpret_cast<char *> (&ui), sizeof (uint64_t));
-  return ui;
-}
-
-inline void cass::Serializer::addInt64(const int64_t i)
-{
-  _stream.write (reinterpret_cast<const char *> (&i), sizeof (int64_t));
-}
-inline int64_t cass::Serializer::retrieveInt64()
-{
-  int64_t i;
-  _stream.read (reinterpret_cast<char *> (&i), sizeof (int64_t));
-  return i;
-}
-
-inline void cass::Serializer::addSizet(const size_t s)
-{
-  _stream.write (reinterpret_cast<const char *> (&s), sizeof (size_t));
-}
-inline size_t cass::Serializer::retrieveSizet()
-{
-  size_t s;
-  _stream.read (reinterpret_cast<char *> (&s), sizeof (size_t));
-  return s;
-}
-
-inline void cass::Serializer::addFloat(const float f)
-{
-  _stream.write (reinterpret_cast<const char *> (&f), sizeof (float));
-}
-inline float cass::Serializer::retrieveFloat()
-{
-  float f;
-  _stream.read (reinterpret_cast<char *> (&f), sizeof (float));
-  return f;
-}
-
-inline void cass::Serializer::addDouble(const double d)
-{
-  _stream.write (reinterpret_cast<const char *> (&d), sizeof (double));
-}
-inline double cass::Serializer::retrieveDouble()
-{
-  double d;
-  _stream.read (reinterpret_cast<char *> (&d), sizeof (double));
-  return d;
-}
-
-inline void cass::Serializer::addBool(const bool b)
-{
-  _stream.write (reinterpret_cast<const char *> (&b), sizeof (bool));
-}
-inline bool cass::Serializer::retrieveBool()
-{
-  bool b;
-  _stream.read (reinterpret_cast<char *> (&b), sizeof (bool));
-  return b;
-}
-
-#endif
-=======
 //Copyright (C) 2010 Lutz Foucar
 
 #ifndef _SERIALIZER_H_
@@ -389,5 +193,4 @@
   return b;
 }
 
-#endif
->>>>>>> aa0d8d01
+#endif