--- conflicted
+++ resolved
@@ -15,14 +15,10 @@
     Serializer serializer;
     // serialize the wanted histogram using the serializer
     PostProcessors::histograms_t::const_iterator iter(_histograms.find(hp.type));
-<<<<<<< HEAD
     // lock access
     QMutex *mutex(iter->second->mutex());
     QMutexLocker lock(mutex);
-    iter->second->serialize(serializer);
-=======
     dynamic_cast<HistogramFloatBase*>(iter->second)->serialize(serializer);
->>>>>>> 9e1ff882
     //return the buffer (std::string) of the serializer
     std::cerr << "HistogramGetter::operator() -- string size = " << serializer.buffer().size() << std::endl;
     return serializer.buffer();
