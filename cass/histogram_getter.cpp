--- conflicted
+++ resolved
@@ -15,29 +15,18 @@
     Serializer serializer;
     // serialize the wanted histogram using the serializer
     PostProcessors::histograms_t::const_iterator iter(_histograms.find(hp.type));
-<<<<<<< HEAD
-    // lock access
-    QMutex *mutex(iter->second->mutex());
-    QMutexLocker lock(mutex);
-    dynamic_cast<HistogramFloatBase*>(iter->second)->serialize(serializer);
-=======
     iter->second->serialize(serializer);
->>>>>>> aa0d8d01
     //return the buffer (std::string) of the serializer
-    std::cerr << "HistogramGetter::operator() -- string size = " << serializer.buffer().size() << std::endl;
     return serializer.buffer();
 }
 
 
 QImage HistogramGetter::qimage(const HistogramParameter& hp) const
 {
-    std::cerr << "HistogramGetter::qimage" << std::endl;
     // get an iterator to the requested histogram
     PostProcessors::histograms_t::const_iterator iter(_histograms.find(hp.type));
     // and return the QImage of that histogram
-    QImage image(dynamic_cast<Histogram2DFloat *>(iter->second)->qimage());
-    std::cerr << "    got image" << std::endl;
-    return image;
+    return dynamic_cast<Histogram2DFloat *>(iter->second)->qimage();
 }
 
 
