// Copyright (C) 2010 Jochen Küpper
// Copyright (C) 2010 Lutz Foucar

#include <stdexcept>

#include "histogram.h"
#include "histogram_getter.h"
#include "serializer.h"
<<<<<<< HEAD
#include "postprocessor.h"
=======
>>>>>>> 6442b1a2


using namespace cass;


const std::pair<size_t, std::string> HistogramGetter::operator()(const HistogramParameter& hp) const
{
    // check out histograms storage map
<<<<<<< HEAD
    PostProcessors *pp(PostProcessors::instance(""));
    const PostProcessors::histograms_t& hist(pp->histograms_checkout());
    pp->validate(hp.key);
    PostProcessors::histograms_t::const_iterator iter(hist.find(hp.key));
=======
    const PostProcessors::histograms_t& hist(_postprocessors->histograms_checkout());
    _postprocessors->validate(hp.type);
    PostProcessors::histograms_t::const_iterator iter(hist.find(hp.type));
>>>>>>> 6442b1a2
    // get dimension
    size_t dim(iter->second->dimension());
    // serialize the wanted histogram using the serializer
    Serializer serializer;
    iter->second->serialize(serializer);
    // release and return
    _postprocessors->histograms_release();
    return make_pair(dim, serializer.buffer());
}


QImage HistogramGetter::qimage(const HistogramParameter& hp) const
{
    // check out histograms storage map
    const PostProcessors::histograms_t& hist(_postprocessors->histograms_checkout());
    // make sure the requested histogram is valid
<<<<<<< HEAD
    pp->validate(hp.key);
=======
    _postprocessors->validate(hp.type);
>>>>>>> 6442b1a2
    // create the image
    PostProcessors::histograms_t::const_iterator iter(hist.find(hp.key));
    //check wether requested histgogram is truly a 2d histogram//
    if (iter->second->dimension() != 2) {
<<<<<<< HEAD
      pp->histograms_release();
      throw std::invalid_argument(QString("requested histogram %1 is not a 2d histogram").arg(hp.key.c_str()).toStdString());
=======
      _postprocessors->histograms_release();
      throw std::invalid_argument(QString("requested histogram %1 is not a 2d histogram").arg(hp.type).toStdString());
>>>>>>> 6442b1a2
    }
    // create the QImage, release, return
    QImage qi(reinterpret_cast<Histogram2DFloat *>(iter->second)->qimage());
    _postprocessors->histograms_release();
    return qi;
}


void HistogramGetter::clear(const HistogramParameter& hp) const
{
  // check out histograms storage map
  const PostProcessors::histograms_t& hist(_postprocessors->histograms_checkout());
  // make sure the requested histogram is valid//
<<<<<<< HEAD
  pp->validate(hp.key);
=======
  _postprocessors->validate(hp.type);
>>>>>>> 6442b1a2
  // retrieve iterator pointing to histogram//
  PostProcessors::histograms_t::const_iterator iter(hist.find(hp.key));
  // clear the histogram//
  iter->second->clear();
  // make sure that the histogram is accessable from others again//
  _postprocessors->histograms_release();
}


// Local Variables:
// coding: utf-8
// mode: C++
// c-file-offsets: ((c . 0) (innamespace . 0))
// c-file-style: "Stroustrup"
// fill-column: 100
// End:<|MERGE_RESOLUTION|>--- conflicted
+++ resolved
@@ -6,10 +6,6 @@
 #include "histogram.h"
 #include "histogram_getter.h"
 #include "serializer.h"
-<<<<<<< HEAD
-#include "postprocessor.h"
-=======
->>>>>>> 6442b1a2
 
 
 using namespace cass;
@@ -18,16 +14,9 @@
 const std::pair<size_t, std::string> HistogramGetter::operator()(const HistogramParameter& hp) const
 {
     // check out histograms storage map
-<<<<<<< HEAD
-    PostProcessors *pp(PostProcessors::instance(""));
-    const PostProcessors::histograms_t& hist(pp->histograms_checkout());
-    pp->validate(hp.key);
+    const PostProcessors::histograms_t& hist(_postprocessors->histograms_checkout());
+    _postprocessors->validate(hp.key);
     PostProcessors::histograms_t::const_iterator iter(hist.find(hp.key));
-=======
-    const PostProcessors::histograms_t& hist(_postprocessors->histograms_checkout());
-    _postprocessors->validate(hp.type);
-    PostProcessors::histograms_t::const_iterator iter(hist.find(hp.type));
->>>>>>> 6442b1a2
     // get dimension
     size_t dim(iter->second->dimension());
     // serialize the wanted histogram using the serializer
@@ -44,22 +33,13 @@
     // check out histograms storage map
     const PostProcessors::histograms_t& hist(_postprocessors->histograms_checkout());
     // make sure the requested histogram is valid
-<<<<<<< HEAD
-    pp->validate(hp.key);
-=======
-    _postprocessors->validate(hp.type);
->>>>>>> 6442b1a2
+    _postprocessors->validate(hp.key);
     // create the image
     PostProcessors::histograms_t::const_iterator iter(hist.find(hp.key));
     //check wether requested histgogram is truly a 2d histogram//
     if (iter->second->dimension() != 2) {
-<<<<<<< HEAD
-      pp->histograms_release();
+      _postprocessors->histograms_release();
       throw std::invalid_argument(QString("requested histogram %1 is not a 2d histogram").arg(hp.key.c_str()).toStdString());
-=======
-      _postprocessors->histograms_release();
-      throw std::invalid_argument(QString("requested histogram %1 is not a 2d histogram").arg(hp.type).toStdString());
->>>>>>> 6442b1a2
     }
     // create the QImage, release, return
     QImage qi(reinterpret_cast<Histogram2DFloat *>(iter->second)->qimage());
@@ -73,11 +53,7 @@
   // check out histograms storage map
   const PostProcessors::histograms_t& hist(_postprocessors->histograms_checkout());
   // make sure the requested histogram is valid//
-<<<<<<< HEAD
-  pp->validate(hp.key);
-=======
-  _postprocessors->validate(hp.type);
->>>>>>> 6442b1a2
+  _postprocessors->validate(hp.key);
   // retrieve iterator pointing to histogram//
   PostProcessors::histograms_t::const_iterator iter(hist.find(hp.key));
   // clear the histogram//
