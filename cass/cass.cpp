--- conflicted
+++ resolved
@@ -78,11 +78,8 @@
 #ifdef SOAPSERVER
   // SOAP server port (default: 12321)
   size_t soap_port(12321);
-<<<<<<< HEAD
-#endif
-=======
-#ifndef OFFLINE
->>>>>>> c78f8401
+#endif
+#ifndef OFFLINE
   //the sharememory client index
   int index(0);
 #endif
